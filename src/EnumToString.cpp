#include <string>
#include <type_traits>
#include <unordered_map>

#include "limesuiteng/types.h"

<<<<<<< HEAD
using namespace lime;
using namespace std::literals::string_literals;

template<class OriginalKey, class OriginalValue>
const std::unordered_map<std::remove_cv_t<OriginalValue>, OriginalKey> SwapKeysAndValues(
    const std::unordered_map<OriginalKey, OriginalValue>& source)
{
    std::unordered_map<std::remove_cv_t<OriginalValue>, OriginalKey> map;

    for (const auto& pair : source)
    {
        map[pair.second] = pair.first;
    }

    return map;
}

const std::unordered_map<eGainTypes, const std::string> lime::GAIN_TYPES_TEXT{
    { eGainTypes::LNA, "LNA"s },
    { eGainTypes::LoopbackLNA, "LB_LNA"s },
    { eGainTypes::PGA, "PGA"s },
    { eGainTypes::TIA, "TIA"s },
    { eGainTypes::PAD, "PAD"s },
    { eGainTypes::LoopbackPAD, "LB_PAD"s },
    { eGainTypes::IAMP, "IAMP"s },
    { eGainTypes::PA, "PA"s },
    { eGainTypes::UNKNOWN, ""s },
};
const std::unordered_map<std::string, eGainTypes> lime::STRING_TO_GAIN_TYPES = SwapKeysAndValues(GAIN_TYPES_TEXT);

const std::unordered_map<eMemoryDevice, const std::string> lime::MEMORY_DEVICES_TEXT{
    { eMemoryDevice::FPGA_RAM, "FPGA RAM"s },
    { eMemoryDevice::FPGA_FLASH, "FPGA FLASH"s },
    { eMemoryDevice::EEPROM, "EEPROM"s },
};

const std::unordered_map<std::string, eMemoryDevice> lime::STRING_TO_MEMORY_DEVICES =  SwapKeysAndValues(MEMORY_DEVICES_TEXT);

const std::unordered_map<eMemoryRegion, const std::string> lime::MEMORY_REGIONS_TEXT{
    { eMemoryRegion::VCTCXO_DAC, "VCTCXO DAC (non-volatile)"s },
};
=======
using namespace lime;
>>>>>>> c833eefb
<|MERGE_RESOLUTION|>--- conflicted
+++ resolved
@@ -4,48 +4,4 @@
 
 #include "limesuiteng/types.h"
 
-<<<<<<< HEAD
-using namespace lime;
-using namespace std::literals::string_literals;
-
-template<class OriginalKey, class OriginalValue>
-const std::unordered_map<std::remove_cv_t<OriginalValue>, OriginalKey> SwapKeysAndValues(
-    const std::unordered_map<OriginalKey, OriginalValue>& source)
-{
-    std::unordered_map<std::remove_cv_t<OriginalValue>, OriginalKey> map;
-
-    for (const auto& pair : source)
-    {
-        map[pair.second] = pair.first;
-    }
-
-    return map;
-}
-
-const std::unordered_map<eGainTypes, const std::string> lime::GAIN_TYPES_TEXT{
-    { eGainTypes::LNA, "LNA"s },
-    { eGainTypes::LoopbackLNA, "LB_LNA"s },
-    { eGainTypes::PGA, "PGA"s },
-    { eGainTypes::TIA, "TIA"s },
-    { eGainTypes::PAD, "PAD"s },
-    { eGainTypes::LoopbackPAD, "LB_PAD"s },
-    { eGainTypes::IAMP, "IAMP"s },
-    { eGainTypes::PA, "PA"s },
-    { eGainTypes::UNKNOWN, ""s },
-};
-const std::unordered_map<std::string, eGainTypes> lime::STRING_TO_GAIN_TYPES = SwapKeysAndValues(GAIN_TYPES_TEXT);
-
-const std::unordered_map<eMemoryDevice, const std::string> lime::MEMORY_DEVICES_TEXT{
-    { eMemoryDevice::FPGA_RAM, "FPGA RAM"s },
-    { eMemoryDevice::FPGA_FLASH, "FPGA FLASH"s },
-    { eMemoryDevice::EEPROM, "EEPROM"s },
-};
-
-const std::unordered_map<std::string, eMemoryDevice> lime::STRING_TO_MEMORY_DEVICES =  SwapKeysAndValues(MEMORY_DEVICES_TEXT);
-
-const std::unordered_map<eMemoryRegion, const std::string> lime::MEMORY_REGIONS_TEXT{
-    { eMemoryRegion::VCTCXO_DAC, "VCTCXO DAC (non-volatile)"s },
-};
-=======
-using namespace lime;
->>>>>>> c833eefb
+using namespace lime;