--- conflicted
+++ resolved
@@ -6,12 +6,8 @@
 #include "limesuiteng/limesuiteng.hpp"
 #include <iostream>
 #include <chrono>
-<<<<<<< HEAD
 #include <string_view>
-#include <math.h>
-=======
 #include <cmath>
->>>>>>> a07876f9
 #include <signal.h>
 #ifdef USE_GNU_PLOT
     #include "gnuPlotPipe.h"
