#ifndef __LMS7SuiteAppFrame__
#define __LMS7SuiteAppFrame__

#include "limesuiteng/Logger.h"

#include <wx/artprov.h>
#include <wx/xrc/xmlres.h>
#include <wx/treectrl.h>
#include <wx/treebase.h>
#include <wx/string.h>
#include <wx/bitmap.h>
#include <wx/image.h>
#include <wx/icon.h>
#include <wx/menu.h>
#include <wx/gdicmn.h>
#include <wx/font.h>
#include <wx/colour.h>
#include <wx/settings.h>
#include <wx/statusbr.h>
#include <wx/panel.h>
#include <wx/sizer.h>
#include <wx/scrolwin.h>
#include <wx/frame.h>
#include <wx/statbmp.h>
#include <wx/stattext.h>
#include <wx/hyperlink.h>
#include <wx/button.h>
#include <wx/dialog.h>
#include <wx/choice.h>

#include <map>
#include "IModuleFrame.h"
#include "pnlBoardControls.h"
#include "GUI/ISOCPanel.h"
#include "GUI/DeviceConnectionPanel.h"
#include "dlgAbout.h"
#include "lms7suiteApp.h"

class pnlMiniLog;
class lms7002_mainPanel;
class fftviewer_frFFTviewer;
class LMS_Programing_wxgui;

class LMS7SuiteAppFrame : public wxFrame
{
  protected:
    void AddModule(IModuleFrame* module, const std::string& title);
    void RemoveModule(IModuleFrame* module);
    // Handlers for AppFrame events.
    void OnClose(wxCloseEvent& event);
    void OnQuit(wxCommandEvent& event);
    void OnAbout(wxCommandEvent& event);
    void OnDeviceHandleChange(wxCommandEvent& event);
    void OnModuleClose(wxCloseEvent& event);
    void OnShowModule(wxCommandEvent& event);
    void OnDeviceDisconnect();

    void DeviceTreeSelectionChanged(wxTreeEvent& event);

  public:
    LMS7SuiteAppFrame(wxWindow* parent, const AppArgs& appArgs);

    virtual ~LMS7SuiteAppFrame();
    static int m_lmsSelection;

  protected:
<<<<<<< HEAD
    static void OnGlobalLogEvent(const lime::LogLevel level, const char* message);
=======
    static void OnGlobalLogEvent(const lime::LogLevel level, const std::string& message);
    static void OnLogDataTransfer(bool Tx, const unsigned char* data, const unsigned int length);
>>>>>>> 56cebd26
    void OnLogMessage(wxCommandEvent& event);
    void UpdateConnections(lime::SDRDevice* port);

    lime::SDRDevice* lmsControl;
    pnlMiniLog* mMiniLog;
    fftviewer_frFFTviewer* fftviewer;
    static LMS7SuiteAppFrame* obj_ptr;

    std::map<wxWindowID, IModuleFrame*> mModules;

    enum { idMenuQuit = 1000, ID_MENUITEM_LIMERFE, idMenuAbout };

    wxTreeCtrl* deviceTree;
    wxMenuBar* mbar;
    wxMenu* fileMenu;
    wxMenu* mnuOptions;
    wxMenuItem* mnuCacheValues;
    wxMenu* mnuModules;
    wxMenu* helpMenu;
    wxStatusBar* statusBar;
    wxFlexGridSizer* mainSizer;
    wxScrolledWindow* m_scrolledWindow1;
    wxFlexGridSizer* contentSizer;
    ISOCPanel* mContent;
    LMS_Programing_wxgui* programmer;
    pnlBoardControls* boardControlsGui;
    lime::DeviceConnectionPanel* pnlDeviceConnection;
};

#endif // __LMS7SuiteAppFrame__<|MERGE_RESOLUTION|>--- conflicted
+++ resolved
@@ -64,12 +64,7 @@
     static int m_lmsSelection;
 
   protected:
-<<<<<<< HEAD
-    static void OnGlobalLogEvent(const lime::LogLevel level, const char* message);
-=======
     static void OnGlobalLogEvent(const lime::LogLevel level, const std::string& message);
-    static void OnLogDataTransfer(bool Tx, const unsigned char* data, const unsigned int length);
->>>>>>> 56cebd26
     void OnLogMessage(wxCommandEvent& event);
     void UpdateConnections(lime::SDRDevice* port);
 
