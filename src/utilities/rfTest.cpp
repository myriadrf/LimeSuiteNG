#include "limesuite/SDRDevice.h"
//#include "limesuite/LMS7002M.h"
#include "limesuite/DeviceRegistry.h"
#include "limesuite/complex.h"
#include <iostream>
#include <chrono>
#include <math.h>
#include <assert.h>
#include "Profiler.h"
#include <thread>
#include <signal.h>
#include <atomic>
#undef USE_GNU_PLOT

#ifdef USE_GNU_PLOT
    #include "gnuPlotPipe.h"
#endif

using namespace lime;
using namespace std;

SDRDevice* device = nullptr;

static const double frequencyLO = 2e9;
static uint8_t chipIndex = 0; // device might have several RF chips
char* iniArg = nullptr;

std::atomic<bool> runForever;
void intHandler(int dummy)
{
    printf("Stoppping\n");
    runForever.store(false);
}

static lime::SDRDevice::LogLevel logVerbosity = lime::SDRDevice::DEBUG;
static void LogCallback(SDRDevice::LogLevel lvl, const char* msg)
{
    if (lvl > logVerbosity)
        return;
    printf("%s\n", msg);
}

typedef std::pair<SDRDevice::SDRConfig, SDRDevice::StreamConfig> TestConfigType;

TestConfigType generateTestConfig(bool mimo, float sampleRate)
{
    SDRDevice::SDRConfig config;
    config.skipDefaults = true; // defaults are already initialized once at the startup
    const uint8_t channelCount = mimo ? 2 : 1;
    for (int i = 0; i < channelCount; ++i)
    {
        config.channel[i].rx.enabled = true;
        config.channel[i].tx.enabled = true;
        config.channel[i].rx.centerFrequency = frequencyLO;
        config.channel[i].tx.centerFrequency = frequencyLO;
        config.channel[i].rx.sampleRate = sampleRate;
        config.channel[i].tx.sampleRate = sampleRate;
        config.channel[i].rx.oversample = 2;
        config.channel[i].tx.oversample = 2;
        config.channel[i].rx.lpf = 0; //5e6;
        config.channel[i].tx.lpf = 0; //5e6;
        config.channel[i].rx.gfir.enabled = false;
        config.channel[i].rx.gfir.bandwidth = config.channel[i].rx.lpf;
        config.channel[i].rx.path = 2; // Loopback_1 // TODO: replace with string names
        config.channel[i].tx.path = 2; // band1 // TODO: replace with string names
        config.channel[i].rx.calibrate = false;
        config.channel[i].tx.calibrate = false;
        config.channel[i].rx.testSignal = false;
        config.channel[i].tx.testSignal = false;
    }

    SDRDevice::StreamConfig stream;
    stream.rxCount = 1; //channelCount;
    stream.rxChannels[0] = 0;
    stream.rxChannels[1] = 1;
    stream.txCount = 1; //channelCount;
    stream.txChannels[0] = 0;
    stream.txChannels[1] = 1;
    stream.format = SDRDevice::StreamConfig::DataFormat::F32;
    stream.linkFormat = SDRDevice::StreamConfig::DataFormat::I16;
    stream.alignPhase = false;
    //stream.statusCallback = OnStreamStatusChange; // each test override for it's own purpose
    return TestConfigType(config, stream);
}

bool OnStreamStatusChange(bool isTx, const SDRDevice::StreamStats* s, void* userData)
{
    // TODO: quite spammy if every packet has problems
    // TODO: report first problem instantly and accumulate following ones, report periodically
    // printf("Stream (%s @ %li): overrun:%i, loss:%i, late:%i\n",
    //  (s->isTx ? "Tx" : "Rx"),
    //  s->timestamp,
    //  s->overrun,
    //  s->loss,
    //  s->late);

    // s->isTx, don't care now if it's comming from Rx or Tx
    bool streamIssues = s->late | s->loss | s->overrun;
    if (userData)
        *(bool*)userData = streamIssues; // report that there were issues with stream
    return false;
}

int TrySDRConfigure(SDRDevice::SDRConfig& config)
{
    try
    {
        auto t1 = std::chrono::high_resolution_clock::now();
        //device->Init();
        device->Configure(config, chipIndex);
        auto t2 = std::chrono::high_resolution_clock::now();
        cout << "SDR configured in " << std::chrono::duration_cast<std::chrono::milliseconds>(t2 - t1).count() << "ms\n";
        return 0;
    } catch (std::runtime_error& e)
    {
        printf("Failed to configure settings: %s\n", e.what());
        return -1;
    } catch (std::logic_error& e)
    {
        printf("Failed to configure settings: %s\n", e.what());
        return -1;
    }
}

bool FullStreamTxRx(SDRDevice& dev, bool MIMO)
{
    printf("Press CTRL+C to stop\n\n");
    float sampleRate = 10e6; //30.72e6/4;
    chipIndex = 0;
    printf("----------TEST FullStreamTxRx, sampleRate: %g MHz, MIMO:%s\n", sampleRate / 1e6, MIMO ? "yes" : "no");
    auto configPair = generateTestConfig(MIMO, sampleRate);
    SDRDevice::StreamConfig& stream = configPair.second;

    // if(iniArg)
    // {
    //     LMS7002M* chip = static_cast<LMS7002M*>(dev.GetInternalChip(chipIndex));
    //     const char* filename = iniArg;//"LMS2lb.ini";
    //     printf("loading ini: %s\n", filename);
    //     if (chip->LoadConfig(filename) != 0)
    //     {
    //         fprintf(stderr, "Error loading file: %s\n", filename);
    //         return -1;
    //     }
    // }

    if (TrySDRConfigure(configPair.first) != 0)
        return false;

    const int samplesInPkt = 256; //(stream.linkFormat == SDRDevice::StreamConfig::I12 ? 1360 : 1020)/channelCount;

    const float rxBufferTime = 0.002; // max buffer size in time (seconds)
    const uint32_t samplesToBuffer = (int)(rxBufferTime * sampleRate / samplesInPkt) * samplesInPkt;
    assert(samplesToBuffer > 0);

    const float txTimeOffset = 0.005; // tx packets delay in time (seconds), will be rounded to even packets count
    const int64_t txDeltaTS = (int)(txTimeOffset * sampleRate / samplesInPkt) * samplesInPkt;
    printf("TxDeltaTS +%li, (+%.3fms) %li packets\n", txDeltaTS, 1000.0 * txDeltaTS / sampleRate, txDeltaTS / samplesInPkt);

    // const int alignment = 4096;
    // complex32f_t rxSamples[2];
    // rxSamples[0] = aligned_alloc(alignment, samplesToBuffer);
    std::vector<std::vector<complex32f_t>> rxSamples(2); // allocate two channels for simplicity
    for (uint i = 0; i < rxSamples.size(); ++i)
        rxSamples[i].resize(samplesToBuffer);

    // precomputing tx samples here, the result might not be continous
    // each packet with different amplitude to distinguish them in time
    std::vector<std::vector<complex32f_t>> txPattern(2);
    const int txPacketCount = 4;
    for (uint i = 0; i < txPattern.size(); ++i)
    {
        txPattern[i].resize(txPacketCount * samplesInPkt);
        for (int j = 0; j < txPacketCount; ++j)
        {
            float src[4] = { 1.0, 0.0, -1.0, 0.0 };
            float ampl = 1.0; //(j+1)*(1.0/(txPacketCount+1));
            for (int k = 0; k < samplesInPkt; ++k)
            {
                txPattern[i][j * samplesInPkt + k].i = src[k & 3] * ampl;
                txPattern[i][j * samplesInPkt + k].q = src[(k + 1) & 3] * ampl;
            }
        }
    }

    // skip some packets at the start in case of leftover data garbage
    int64_t ignoreSamplesAtStart = 0;

    //Initialize stream
    bool streamHadIssues = false;
    stream.statusCallback = OnStreamStatusChange;
    stream.userData = &streamHadIssues; // gets set to true if problems occour
    device->StreamSetup(stream, chipIndex);

    //device->StreamSetup(stream2, 0);

    // simple pointers for stream functions, can't just pass vector of vectors
    lime::complex32f_t* dest[2] = { rxSamples[0].data(), rxSamples[1].data() };
    const lime::complex32f_t* src[2] = { txPattern[0].data(), txPattern[1].data() };

    int testStreamIndex = chipIndex;

    dev.StreamStart(testStreamIndex);
    //dev.StreamStart(0);

    auto t1 = chrono::high_resolution_clock::now();
    auto t2 = t1;
    //auto start = t1;

    int64_t totalSent = 0;
    int64_t brecv = 0;
    int64_t bsent = 0;

    bool show = false;
    int fired = 0;
    int64_t lastRxTS = 0;

    int badSignal = 0;
    while (runForever.load())
    //while (chrono::high_resolution_clock::now() - start < chrono::milliseconds(10100) && runForever.load())
    {

        //Receive samples
        SDRDevice::StreamMeta rxMeta;
        rxMeta.timestamp = 0;
        auto tt1 = std::chrono::high_resolution_clock::now();
        int samplesRead = dev.StreamRx(testStreamIndex, dest, samplesInPkt * txPacketCount, &rxMeta);
        auto tt2 = std::chrono::high_resolution_clock::now();
        int duration = std::chrono::duration_cast<std::chrono::microseconds>(tt2 - tt1).count();
        if (show)
            printf("rxStream %ius\n", duration);
        //int samplesRead = dev.StreamRx(0, (void **)dest, samplesInPkt*txPacketCount, &rxMeta);
        if (samplesRead == 0)
        {
            printf("StreamRx 0\n");
            continue;
        }

        if (samplesRead < 0)
        {
            printf("Failed to StreamRx %i\n", samplesRead);
            streamHadIssues = true;
            break;
        }

        if (rxMeta.timestamp < lastRxTS)
            printf("non monotonous RXTS:%li, last:%li, diff:%li\n", rxMeta.timestamp, lastRxTS, lastRxTS - rxMeta.timestamp);
        lastRxTS = rxMeta.timestamp;
        brecv += txPacketCount;

        // TODO: verify if Rx RF is what has been transmitted, need to setup digital
        // loopback or verify gain values to know what power change to expect

        SDRDevice::StreamMeta txMeta;
        if (rxMeta.timestamp >= ignoreSamplesAtStart && stream.txCount > 0)
        {
            ++fired;
            int64_t rxNow = rxMeta.timestamp + samplesInPkt;
            txMeta.timestamp = rxNow + txDeltaTS;
            txMeta.useTimestamp = true;
            txMeta.flush = false; // not really matters because of continuous trasmitting

            auto tt1 = std::chrono::high_resolution_clock::now();
            int samplesSent = dev.StreamTx(testStreamIndex, src, samplesInPkt * txPacketCount, &txMeta);
            bsent += txPacketCount;
            //int samplesSent2 = dev.StreamTx(0, (const void **)src, samplesInPkt*txPacketCount/4, &txMeta);
            auto tt2 = std::chrono::high_resolution_clock::now();
            int duration = std::chrono::duration_cast<std::chrono::microseconds>(tt2 - tt1).count();
            if (show)
                printf("txStream %ius\n", duration);
            if (samplesSent <= 0)
            {
                if (samplesSent < 0)
                {
                    //printf("Tx timestamp is already late by %i\n", samplesSent);
                }
                else
                {
                    //printf("Send 0\n");
                    //std::this_thread::sleep_for(std::chrono::microseconds(120));
                    //return false;
                }
            }
            else
                totalSent += samplesSent;
            // if(streamIssues)
            //     return false;
        }
        t2 = std::chrono::high_resolution_clock::now();
        auto timePeriod = std::chrono::duration_cast<std::chrono::milliseconds>(t2 - t1).count();
        if (timePeriod >= 1000)
        {
            t1 = t2;
            float sumi = 0;
            float sumq = 0;
            int cnt = 100;
            for (int j = 0; j < cnt; ++j)
            {
<<<<<<< HEAD
                float i = dest[0][j*20].i;
                sumi += i*i;
                float q = dest[0][j*20].q;
                sumq += q*q;
                // float ampl = sqrt(pow(i, 2) + pow(q, 2));
=======
                float i = dest[0][j * 20].i;
                sumi += i * i;
                float q = dest[0][j * 20].q;
                sumq += q * q;
                float ampl = sqrt(pow(i, 2) + pow(q, 2));
>>>>>>> b13e2dbb
            }
            float rmsI = sqrt(sumi / cnt);
            float rmsQ = sqrt(sumq / cnt);
            printf("Main Rx: %li  ampl: %f, rmsI:%f, rmsQ:%f badSignal: %i\n", rxMeta.timestamp, 0.0, rmsI, rmsQ, badSignal);
        }
    }

    device->StreamStop(testStreamIndex);
    //device->StreamStop(0);
    return !streamHadIssues;
}

bool TxTiming(SDRDevice& dev, bool MIMO, float tsDelay_ms)
{
    chipIndex = 0;
    const float sampleRate = 122.88e6;
    printf("----------TEST TxTiming, sampleRate: %g MHz, MIMO:%s\n", sampleRate / 1e6, MIMO ? "yes" : "no");
    auto configPair = generateTestConfig(true, sampleRate);
    SDRDevice::StreamConfig& stream = configPair.second;

    // if(chipIndex == 1)
    // {
    //     LMS7002M* chip = static_cast<LMS7002M*>(dev.GetInternalChip(chipIndex));
    //     const char* filename = "LMS2_5G_MIMO_TX1_RXH_EXT_100M.ini";
    //     if (chip->LoadConfig(filename) != 0)
    //     {
    //         fprintf(stderr, "Error loading file: %s\n", filename);
    //         return -1;
    //     }
    // }

    if (TrySDRConfigure(configPair.first) != 0)
        return false;

    const int samplesInPkt = (stream.linkFormat == SDRDevice::StreamConfig::I12 ? 1360 : 1020) / stream.rxCount;

    const float rxBufferTime = 0.005; // max buffer size in time (seconds)
    const uint32_t samplesToBuffer = (int)(rxBufferTime * sampleRate / samplesInPkt) * samplesInPkt;
    assert(samplesToBuffer > 0);

    const float txTimeOffset = 0.001 * tsDelay_ms; // tx packets delay in time (seconds)
    const int64_t txDeltaTS = (int)(txTimeOffset * sampleRate);
    printf("\nusing TxOffsetTS +%li (%+.3fms) (%+.3f packets)\n",
        txDeltaTS,
        1000.0 * txDeltaTS / sampleRate,
        (float)txDeltaTS / samplesInPkt);

    std::vector<std::vector<complex32f_t>> rxSamples(2); // allocate two channels for simplicity
    for (uint i = 0; i < rxSamples.size(); ++i)
        rxSamples[i].resize(samplesToBuffer);

    // precomputing tx samples here, the result might not be continous
    // each packet with different amplitude to distinguish them in time
    std::vector<std::vector<complex32f_t>> txPattern(stream.txCount);
    const int txPacketCount = 1;
    for (uint i = 0; i < txPattern.size(); ++i)
    {
        txPattern[i].resize(txPacketCount * samplesInPkt); // 4 packets should be enough
        for (int j = 0; j < txPacketCount; ++j)
        {
            int16_t src[4] = { 1, 0, -1, 0 };
            //float ampl = (j+1)*(1.0/(txPacketCount));
            for (int k = 0; k < samplesInPkt; ++k)
            {
                txPattern[i][j * samplesInPkt + k].i = src[k & 3];
                txPattern[i][j * samplesInPkt + k].q = src[(k + 1) & 3];
            }
        }
    }

    // skip some packets at the start in case of leftover data garbage
    int64_t ignoreSamplesAtStart = 0; //samplesInPkt*1024;
    //printf("Skipping %i rx samples at the beginning", ignoreSamplesAtStart);

    //Initialize stream
    bool streamHadIssues = false;
    stream.statusCallback = OnStreamStatusChange;
    stream.userData = &streamHadIssues; // gets set to true if problems occour
    device->StreamSetup(stream, chipIndex);

    // simple pointers for stream functions, can't just pass vector of vectors
    lime::complex32f_t* dest[2] = { rxSamples[0].data(), rxSamples[1].data() };
    const lime::complex32f_t* src[2] = { txPattern[0].data(), txPattern[1].data() };

    dev.StreamStart(chipIndex);

    auto t1 = chrono::high_resolution_clock::now();

    bool txPending = false;
    SDRDevice::StreamMeta txMeta;

    bool done = false;
    while (chrono::high_resolution_clock::now() - t1 < chrono::milliseconds(3100) && !done)
    //while(!done)
    {
        //Receive samples
        SDRDevice::StreamMeta rxMeta;
        int samplesRead = dev.StreamRx(chipIndex, dest, samplesInPkt * txPacketCount, &rxMeta);
        if (samplesRead < 0)
        {
            printf("Failed to StreamRx\n");
            streamHadIssues = true;
            break;
        }
        if (samplesRead == 0)
            continue;

        if (rxMeta.timestamp < ignoreSamplesAtStart)
            continue;

        int64_t rxNow = rxMeta.timestamp + samplesRead;
        if (!txPending)
        {
            txMeta.timestamp = rxNow + txDeltaTS;
            txMeta.useTimestamp = true;
            txMeta.flush = true;
            int samplesSent = dev.StreamTx(chipIndex, src, samplesInPkt, &txMeta);
            if (samplesSent <= 0)
            {
                if (samplesSent < 0)
                    printf("Tx timestamp is already late by %i\n", samplesSent);
                else
                {
                    printf("Failure to send\n");
                    return false;
                }
            }
            float i = dest[0][0].i;
            float q = dest[0][0].q;
            float rxAmpl = sqrt(pow(i, 2) + pow(q, 2));

            i = src[0][0].i;
            q = src[0][0].q;
            float txAmpl = sqrt(pow(i, 2) + pow(q, 2));
            printf("meta: %li, RxTS now:%li background amplitude: ~%g, %i Tx packets sent with target TS: %li, amplitude: %g\n\n",
                rxMeta.timestamp,
                rxNow,
                rxAmpl,
                txPacketCount,
                txMeta.timestamp,
                txAmpl);
            txPending = true;
        }
        else // wait and check for tx packet reception
        {
            for (int j = 0; j < samplesRead; ++j)
            {
                float i = dest[0][j].i;
                float q = dest[0][j].q;
                float ampl = sqrt(pow(i, 2) + pow(q, 2));
                if (ampl > 0.2)
                {
                    int64_t diff = rxMeta.timestamp + j - txMeta.timestamp;
                    printf("Rx received signal amplitude %g, RxTS:%li - TxTS:%li = %li (%+.3fms) (%+g packets)\n\n",
                        ampl,
                        rxMeta.timestamp + j,
                        txMeta.timestamp,
                        diff,
                        1000.0 * diff / sampleRate,
                        float(diff) / samplesInPkt);
                    txPending = false;
                    done = true;
                    break;
                }
            }
        }
    }
    if (!done)
    {
        printf("\n\tDid not receive expected signal!\n\n");
    }
    device->StreamStop(chipIndex);
    return !streamHadIssues;
}

int main(int argc, char** argv)
{
#ifdef NDEBUG
    printf("Release build\n");
#else
    printf("Debug build\n");
#endif
    //Find devices
    auto handles = DeviceRegistry::enumerate();
    for (uint32_t i = 0; i < handles.size(); i++) //print device list
        cout << i << ": " << handles[i].Serialize() << endl;
    cout << endl;

    if (handles.size() == 0)
    {
        printf("No devices found\n");
        return -1;
    }

    //Open the first device
    device = DeviceRegistry::makeDevice(handles.at(0));
    device->SetMessageLogCallback(LogCallback);
    device->Init();

    runForever.store(true);
    signal(SIGINT, intHandler);

    // Run tests
    //float millis = 10;
    if (argc > 1)
        //sscanf(argv[1], "%f", &millis);
        iniArg = argv[1];
    //return TxTiming(*device, true, millis);

    bool okStreamSISO = FullStreamTxRx(*device, true);
    return 0;
    // !!!need to close device entirely to clear PCIE data buffers between runs, otherwise FPGA gets stuck with packets from previous run and waits for their timestamps
    // might be LitePCIE Kernel driver issue, because closing individual write/read endpoints does not clear buffers
    DeviceRegistry::freeDevice(device);
    device = DeviceRegistry::makeDevice(handles[0]);

    bool okStreamMIMO = FullStreamTxRx(*device, true);

    printf("StreamSISO: %i\nStreamMIMO: %i\n", okStreamSISO, okStreamMIMO);

    //Close device
    DeviceRegistry::freeDevice(device);

    return 0;
}<|MERGE_RESOLUTION|>--- conflicted
+++ resolved
@@ -295,19 +295,11 @@
             int cnt = 100;
             for (int j = 0; j < cnt; ++j)
             {
-<<<<<<< HEAD
-                float i = dest[0][j*20].i;
-                sumi += i*i;
-                float q = dest[0][j*20].q;
-                sumq += q*q;
-                // float ampl = sqrt(pow(i, 2) + pow(q, 2));
-=======
                 float i = dest[0][j * 20].i;
                 sumi += i * i;
                 float q = dest[0][j * 20].q;
                 sumq += q * q;
-                float ampl = sqrt(pow(i, 2) + pow(q, 2));
->>>>>>> b13e2dbb
+                // float ampl = sqrt(pow(i, 2) + pow(q, 2));
             }
             float rmsI = sqrt(sumi / cnt);
             float rmsQ = sqrt(sumq / cnt);
