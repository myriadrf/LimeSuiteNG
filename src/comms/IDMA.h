--- conflicted
+++ resolved
@@ -17,12 +17,7 @@
   public:
     /// @brief The structure for state of the DMA process.
     struct State {
-<<<<<<< HEAD
         uint64_t transfersCompleted;
-=======
-        uint16_t consumerIndex; ///< The index the reading side is reading from now.
-        uint16_t producerIndex; ///< The index the writing side is writing to now.
->>>>>>> aef5da4f
     };
 
     virtual ~IDMA(){};
