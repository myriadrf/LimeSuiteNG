#include "FX3.h"
#include <cstring>
#include "Logger.h"
#include <ciso646>
#include <fstream>
#include <thread>
#include <chrono>
#include <assert.h>
#include <mutex>

using namespace lime;

<<<<<<< HEAD
FX3::FX3(void *usbContext) : USBGeneric(usbContext) {}
=======
static int activeUSBconnections = 0;
static std::thread gUSBProcessingThread;

#ifdef __unix__
void FX3::handle_libusb_events()
{
    struct timeval tv;
    tv.tv_sec = 0;
    tv.tv_usec = 100000;

    while (activeUSBconnections > 0)
    {
        int returnCode = libusb_handle_events_timeout_completed(ctx, &tv, NULL);

        if (returnCode != 0)
        {
            lime::error("error libusb_handle_events %s", libusb_strerror(static_cast<libusb_error>(returnCode)));
        }
    }
}
#endif // __UNIX__

FX3::FX3(void* usbContext)
    : contexts(nullptr)
    , isConnected(false)
{
    isConnected = false;
#ifdef __unix__
    dev_handle = nullptr;
    ctx = reinterpret_cast<libusb_context*>(usbContext);

    if (activeUSBconnections == 0)
    {
        ++activeUSBconnections;
        gUSBProcessingThread = std::thread(&FX3::handle_libusb_events, this);
    }
    else
    {
        ++activeUSBconnections;
    }
#endif
}
>>>>>>> b13e2dbb

FX3::~FX3()
{
    Disconnect();
}

bool FX3::Connect(uint16_t vid, uint16_t pid, const std::string& serial)
{
    Disconnect();
<<<<<<< HEAD
    USBGeneric::Connect(vid, pid, serial);

=======
#ifdef __unix__
    libusb_device** devs; //pointer to pointer of device, used to retrieve a list of devices
    int usbDeviceCount = libusb_get_device_list(ctx, &devs);

    if (usbDeviceCount < 0)
    {
        return ReportError(-1, "libusb_get_device_list failed: %s", libusb_strerror(static_cast<libusb_error>(usbDeviceCount)));
    }

    for (int i = 0; i < usbDeviceCount; ++i)
    {
        libusb_device_descriptor desc;
        int returnCode = libusb_get_device_descriptor(devs[i], &desc);

        if (returnCode < 0)
        {
            lime::error("failed to get device description");
            continue;
        }

        if (desc.idProduct != pid || desc.idVendor != vid)
        {
            continue;
        }

        if (libusb_open(devs[i], &dev_handle) != 0)
        {
            continue;
        }

        std::string foundSerial;
        if (desc.iSerialNumber > 0)
        {
            char data[255];
            int stringLength = libusb_get_string_descriptor_ascii(
                dev_handle, desc.iSerialNumber, reinterpret_cast<unsigned char*>(data), sizeof(data));

            if (stringLength < 0)
            {
                lime::error("failed to get serial number");
            }
            else
            {
                foundSerial = std::string(data, static_cast<size_t>(stringLength));
            }
        }

        if (serial == foundSerial)
        {
            break; //found it
        }

        libusb_close(dev_handle);
        dev_handle = nullptr;
    }

    libusb_free_device_list(devs, 1);

    if (dev_handle == nullptr)
    {
        return ReportError(-1, "libusb_open failed");
    }

    if (libusb_kernel_driver_active(dev_handle, 0) == 1) //find out if kernel driver is attached
    {
        lime::info("Kernel Driver Active");

        if (libusb_detach_kernel_driver(dev_handle, 0) == 0) //detach it
        {
            lime::info("Kernel Driver Detached!");
        }
    }

    int returnCode = libusb_claim_interface(dev_handle, 0); //claim interface 0 (the first) of device
    if (returnCode != LIBUSB_SUCCESS)
    {
        throw std::runtime_error(libusb_strerror(static_cast<libusb_error>(returnCode)));
        return ReportError(-1, "Cannot claim interface - %s", libusb_strerror(libusb_error(returnCode)));
    }
#endif
    isConnected = true;
>>>>>>> b13e2dbb
    contexts = new USBTransferContext_FX3[USB_MAX_CONTEXTS];
    return 0;
}

void FX3::Disconnect()
{
    USBGeneric::Disconnect();
#ifdef __unix__
<<<<<<< HEAD
    if (dev_handle != nullptr)
    {
        libusb_release_interface(dev_handle, 0);
        libusb_close(dev_handle);
        dev_handle = nullptr;
=======
        const libusb_version* ver = libusb_get_version();
        // Fix #358 libusb crash when freeing transfers(never used ones) without valid device handle. Bug in libusb 1.0.25 https://github.com/libusb/libusb/issues/1059
        const bool isBuggy_libusb_free_transfer = ver->major == 1 && ver->minor == 0 && ver->micro == 25;

        if (isBuggy_libusb_free_transfer && contexts)
        {
            for (int i = 0; i < USB_MAX_CONTEXTS; ++i)
            {
                contexts[i].transfer->dev_handle = dev_handle;
            }
        }
#endif
        delete[] contexts;
        contexts = nullptr;
    }

#ifdef __unix__
    if (dev_handle != 0)
    {
        libusb_release_interface(dev_handle, 0);
        libusb_close(dev_handle);
        dev_handle = 0;
    }
#endif
    isConnected = false;
}

/** @brief Returns connection status
    @return 1-connection open, 0-connection closed.
*/
inline bool FX3::IsConnected()
{
#ifdef __unix__
    return isConnected;
#endif
}

int32_t FX3::BulkTransfer(uint8_t endPointAddr, uint8_t* data, int length, int32_t timeout_ms)
{
    long len = 0;
    if (not IsConnected())
    {
        throw std::runtime_error("BulkTransfer: USB device is not connected");
    }

    assert(data);

#ifdef __unix__
    int actualTransferred = 0;
    int status = libusb_bulk_transfer(dev_handle, endPointAddr, data, length, &actualTransferred, timeout_ms);
    len = actualTransferred;
    if (status != 0)
    {
        printf("FX3::BulkTransfer(0x%02X) : %s, transferred: %i, expected: %i\n",
            endPointAddr,
            libusb_error_name(status),
            actualTransferred,
            length);
    }
#endif
    return len;
}

int32_t FX3::ControlTransfer(int requestType, int request, int value, int index, uint8_t* data, uint32_t length, int32_t timeout_ms)
{
    long len = length;
    if (not IsConnected())
    {
        throw std::runtime_error("ControlTransfer: USB device is not connected");
>>>>>>> b13e2dbb
    }
#endif
<<<<<<< HEAD
=======
    return len;
}

#ifdef __unix__
/** @brief Function for handling libusb callbacks
*/
static void process_libusbtransfer(libusb_transfer* trans)
{
    USBTransferContext_FX3* context = static_cast<USBTransferContext_FX3*>(trans->user_data);
    std::unique_lock<std::mutex> lck(context->transferLock);
    switch (trans->status)
    {
    case LIBUSB_TRANSFER_CANCELLED:
        context->bytesXfered = trans->actual_length;
        context->done.store(true);
        break;
    case LIBUSB_TRANSFER_COMPLETED:
        context->bytesXfered = trans->actual_length;
        context->done.store(true);
        break;
    case LIBUSB_TRANSFER_ERROR:
        lime::error("USB TRANSFER ERROR");
        context->bytesXfered = trans->actual_length;
        context->done.store(true);
        break;
    case LIBUSB_TRANSFER_TIMED_OUT:
        context->bytesXfered = trans->actual_length;
        context->done.store(true);
        break;
    case LIBUSB_TRANSFER_OVERFLOW:
        lime::error("USB transfer overflow");
        break;
    case LIBUSB_TRANSFER_STALL:
        lime::error("USB transfer stalled");
        break;
    case LIBUSB_TRANSFER_NO_DEVICE:
        lime::error("USB transfer no device");
        context->done.store(true);
        break;
    }
    lck.unlock();
    context->cv.notify_one();
>>>>>>> b13e2dbb
}

<<<<<<< HEAD
#ifndef __unix__
int FX3::BeginDataXfer(uint8_t *buffer, uint32_t length, uint8_t endPointAddr)
{
    int index = GetUSBContextIndex();
=======
int FX3::BeginDataXfer(uint8_t* buffer, uint32_t length, uint8_t endPointAddr)
{
    std::unique_lock<std::mutex> lock{ contextsLock };

    int i = 0;
    bool contextFound = false;
    //find not used context
    for (i = 0; i < USB_MAX_CONTEXTS; i++)
    {
        if (!contexts[i].used)
        {
            contextFound = true;
            break;
        }
    }
>>>>>>> b13e2dbb

    if (index < 0)
    {
        return -1;
    }

    if (InEndPt[endPointAddr & 0xF])
    {
<<<<<<< HEAD
        contexts[index].EndPt = InEndPt[endPointAddr & 0xF];
        contexts[index].context =
            contexts[index].EndPt->BeginDataXfer(buffer, length, contexts[index].inOvLap);
    }

    return index;
=======
        contexts[i].EndPt = InEndPt[endPointAddr & 0xF];
        contexts[i].context = contexts[i].EndPt->BeginDataXfer((unsigned char*)buffer, length, contexts[i].inOvLap);
    }

    return i;
#else
    libusb_transfer* tr = contexts[i].transfer;
    libusb_fill_bulk_transfer(tr, dev_handle, endPointAddr, buffer, length, process_libusbtransfer, &contexts[i], 0);
    contexts[i].done = false;
    contexts[i].bytesXfered = 0;
    int status = libusb_submit_transfer(tr);
    if (status != 0)
    {
        printf("BEGIN DATA READING %s\n", libusb_error_name(status));
        contexts[i].used = false;
        return -1;
    }
#endif
    return i;
>>>>>>> b13e2dbb
}

bool FX3::WaitForXfer(int contextHandle, uint32_t timeout_ms)
{
    if (contextHandle >= 0 && contexts[contextHandle].used == true)
    {
        int status = 0;
        status = contexts[contextHandle].EndPt->WaitForXfer(contexts[contextHandle].inOvLap, timeout_ms);
        return status;
<<<<<<< HEAD
=======
#else
        //blocking not to waste CPU
        std::unique_lock<std::mutex> lck(contexts[contextHandle].transferLock);
        return contexts[contextHandle].cv.wait_for(
            lck, std::chrono::milliseconds(timeout_ms), [&]() { return contexts[contextHandle].done.load(); });
#endif
>>>>>>> b13e2dbb
    }

    return true; //there is nothing to wait for (signal wait finished)
}

int FX3::FinishDataXfer(uint8_t* buffer, uint32_t length, int contextHandle)
{
    if (contextHandle >= 0 && contexts[contextHandle].used == true)
    {
        int status = 0;
        long len = length;
        status = contexts[contextHandle].EndPt->FinishDataXfer(
            (unsigned char*)buffer, len, contexts[contextHandle].inOvLap, contexts[contextHandle].context);
        contexts[contextHandle].used = false;
        contexts[contextHandle].reset();
        return len;
    }

    return 0;
}

void FX3::AbortEndpointXfers(uint8_t endPointAddr)
{
    for (int i = 0; i < MAX_EP_CNT; i++)
    {
        if (InEndPt[i] && InEndPt[i]->Address == endPointAddr)
        {
            InEndPt[i]->Abort();
        }
    }

    WaitForXfers(endPointAddr);
}
#endif<|MERGE_RESOLUTION|>--- conflicted
+++ resolved
@@ -10,52 +10,10 @@
 
 using namespace lime;
 
-<<<<<<< HEAD
-FX3::FX3(void *usbContext) : USBGeneric(usbContext) {}
-=======
-static int activeUSBconnections = 0;
-static std::thread gUSBProcessingThread;
-
-#ifdef __unix__
-void FX3::handle_libusb_events()
+FX3::FX3(void* usbContext)
+    : USBGeneric(usbContext)
 {
-    struct timeval tv;
-    tv.tv_sec = 0;
-    tv.tv_usec = 100000;
-
-    while (activeUSBconnections > 0)
-    {
-        int returnCode = libusb_handle_events_timeout_completed(ctx, &tv, NULL);
-
-        if (returnCode != 0)
-        {
-            lime::error("error libusb_handle_events %s", libusb_strerror(static_cast<libusb_error>(returnCode)));
-        }
-    }
 }
-#endif // __UNIX__
-
-FX3::FX3(void* usbContext)
-    : contexts(nullptr)
-    , isConnected(false)
-{
-    isConnected = false;
-#ifdef __unix__
-    dev_handle = nullptr;
-    ctx = reinterpret_cast<libusb_context*>(usbContext);
-
-    if (activeUSBconnections == 0)
-    {
-        ++activeUSBconnections;
-        gUSBProcessingThread = std::thread(&FX3::handle_libusb_events, this);
-    }
-    else
-    {
-        ++activeUSBconnections;
-    }
-#endif
-}
->>>>>>> b13e2dbb
 
 FX3::~FX3()
 {
@@ -65,92 +23,8 @@
 bool FX3::Connect(uint16_t vid, uint16_t pid, const std::string& serial)
 {
     Disconnect();
-<<<<<<< HEAD
     USBGeneric::Connect(vid, pid, serial);
 
-=======
-#ifdef __unix__
-    libusb_device** devs; //pointer to pointer of device, used to retrieve a list of devices
-    int usbDeviceCount = libusb_get_device_list(ctx, &devs);
-
-    if (usbDeviceCount < 0)
-    {
-        return ReportError(-1, "libusb_get_device_list failed: %s", libusb_strerror(static_cast<libusb_error>(usbDeviceCount)));
-    }
-
-    for (int i = 0; i < usbDeviceCount; ++i)
-    {
-        libusb_device_descriptor desc;
-        int returnCode = libusb_get_device_descriptor(devs[i], &desc);
-
-        if (returnCode < 0)
-        {
-            lime::error("failed to get device description");
-            continue;
-        }
-
-        if (desc.idProduct != pid || desc.idVendor != vid)
-        {
-            continue;
-        }
-
-        if (libusb_open(devs[i], &dev_handle) != 0)
-        {
-            continue;
-        }
-
-        std::string foundSerial;
-        if (desc.iSerialNumber > 0)
-        {
-            char data[255];
-            int stringLength = libusb_get_string_descriptor_ascii(
-                dev_handle, desc.iSerialNumber, reinterpret_cast<unsigned char*>(data), sizeof(data));
-
-            if (stringLength < 0)
-            {
-                lime::error("failed to get serial number");
-            }
-            else
-            {
-                foundSerial = std::string(data, static_cast<size_t>(stringLength));
-            }
-        }
-
-        if (serial == foundSerial)
-        {
-            break; //found it
-        }
-
-        libusb_close(dev_handle);
-        dev_handle = nullptr;
-    }
-
-    libusb_free_device_list(devs, 1);
-
-    if (dev_handle == nullptr)
-    {
-        return ReportError(-1, "libusb_open failed");
-    }
-
-    if (libusb_kernel_driver_active(dev_handle, 0) == 1) //find out if kernel driver is attached
-    {
-        lime::info("Kernel Driver Active");
-
-        if (libusb_detach_kernel_driver(dev_handle, 0) == 0) //detach it
-        {
-            lime::info("Kernel Driver Detached!");
-        }
-    }
-
-    int returnCode = libusb_claim_interface(dev_handle, 0); //claim interface 0 (the first) of device
-    if (returnCode != LIBUSB_SUCCESS)
-    {
-        throw std::runtime_error(libusb_strerror(static_cast<libusb_error>(returnCode)));
-        return ReportError(-1, "Cannot claim interface - %s", libusb_strerror(libusb_error(returnCode)));
-    }
-#endif
-    isConnected = true;
->>>>>>> b13e2dbb
     contexts = new USBTransferContext_FX3[USB_MAX_CONTEXTS];
     return 0;
 }
@@ -159,138 +33,16 @@
 {
     USBGeneric::Disconnect();
 #ifdef __unix__
-<<<<<<< HEAD
     if (dev_handle != nullptr)
     {
         libusb_release_interface(dev_handle, 0);
         libusb_close(dev_handle);
         dev_handle = nullptr;
-=======
-        const libusb_version* ver = libusb_get_version();
-        // Fix #358 libusb crash when freeing transfers(never used ones) without valid device handle. Bug in libusb 1.0.25 https://github.com/libusb/libusb/issues/1059
-        const bool isBuggy_libusb_free_transfer = ver->major == 1 && ver->minor == 0 && ver->micro == 25;
-
-        if (isBuggy_libusb_free_transfer && contexts)
-        {
-            for (int i = 0; i < USB_MAX_CONTEXTS; ++i)
-            {
-                contexts[i].transfer->dev_handle = dev_handle;
-            }
-        }
-#endif
-        delete[] contexts;
-        contexts = nullptr;
     }
-
-#ifdef __unix__
-    if (dev_handle != 0)
-    {
-        libusb_release_interface(dev_handle, 0);
-        libusb_close(dev_handle);
-        dev_handle = 0;
-    }
-#endif
-    isConnected = false;
-}
-
-/** @brief Returns connection status
-    @return 1-connection open, 0-connection closed.
-*/
-inline bool FX3::IsConnected()
-{
-#ifdef __unix__
-    return isConnected;
 #endif
 }
 
-int32_t FX3::BulkTransfer(uint8_t endPointAddr, uint8_t* data, int length, int32_t timeout_ms)
-{
-    long len = 0;
-    if (not IsConnected())
-    {
-        throw std::runtime_error("BulkTransfer: USB device is not connected");
-    }
-
-    assert(data);
-
-#ifdef __unix__
-    int actualTransferred = 0;
-    int status = libusb_bulk_transfer(dev_handle, endPointAddr, data, length, &actualTransferred, timeout_ms);
-    len = actualTransferred;
-    if (status != 0)
-    {
-        printf("FX3::BulkTransfer(0x%02X) : %s, transferred: %i, expected: %i\n",
-            endPointAddr,
-            libusb_error_name(status),
-            actualTransferred,
-            length);
-    }
-#endif
-    return len;
-}
-
-int32_t FX3::ControlTransfer(int requestType, int request, int value, int index, uint8_t* data, uint32_t length, int32_t timeout_ms)
-{
-    long len = length;
-    if (not IsConnected())
-    {
-        throw std::runtime_error("ControlTransfer: USB device is not connected");
->>>>>>> b13e2dbb
-    }
-#endif
-<<<<<<< HEAD
-=======
-    return len;
-}
-
-#ifdef __unix__
-/** @brief Function for handling libusb callbacks
-*/
-static void process_libusbtransfer(libusb_transfer* trans)
-{
-    USBTransferContext_FX3* context = static_cast<USBTransferContext_FX3*>(trans->user_data);
-    std::unique_lock<std::mutex> lck(context->transferLock);
-    switch (trans->status)
-    {
-    case LIBUSB_TRANSFER_CANCELLED:
-        context->bytesXfered = trans->actual_length;
-        context->done.store(true);
-        break;
-    case LIBUSB_TRANSFER_COMPLETED:
-        context->bytesXfered = trans->actual_length;
-        context->done.store(true);
-        break;
-    case LIBUSB_TRANSFER_ERROR:
-        lime::error("USB TRANSFER ERROR");
-        context->bytesXfered = trans->actual_length;
-        context->done.store(true);
-        break;
-    case LIBUSB_TRANSFER_TIMED_OUT:
-        context->bytesXfered = trans->actual_length;
-        context->done.store(true);
-        break;
-    case LIBUSB_TRANSFER_OVERFLOW:
-        lime::error("USB transfer overflow");
-        break;
-    case LIBUSB_TRANSFER_STALL:
-        lime::error("USB transfer stalled");
-        break;
-    case LIBUSB_TRANSFER_NO_DEVICE:
-        lime::error("USB transfer no device");
-        context->done.store(true);
-        break;
-    }
-    lck.unlock();
-    context->cv.notify_one();
->>>>>>> b13e2dbb
-}
-
-<<<<<<< HEAD
 #ifndef __unix__
-int FX3::BeginDataXfer(uint8_t *buffer, uint32_t length, uint8_t endPointAddr)
-{
-    int index = GetUSBContextIndex();
-=======
 int FX3::BeginDataXfer(uint8_t* buffer, uint32_t length, uint8_t endPointAddr)
 {
     std::unique_lock<std::mutex> lock{ contextsLock };
@@ -306,7 +58,7 @@
             break;
         }
     }
->>>>>>> b13e2dbb
+    int index = GetUSBContextIndex();
 
     if (index < 0)
     {
@@ -315,34 +67,11 @@
 
     if (InEndPt[endPointAddr & 0xF])
     {
-<<<<<<< HEAD
         contexts[index].EndPt = InEndPt[endPointAddr & 0xF];
-        contexts[index].context =
-            contexts[index].EndPt->BeginDataXfer(buffer, length, contexts[index].inOvLap);
+        contexts[index].context = contexts[index].EndPt->BeginDataXfer(buffer, length, contexts[index].inOvLap);
     }
 
     return index;
-=======
-        contexts[i].EndPt = InEndPt[endPointAddr & 0xF];
-        contexts[i].context = contexts[i].EndPt->BeginDataXfer((unsigned char*)buffer, length, contexts[i].inOvLap);
-    }
-
-    return i;
-#else
-    libusb_transfer* tr = contexts[i].transfer;
-    libusb_fill_bulk_transfer(tr, dev_handle, endPointAddr, buffer, length, process_libusbtransfer, &contexts[i], 0);
-    contexts[i].done = false;
-    contexts[i].bytesXfered = 0;
-    int status = libusb_submit_transfer(tr);
-    if (status != 0)
-    {
-        printf("BEGIN DATA READING %s\n", libusb_error_name(status));
-        contexts[i].used = false;
-        return -1;
-    }
-#endif
-    return i;
->>>>>>> b13e2dbb
 }
 
 bool FX3::WaitForXfer(int contextHandle, uint32_t timeout_ms)
@@ -352,15 +81,6 @@
         int status = 0;
         status = contexts[contextHandle].EndPt->WaitForXfer(contexts[contextHandle].inOvLap, timeout_ms);
         return status;
-<<<<<<< HEAD
-=======
-#else
-        //blocking not to waste CPU
-        std::unique_lock<std::mutex> lck(contexts[contextHandle].transferLock);
-        return contexts[contextHandle].cv.wait_for(
-            lck, std::chrono::milliseconds(timeout_ms), [&]() { return contexts[contextHandle].done.load(); });
-#endif
->>>>>>> b13e2dbb
     }
 
     return true; //there is nothing to wait for (signal wait finished)
