--- conflicted
+++ resolved
@@ -351,12 +351,7 @@
     {
         USBTransferContext_FX3* FX3context = &static_cast<USBTransferContext_FX3*>(contexts)[i];
 
-<<<<<<< HEAD
-        if (FX3context->isTransferUsed &&
-            ((OutEndPt[i] && OutEndPt[i]->Address == endPointAddr) || (InEndPt[i] && InEndPt[i]->Address == endPointAddr)))
-=======
-        if (FX3context->used && FX3context->EndPt->Address == endPointAddr)
->>>>>>> 98e06c7b
+        if (FX3context->isTransferUsed && FX3context->EndPt->Address == endPointAddr)
         {
             WaitForXfer(i, 250);
             FinishDataXfer(nullptr, 0, i);
