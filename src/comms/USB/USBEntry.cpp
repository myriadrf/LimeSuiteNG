--- conflicted
+++ resolved
@@ -1,10 +1,6 @@
 #include "USBEntry.h"
-<<<<<<< HEAD
 #include "limesuiteng/Logger.h"
-=======
-#include "Logger.h"
 #include "CommonFunctions.h"
->>>>>>> 9c167846
 
 using namespace lime;
 
