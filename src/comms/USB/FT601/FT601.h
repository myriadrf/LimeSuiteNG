#pragma once

#include "comms/USB/USBGeneric.h"
#include "limesuiteng/config.h"
#include "USBTransferContext_FT601.h"

#ifndef __unix__
    #include "FTD3XXLibrary/FTD3XX.h"
#endif

using namespace std::literals::string_view_literals;

namespace lime {

/** @brief A class for communicating with devices using the FTDI FT601 USB controller. */
class FT601 : public USBGeneric
{
  public:
    /**
      @brief Constructs the class for communicating with the FT601 controller.
      @param usbContext The USB context to use for the communication.
     */
    FT601(void* usbContext = nullptr);
    ~FT601();

<<<<<<< HEAD
    bool Connect(uint16_t vid, uint16_t pid, const std::string& serial = "") override;
    void Disconnect() override;
=======
    virtual bool Connect(uint16_t vid, uint16_t pid, const std::string_view serial = ""sv) override;
    virtual void Disconnect() override;
>>>>>>> bc1a1b4d

#ifndef __unix__
    int32_t BulkTransfer(uint8_t endPoint, uint8_t* data, int length, int32_t timeout = USBGeneric::defaultTimeout) override;
#endif

    int32_t ControlTransfer(int requestType,
        int request,
        int value,
        int index,
        uint8_t* data,
        uint32_t length,
        int32_t timeout = USBGeneric::defaultTimeout) override;

#ifndef __unix__
    int BeginDataXfer(uint8_t* buffer, uint32_t length, uint8_t endPointAddr) override;
    bool WaitForXfer(int contextHandle, int32_t timeout_ms) override;
    int FinishDataXfer(uint8_t* buffer, uint32_t length, int contextHandle) override;
    void AbortEndpointXfers(uint8_t endPointAddr) override;
#endif

    /**
      @brief Resets the stream buffers of the device.
      @return Status of the operation (0 - success; -1 - failure).
     */
    int ResetStreamBuffers();

  protected:
#ifndef __unix__
    FT_HANDLE mFTHandle;
    int ReinitPipe(unsigned char ep);
    void WaitForXfers(uint8_t endPointAddr) override;
#else
    int FT_SetStreamPipe(unsigned char ep, size_t size);
    int FT_FlushPipe(unsigned char ep);
    uint32_t mUsbCounter;
#endif

    int GetUSBContextIndex() override;
};

} // namespace lime<|MERGE_RESOLUTION|>--- conflicted
+++ resolved
@@ -23,13 +23,8 @@
     FT601(void* usbContext = nullptr);
     ~FT601();
 
-<<<<<<< HEAD
-    bool Connect(uint16_t vid, uint16_t pid, const std::string& serial = "") override;
+    bool Connect(uint16_t vid, uint16_t pid, const std::string_view serial = ""sv) override;
     void Disconnect() override;
-=======
-    virtual bool Connect(uint16_t vid, uint16_t pid, const std::string_view serial = ""sv) override;
-    virtual void Disconnect() override;
->>>>>>> bc1a1b4d
 
 #ifndef __unix__
     int32_t BulkTransfer(uint8_t endPoint, uint8_t* data, int length, int32_t timeout = USBGeneric::defaultTimeout) override;
