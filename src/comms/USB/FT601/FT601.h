--- conflicted
+++ resolved
@@ -31,23 +31,6 @@
     {
 #ifndef __unix__
         context = NULL;
-<<<<<<< HEAD
-#else
-        transfer = libusb_alloc_transfer(0);
-        bytesXfered = 0;
-        done.store(false);
-#endif
-    }
-
-    ~USBTransferContext_FT601()
-    {
-#ifdef __unix__
-        if (transfer)
-        {
-            libusb_free_transfer(transfer);
-        }
-=======
->>>>>>> 777f0a9a
 #endif
     }
 
