--- conflicted
+++ resolved
@@ -23,52 +23,10 @@
 static constexpr int ctrlBulkWriteAddr = 0x02;
 static constexpr int ctrlBulkReadAddr = 0x82;
 
-<<<<<<< HEAD
-FT601::FT601(void *usbContext) : USBGeneric(usbContext) {}
-=======
-static int activeUSBconnections = 0;
-static std::thread gUSBProcessingThread;
-
-#ifdef __unix__
-void FT601::handle_libusb_events()
-{
-    struct timeval tv;
-    tv.tv_sec = 0;
-    tv.tv_usec = 100000;
-
-    while (activeUSBconnections > 0)
-    {
-        int returnCode = libusb_handle_events_timeout_completed(ctx, &tv, NULL);
-
-        if (returnCode != 0)
-        {
-            lime::error("error libusb_handle_events %s", libusb_strerror(static_cast<libusb_error>(returnCode)));
-        }
-    }
-}
-#endif // __UNIX__
-
 FT601::FT601(void* usbContext)
-    : contexts(nullptr)
-    , isConnected(false)
-{
-    isConnected = false;
-#ifdef __unix__
-    dev_handle = nullptr;
-    ctx = reinterpret_cast<libusb_context*>(usbContext);
-
-    if (activeUSBconnections == 0)
-    {
-        ++activeUSBconnections;
-        gUSBProcessingThread = std::thread(&FT601::handle_libusb_events, this);
-    }
-    else
-    {
-        ++activeUSBconnections;
-    }
-#endif
-}
->>>>>>> b13e2dbb
+    : USBGeneric(usbContext)
+{
+}
 
 FT601::~FT601()
 {
@@ -104,100 +62,7 @@
     FT_SetPipeTimeout(mFTHandle, streamBulkReadAddr, 0);
     FT_SetPipeTimeout(mFTHandle, streamBulkWriteAddr, 0);
 #else
-<<<<<<< HEAD
     USBGeneric::Connect(vid, pid, serial);
-=======
-    libusb_device** devs; //pointer to pointer of device, used to retrieve a list of devices
-    int usbDeviceCount = libusb_get_device_list(ctx, &devs);
-
-    if (usbDeviceCount < 0)
-    {
-        return ReportError(-1, "libusb_get_device_list failed: %s", libusb_strerror(static_cast<libusb_error>(usbDeviceCount)));
-    }
-
-    for (int i = 0; i < usbDeviceCount; ++i)
-    {
-        libusb_device_descriptor desc;
-        int returnCode = libusb_get_device_descriptor(devs[i], &desc);
-
-        if (returnCode < 0)
-        {
-            lime::error("failed to get device description");
-            continue;
-        }
-
-        if (desc.idProduct != pid || desc.idVendor != vid)
-        {
-            continue;
-        }
-
-        if (libusb_open(devs[i], &dev_handle) != 0)
-        {
-            continue;
-        }
-
-        std::string foundSerial;
-
-        if (desc.iSerialNumber > 0)
-        {
-            char data[255];
-            int stringLength = libusb_get_string_descriptor_ascii(
-                dev_handle, desc.iSerialNumber, reinterpret_cast<unsigned char*>(data), sizeof(data));
-
-            if (stringLength < 0)
-            {
-                lime::error("failed to get serial number");
-            }
-            else
-            {
-                foundSerial = std::string(data, static_cast<size_t>(stringLength));
-            }
-        }
-
-        if (serial == foundSerial) // found it
-        {
-            break;
-        }
-
-        libusb_close(dev_handle);
-        dev_handle = nullptr;
-    }
-
-    libusb_free_device_list(devs, 1);
-
-    if (dev_handle == nullptr)
-    {
-        return ReportError(ENODEV, "libusb_open failed");
-    }
-
-    if (libusb_kernel_driver_active(dev_handle, 1) == 1) //find out if kernel driver is attached
-    {
-        lime::debug("Kernel Driver Active");
-
-        if (libusb_detach_kernel_driver(dev_handle, 1) == 0) //detach it
-        {
-            lime::debug("Kernel Driver Detached!");
-        }
-    }
-
-    int returnCode = libusb_claim_interface(dev_handle, 0); //claim interface 0 (the first) of device
-    if (returnCode < 0)
-    {
-        return ReportError(-1, "Cannot claim interface - %s", libusb_strerror(static_cast<libusb_error>(returnCode)));
-    }
-
-    returnCode = libusb_claim_interface(dev_handle, 1); // claim interface 1 of device
-    if (returnCode < 0)
-    {
-        return ReportError(-1, "Cannot claim interface - %s", libusb_strerror(static_cast<libusb_error>(returnCode)));
-    }
-    lime::debug("Claimed Interface");
-
-    if (libusb_reset_device(dev_handle) != 0)
-    {
-        return ReportError(-1, "USB reset failed", libusb_strerror(static_cast<libusb_error>(returnCode)));
-    }
->>>>>>> b13e2dbb
 
     FT_FlushPipe(ctrlBulkReadAddr); //clear ctrl ep rx buffer
     FT_SetStreamPipe(ctrlBulkReadAddr, 64);
@@ -225,12 +90,8 @@
 #endif
 }
 
-<<<<<<< HEAD
-#ifndef __unix__
-int32_t FT601::BulkTransfer(uint8_t endPointAddr, uint8_t *data, int length, int32_t timeout_ms)
-=======
+#ifndef __unix__
 int32_t FT601::BulkTransfer(uint8_t endPointAddr, uint8_t* data, int length, int32_t timeout_ms)
->>>>>>> b13e2dbb
 {
     ULONG ulBytesTransferred = 0;
     FT_STATUS ftStatus = FT_OK;
@@ -270,23 +131,6 @@
 
     FT_ReleaseOverlapped(mFTHandle, &vOverlapped);
     return ulBytesTransferred;
-<<<<<<< HEAD
-=======
-#else
-    int actualTransferred = 0;
-    int status = libusb_bulk_transfer(dev_handle, endPointAddr, data, length, &actualTransferred, timeout_ms);
-    len = actualTransferred;
-    if (status != 0)
-    {
-        printf("FT601::BulkTransfer(0x%02X) : %s, transferred: %i, expected: %i\n",
-            endPointAddr,
-            libusb_error_name(status),
-            actualTransferred,
-            length);
-    }
-#endif
-    return len;
->>>>>>> b13e2dbb
 }
 #endif
 
@@ -295,87 +139,17 @@
     throw(OperationNotSupported("ControlTransfer not supported on FT601 connections."));
 }
 
-<<<<<<< HEAD
-#ifndef __unix__
-int FT601::BeginDataXfer(uint8_t *buffer, uint32_t length, uint8_t endPointAddr)
+#ifndef __unix__
+int FT601::BeginDataXfer(uint8_t* buffer, uint32_t length, uint8_t endPointAddr)
 {
     int index = GetUSBContextIndex();
 
     if (index < 0)
-=======
-#ifdef __unix__
-/** @brief Function for handling libusb callbacks
-*/
-static void process_libusbtransfer(libusb_transfer* trans)
-{
-    USBTransferContext_FT601* context = static_cast<USBTransferContext_FT601*>(trans->user_data);
-    std::unique_lock<std::mutex> lck(context->transferLock);
-    switch (trans->status)
-    {
-    case LIBUSB_TRANSFER_CANCELLED:
-        context->bytesXfered = trans->actual_length;
-        context->done.store(true);
-        break;
-    case LIBUSB_TRANSFER_COMPLETED:
-        context->bytesXfered = trans->actual_length;
-        context->done.store(true);
-        break;
-    case LIBUSB_TRANSFER_ERROR:
-        lime::error("USB TRANSFER ERROR");
-        context->bytesXfered = trans->actual_length;
-        context->done.store(true);
-        break;
-    case LIBUSB_TRANSFER_TIMED_OUT:
-        context->bytesXfered = trans->actual_length;
-        context->done.store(true);
-        break;
-    case LIBUSB_TRANSFER_OVERFLOW:
-        lime::error("USB transfer overflow");
-        break;
-    case LIBUSB_TRANSFER_STALL:
-        lime::error("USB transfer stalled");
-        break;
-    case LIBUSB_TRANSFER_NO_DEVICE:
-        lime::error("USB transfer no device");
-        context->done.store(true);
-        break;
-    }
-    lck.unlock();
-    context->cv.notify_one();
-}
-#endif
-
-int FT601::BeginDataXfer(uint8_t* buffer, uint32_t length, uint8_t endPointAddr)
-{
-    std::unique_lock<std::mutex> lock{ contextsLock };
-
-    int i = 0;
-    bool contextFound = false;
-    //find not used context
-    for (i = 0; i < USB_MAX_CONTEXTS; i++)
-    {
-        if (!contexts[i].used)
-        {
-            contextFound = true;
-            break;
-        }
-    }
-
-    if (!contextFound)
->>>>>>> b13e2dbb
-    {
-        return -1;
-    }
-
-<<<<<<< HEAD
-	ULONG ulActual;
-=======
-    contexts[i].used = true;
-
-    lock.unlock();
-#ifndef __unix__
+    {
+        return -1;
+    }
+
     ULONG ulActual;
->>>>>>> b13e2dbb
     FT_STATUS ftStatus = FT_OK;
     FT_InitializeOverlapped(mFTHandle, &contexts[index].inOvLap);
 
@@ -393,23 +167,7 @@
     if (ftStatus != FT_IO_PENDING)
     {
         lime::error("ERROR BEGIN DATA TRANSFER %d", ftStatus);
-<<<<<<< HEAD
         contexts[index].used = false;
-=======
-        contexts[i].used = false;
-        return -1;
-    }
-#else
-    libusb_transfer* tr = contexts[i].transfer;
-    libusb_fill_bulk_transfer(tr, dev_handle, endPointAddr, buffer, length, process_libusbtransfer, &contexts[i], 0);
-    contexts[i].done = false;
-    contexts[i].bytesXfered = 0;
-    int status = libusb_submit_transfer(tr);
-    if (status != 0)
-    {
-        printf("BEGIN DATA READING %s\n", libusb_error_name(status));
-        contexts[i].used = false;
->>>>>>> b13e2dbb
         return -1;
     }
 
@@ -426,15 +184,6 @@
         {
             return true;
         }
-<<<<<<< HEAD
-=======
-#else
-        //blocking not to waste CPU
-        std::unique_lock<std::mutex> lck(contexts[contextHandle].transferLock);
-        return contexts[contextHandle].cv.wait_for(
-            lck, std::chrono::milliseconds(timeout_ms), [&]() { return contexts[contextHandle].done.load(); });
-#endif
->>>>>>> b13e2dbb
     }
 
     return true; //there is nothing to wait for (signal wait finished)
