--- conflicted
+++ resolved
@@ -31,53 +31,13 @@
 static constexpr int ctrlBulkReadAddr = 0x82;
 
 FT601::FT601(void* usbContext)
-<<<<<<< HEAD
-    : contexts(nullptr)
-    , isConnected(false)
-#ifdef __unix__
-    , mUsbCounter(0)
-    , dev_handle(nullptr)
-    , ctx(reinterpret_cast<libusb_context*>(usbContext))
-#endif
-{
-#ifdef __unix__
-    if (activeUSBconnections == 0)
-    {
-        ++activeUSBconnections;
-        gUSBProcessingThread = std::thread(&FT601::handle_libusb_events, this);
-    }
-    else
-    {
-        ++activeUSBconnections;
-    }
-#endif
-=======
     : USBGeneric(usbContext)
 {
->>>>>>> 777f0a9a
 }
 
 FT601::~FT601()
 {
     Disconnect();
-<<<<<<< HEAD
-    --activeUSBconnections;
-
-    if (activeUSBconnections == 0)
-    {
-        if (gUSBProcessingThread.joinable())
-        {
-            gUSBProcessingThread.join();
-        }
-    }
-
-    if (contexts != nullptr)
-    {
-        delete[] contexts;
-        contexts = nullptr;
-    }
-=======
->>>>>>> 777f0a9a
 }
 
 bool FT601::Connect(uint16_t vid, uint16_t pid, const std::string& serial)
@@ -220,23 +180,7 @@
     if (ftStatus != FT_IO_PENDING)
     {
         lime::error("ERROR BEGIN DATA TRANSFER %d", ftStatus);
-<<<<<<< HEAD
-        contexts[i].used = false;
-        return -1;
-    }
-#else
-    libusb_transfer* tr = contexts[i].transfer;
-    libusb_fill_bulk_transfer(tr, dev_handle, endPointAddr, buffer, length, process_libusbtransfer, &contexts[i], 0);
-    contexts[i].done.store(false);
-    contexts[i].bytesXfered = 0;
-    int status = libusb_submit_transfer(tr);
-    if (status != 0)
-    {
-        printf("BEGIN DATA READING %s\n", libusb_error_name(status));
-        contexts[i].used = false;
-=======
         contexts[index].used = false;
->>>>>>> 777f0a9a
         return -1;
     }
 
