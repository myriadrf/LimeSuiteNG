--- conflicted
+++ resolved
@@ -184,7 +184,7 @@
 
     for (int i = 0; i < USB_MAX_CONTEXTS; ++i)
     {
-        if (contexts[i].used)
+        if (contexts[i].isTransferUsed)
         {
             AbortEndpointXfers(contexts[i].transfer->endpoint);
         }
@@ -297,13 +297,8 @@
 
     if (status != 0)
     {
-<<<<<<< HEAD
-        printf("BEGIN DATA TRANSFER %s\n", libusb_error_name(status));
+        lime::error("BEGIN DATA TRANSFER %s", libusb_error_name(status));
         contexts[i].isTransferUsed = false;
-=======
-        lime::error("BEGIN DATA TRANSFER %s", libusb_error_name(status));
-        contexts[i].used = false;
->>>>>>> ef821092
         return -1;
     }
 
