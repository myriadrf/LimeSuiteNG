#include "USBGeneric.h"
#include "limesuiteng/Logger.h"

#include <cassert>

using namespace std::literals::string_literals;

namespace lime {

#ifdef __unix__
int USBGeneric::activeUSBconnections = 0;
std::thread USBGeneric::gUSBProcessingThread{};

void USBGeneric::HandleLibusbEvents()
{
    struct timeval tv;
    tv.tv_sec = 0;
    tv.tv_usec = 100000;

    while (activeUSBconnections > 0)
    {
        int returnCode = libusb_handle_events_timeout_completed(ctx, &tv, NULL);

        if (returnCode != 0)
        {
            lime::error("error libusb_handle_events %s", libusb_strerror(static_cast<libusb_error>(returnCode)));
        }
    }
}
#endif // __UNIX__

USBGeneric::USBGeneric(void* usbContext)
    : contexts(nullptr)
    , isConnected(false)
{
#ifdef __unix__
    dev_handle = nullptr;
    ctx = reinterpret_cast<libusb_context*>(usbContext);

    if (ctx == nullptr)
    {
        return;
    }

    ++activeUSBconnections;

    if (activeUSBconnections == 1)
    {
        gUSBProcessingThread = std::thread(&USBGeneric::HandleLibusbEvents, this);
    }
#endif
}

USBGeneric::~USBGeneric()
{
    Disconnect();
#ifdef __unix__
    if (ctx == nullptr)
    {
        return;
    }

    --activeUSBconnections;

    if (activeUSBconnections == 0)
    {
        if (gUSBProcessingThread.joinable())
        {
            gUSBProcessingThread.join();
        }
    }
#endif
}

bool USBGeneric::Connect(uint16_t vid, uint16_t pid, const std::string& serial)
{
#ifdef __unix__
    libusb_device** devs; // Pointer to pointer of device, used to retrieve a list of devices
    int usbDeviceCount = libusb_get_device_list(ctx, &devs);

    if (usbDeviceCount < 0)
    {
        lime::error("libusb_get_device_list failed: %s", libusb_strerror(static_cast<libusb_error>(usbDeviceCount)));
        return false;
    }

    for (int i = 0; i < usbDeviceCount; ++i)
    {
        libusb_device_descriptor desc;
        int returnCode = libusb_get_device_descriptor(devs[i], &desc);

        if (returnCode < 0)
        {
            lime::error("failed to get device description");
            continue;
        }

        if (desc.idProduct != pid || desc.idVendor != vid)
        {
            continue;
        }

        if (libusb_open(devs[i], &dev_handle) != 0)
        {
            continue;
        }

        std::string foundSerial;
        if (desc.iSerialNumber > 0)
        {
            char data[255];
            int stringLength = libusb_get_string_descriptor_ascii(
                dev_handle, desc.iSerialNumber, reinterpret_cast<unsigned char*>(data), sizeof(data));

            if (stringLength < 0)
            {
                lime::error("failed to get serial number");
            }
            else
            {
                foundSerial = std::string(data, static_cast<size_t>(stringLength));
            }
        }

        if (serial == foundSerial)
        {
            break; //found it
        }

        libusb_close(dev_handle);
        dev_handle = nullptr;
    }

    libusb_free_device_list(devs, 1);

    if (dev_handle == nullptr)
    {
        lime::error("libusb_open failed");
        return false;
    }

    if (libusb_kernel_driver_active(dev_handle, 0) == 1) // Find out if kernel driver is attached
    {
        lime::info("Kernel Driver Active");

        if (libusb_detach_kernel_driver(dev_handle, 0) == 0) // Detach it
        {
            lime::info("Kernel Driver Detached!");
        }
    }

    int returnCode = libusb_claim_interface(dev_handle, 0); // Claim interface 0 (the first) of device
    if (returnCode != LIBUSB_SUCCESS)
    {
<<<<<<< HEAD
        lime::error("Cannot claim USB interface: %s", libusb_strerror(libusb_error(returnCode)));
=======
        ReportError(returnCode, "Cannot claim interface - %s", libusb_strerror(libusb_error(returnCode)));
>>>>>>> c7948775
        return false;
    }
#endif
    isConnected = true;
    return true;
}

inline bool USBGeneric::IsConnected()
{
    return isConnected;
}

void USBGeneric::Disconnect()
{
    if (contexts == nullptr)
    {
        return;
    }

#ifdef __unix__
    const libusb_version* ver = libusb_get_version();
    // Fix #358 libusb crash when freeing transfers(never used ones) without valid device handle. Bug in libusb 1.0.25 https://github.com/libusb/libusb/issues/1059
    const bool isBuggy_libusb_free_transfer = ver->major == 1 && ver->minor == 0 && ver->micro == 25;

    if (isBuggy_libusb_free_transfer)
    {
        for (int i = 0; i < USB_MAX_CONTEXTS; ++i)
        {
            contexts[i].transfer->dev_handle = dev_handle;
        }
    }

    std::unique_lock<std::mutex> lock{ contextsLock };

    for (int i = 0; i < USB_MAX_CONTEXTS; ++i)
    {
        if (contexts[i].isTransferUsed)
        {
            AbortEndpointXfers(contexts[i].transfer->endpoint);
        }
    }
#endif

    delete[] contexts;
    contexts = nullptr;
}

int32_t USBGeneric::BulkTransfer(uint8_t endPointAddr, uint8_t* data, int length, int32_t timeout_ms)
{
    long len = 0;
    if (!IsConnected())
    {
        throw std::runtime_error("BulkTransfer: USB device is not connected");
    }

    assert(data);

#ifdef __unix__
    int actualTransferred = 0;
    int status = libusb_bulk_transfer(dev_handle, endPointAddr, data, length, &actualTransferred, timeout_ms);
    len = actualTransferred;

    if (status != 0)
    {
        lime::error("USBGeneric::BulkTransfer(0x%02X) : %s, transferred: %i, expected: %i",
            endPointAddr,
            libusb_error_name(status),
            actualTransferred,
            length);
    }
#endif
    return len;
}

int32_t USBGeneric::ControlTransfer(
    int requestType, int request, int value, int index, uint8_t* data, uint32_t length, int32_t timeout_ms)
{
    long len = length;
    if (!IsConnected())
    {
        throw std::runtime_error("ControlTransfer: USB device is not connected");
    }

    assert(data);
#ifdef __unix__
    len = libusb_control_transfer(dev_handle, requestType, request, value, index, data, length, timeout_ms);
#endif
    return len;
}

#ifdef __unix__
/** @brief Function for handling libusb callbacks
*/
static void process_libusbtransfer(libusb_transfer* trans)
{
    USBTransferContext* context = static_cast<USBTransferContext*>(trans->user_data);
    std::unique_lock<std::mutex> lck(context->transferLock);
    switch (trans->status)
    {
    case LIBUSB_TRANSFER_CANCELLED:
        context->bytesXfered = trans->actual_length;
        context->done.store(true);
        break;
    case LIBUSB_TRANSFER_COMPLETED:
        context->bytesXfered = trans->actual_length;
        context->done.store(true);
        break;
    case LIBUSB_TRANSFER_ERROR:
        lime::error("USB TRANSFER ERROR");
        context->bytesXfered = trans->actual_length;
        context->done.store(true);
        break;
    case LIBUSB_TRANSFER_TIMED_OUT:
        context->bytesXfered = trans->actual_length;
        context->done.store(true);
        break;
    case LIBUSB_TRANSFER_OVERFLOW:
        lime::error("USB transfer overflow");
        break;
    case LIBUSB_TRANSFER_STALL:
        lime::error("USB transfer stalled");
        break;
    case LIBUSB_TRANSFER_NO_DEVICE:
        lime::error("USB transfer no device");
        context->done.store(true);
        break;
    }
    lck.unlock();
    context->cv.notify_one();
}
#endif

int USBGeneric::BeginDataXfer(uint8_t* buffer, uint32_t length, uint8_t endPointAddr)
{
#ifdef __unix__
    int i = GetUSBContextIndex();

    if (i < 0)
    {
        return -1;
    }

    libusb_transfer* tr = contexts[i].transfer;
    libusb_fill_bulk_transfer(tr, dev_handle, endPointAddr, buffer, length, process_libusbtransfer, &contexts[i], 0);
    contexts[i].done = false;
    contexts[i].bytesXfered = 0;
    int status = libusb_submit_transfer(tr);

    if (status != 0)
    {
        lime::error("BEGIN DATA TRANSFER %s", libusb_error_name(status));
        contexts[i].isTransferUsed = false;
        return -1;
    }

    return i;
#endif
    return 0;
}

bool USBGeneric::WaitForXfer(int contextHandle, int32_t timeout_ms)
{
#ifdef __unix__
    if (contextHandle >= 0 && contexts[contextHandle].isTransferUsed == true)
    {
        // Blocking not to waste CPU
        std::unique_lock<std::mutex> lck(contexts[contextHandle].transferLock);
        return contexts[contextHandle].cv.wait_for(
            lck, std::chrono::milliseconds(timeout_ms), [&]() { return contexts[contextHandle].done.load(); });
    }
#endif
    return true; // There is nothing to wait for (signal wait finished)
}

int USBGeneric::FinishDataXfer(uint8_t* buffer, uint32_t length, int contextHandle)
{
#ifdef __unix__
    if (contextHandle >= 0 && contexts[contextHandle].isTransferUsed == true)
    {
        length = contexts[contextHandle].bytesXfered;
        contexts[contextHandle].isTransferUsed = false;
        contexts[contextHandle].Reset();
        return length;
    }
#endif

    return 0;
}

void USBGeneric::AbortEndpointXfers(uint8_t endPointAddr)
{
    if (contexts == nullptr)
    {
        return;
    }

#ifdef __unix__
    for (int i = 0; i < USB_MAX_CONTEXTS; ++i)
    {
        if (contexts[i].isTransferUsed && contexts[i].transfer->endpoint == endPointAddr)
        {
            libusb_cancel_transfer(contexts[i].transfer);
        }
    }
#endif
    WaitForXfers(endPointAddr);
}

int USBGeneric::GetUSBContextIndex()
{
    std::unique_lock<std::mutex> lock{ contextsLock };

    if (contexts == nullptr)
    {
        return -1;
    }

    int i = 0;
    bool contextFound = false;
    // Find not used context
    for (i = 0; i < USB_MAX_CONTEXTS; i++)
    {
        if (!contexts[i].isTransferUsed)
        {
            contextFound = true;
            break;
        }
    }

    if (!contextFound)
    {
        lime::error("No contexts left for reading or sending data"s);
        return -1;
    }

    contexts[i].isTransferUsed = true;

    return i;
}

void USBGeneric::WaitForXfers(uint8_t endPointAddr)
{
#ifdef __unix__
    for (int i = 0; i < USB_MAX_CONTEXTS; ++i)
    {
        if (contexts[i].isTransferUsed && contexts[i].transfer->endpoint == endPointAddr)
        {
            WaitForXfer(i, 250);
            FinishDataXfer(nullptr, 0, i);
        }
    }
#endif
}

} // namespace lime<|MERGE_RESOLUTION|>--- conflicted
+++ resolved
@@ -152,11 +152,7 @@
     int returnCode = libusb_claim_interface(dev_handle, 0); // Claim interface 0 (the first) of device
     if (returnCode != LIBUSB_SUCCESS)
     {
-<<<<<<< HEAD
         lime::error("Cannot claim USB interface: %s", libusb_strerror(libusb_error(returnCode)));
-=======
-        ReportError(returnCode, "Cannot claim interface - %s", libusb_strerror(libusb_error(returnCode)));
->>>>>>> c7948775
         return false;
     }
 #endif
