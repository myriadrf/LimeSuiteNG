#ifndef USBCOMMON_H
#define USBCOMMON_H

#include "limesuite/IComms.h"
#include "LMS64CProtocol.h"
#include "limesuite/DeviceHandle.h"
#include "limesuite/DeviceRegistry.h"

#include <atomic>
#include <condition_variable>
#include <set>

#ifdef __unix__
#include <libusb.h>
#endif

namespace lime {

class USBTransferContext
{
<<<<<<< HEAD
public:
    explicit USBTransferContext();
    virtual ~USBTransferContext();
    virtual bool Reset();
=======
  public:
    explicit USBTransferContext()
        : used(false){};
    virtual ~USBTransferContext(){};
    virtual bool reset() = 0;
>>>>>>> b13e2dbb

    bool used;

#ifdef __unix__
    libusb_transfer* transfer;
    long bytesXfered;
    std::atomic<bool> done;
    std::mutex transferLock;
    std::condition_variable cv;
#endif
};

struct VidPid
{
    uint16_t vid;
    uint16_t pid;

    bool operator<(const VidPid& other) const
    {
        if (vid == other.vid)
        {
            return pid < other.pid;
        }

        return vid < other.vid;
    }
};

class USBEntry : public DeviceRegistryEntry
{
public:
    USBEntry(const std::string &name, std::set<VidPid> deviceIds);
    virtual ~USBEntry();

    virtual std::vector<DeviceHandle> enumerate(const DeviceHandle& hint);
protected:
#ifdef __unix__
    static libusb_context* ctx; 
#endif
private:
    std::set<VidPid> mDeviceIds;
};

class USB_CSR_Pipe : public ISerialPort
{
  public:
    explicit USB_CSR_Pipe(){};

    virtual int Write(const uint8_t* data, size_t length, int timeout_ms) override = 0;
    virtual int Read(uint8_t* data, size_t length, int timeout_ms) override = 0;
};

class LMS64C_LMS7002M_Over_USB : public IComms
{
  public:
    LMS64C_LMS7002M_Over_USB(USB_CSR_Pipe& dataPort);

    virtual void SPI(const uint32_t* MOSI, uint32_t* MISO, uint32_t count) override;
    virtual void SPI(uint32_t spiBusAddress, const uint32_t* MOSI, uint32_t* MISO, uint32_t count) override;

    virtual int ResetDevice(int chipSelect) override;

  private:
    USB_CSR_Pipe& pipe;
};

class LMS64C_FPGA_Over_USB : public IComms
{
  public:
    LMS64C_FPGA_Over_USB(USB_CSR_Pipe& dataPort);

    void SPI(const uint32_t* MOSI, uint32_t* MISO, uint32_t count) override;
    void SPI(uint32_t spiBusAddress, const uint32_t* MOSI, uint32_t* MISO, uint32_t count) override;

    virtual int GPIODirRead(uint8_t* buffer, const size_t bufLength) override;
    virtual int GPIORead(uint8_t* buffer, const size_t bufLength) override;
    virtual int GPIODirWrite(const uint8_t* buffer, const size_t bufLength) override;
    virtual int GPIOWrite(const uint8_t* buffer, const size_t bufLength) override;

    virtual int CustomParameterWrite(
        const int32_t* ids, const double* values, const size_t count, const std::string& units) override;
    virtual int CustomParameterRead(const int32_t* ids, double* values, const size_t count, std::string* units) override;

    virtual int ProgramWrite(
        const char* data, size_t length, int prog_mode, int target, ProgressCallback callback = nullptr) override;

  private:
    USB_CSR_Pipe& pipe;
};

} // namespace lime

#endif // USBCOMMON_H<|MERGE_RESOLUTION|>--- conflicted
+++ resolved
@@ -18,18 +18,10 @@
 
 class USBTransferContext
 {
-<<<<<<< HEAD
 public:
     explicit USBTransferContext();
     virtual ~USBTransferContext();
     virtual bool Reset();
-=======
-  public:
-    explicit USBTransferContext()
-        : used(false){};
-    virtual ~USBTransferContext(){};
-    virtual bool reset() = 0;
->>>>>>> b13e2dbb
 
     bool used;
 
