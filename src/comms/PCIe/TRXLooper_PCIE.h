#ifndef TRXLooper_PCIE_H
#define TRXLooper_PCIE_H

#include <vector>

#include "TRXLooper.h"
#include "MemoryPool.h"
#include "limesuite/SDRDevice.h"

namespace lime {

class LitePCIe;

/** @brief Class responsible for receiving and transmitting continuous sample data from a PCIe device */
class TRXLooper_PCIE : public TRXLooper
{
  public:
    TRXLooper_PCIE(
        std::shared_ptr<LitePCIe> rxPort, std::shared_ptr<LitePCIe> txPort, FPGA* f, LMS7002M* chip, uint8_t moduleIndex);
    virtual ~TRXLooper_PCIE();
<<<<<<< HEAD
    virtual void Setup(const SDRDevice::StreamConfig& config) override;
    virtual void Start() override;
=======
    virtual OpStatus Setup(const SDRDevice::StreamConfig& config);
    virtual void Start();
>>>>>>> 89862994

    static OpStatus UploadTxWaveform(FPGA* fpga,
        std::shared_ptr<LitePCIe> port,
        const SDRDevice::StreamConfig& config,
        uint8_t moduleIndex,
        const void** samples,
        uint32_t count);

    /** @brief The transfer arguments for the PCIe transfer. */
    struct TransferArgs {
        std::shared_ptr<LitePCIe> port;
        std::vector<uint8_t*> buffers;
        int32_t bufferSize;
        int16_t packetSize;
        uint8_t packetsToBatch;
        int32_t samplesInPacket;
        int64_t cnt;
        int64_t sw;
        int64_t hw;
    };

  protected:
    virtual int RxSetup() override;
    virtual void ReceivePacketsLoop() override;
    virtual void RxTeardown() override;

    virtual int TxSetup() override;
    virtual void TransmitPacketsLoop() override;
    virtual void TxTeardown() override;

    TransferArgs mRxArgs;
    TransferArgs mTxArgs;
};

} // namespace lime

#endif // TRXLooper_PCIE_H<|MERGE_RESOLUTION|>--- conflicted
+++ resolved
@@ -18,13 +18,8 @@
     TRXLooper_PCIE(
         std::shared_ptr<LitePCIe> rxPort, std::shared_ptr<LitePCIe> txPort, FPGA* f, LMS7002M* chip, uint8_t moduleIndex);
     virtual ~TRXLooper_PCIE();
-<<<<<<< HEAD
-    virtual void Setup(const SDRDevice::StreamConfig& config) override;
+    virtual OpStatus Setup(const SDRDevice::StreamConfig& config) override;
     virtual void Start() override;
-=======
-    virtual OpStatus Setup(const SDRDevice::StreamConfig& config);
-    virtual void Start();
->>>>>>> 89862994
 
     static OpStatus UploadTxWaveform(FPGA* fpga,
         std::shared_ptr<LitePCIe> port,
