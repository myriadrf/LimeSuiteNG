--- conflicted
+++ resolved
@@ -178,139 +178,8 @@
     if ((status & 0xFF00) == 0)
         ReportError(OpStatus::Timeout, "CMD %02X Read timeout", status & 0xFF);
     //throw std::runtime_error("LitePCIe read status timeout"s);
-<<<<<<< HEAD
 
     return read(mFileDescriptor, buffer, length);
-=======
-    return read(mFileDescriptor, buffer, length);
-}
-
-int LitePCIe::WriteRaw(const uint8_t* buffer, const int length, int timeout_ms)
-{
-    if (mFileDescriptor < 0)
-        throw std::runtime_error("LitePCIe port not opened"s);
-    auto t1 = chrono::high_resolution_clock::now();
-    int bytesRemaining = length;
-    while (bytesRemaining > 0 &&
-           std::chrono::duration_cast<std::chrono::milliseconds>(chrono::high_resolution_clock::now() - t1).count() < timeout_ms)
-    {
-        int bytesOut = write(mFileDescriptor, buffer, bytesRemaining);
-
-        if (bytesOut < 0)
-        {
-            switch (errno)
-            {
-            case EAGAIN:
-                bytesOut = 0;
-                break;
-            case EINTR:
-                lime::error("Write EINTR"s);
-                continue;
-            default:
-                lime::error("Write default"s);
-                return errno;
-            }
-        }
-        if (bytesOut == 0)
-        {
-            pollfd desc{};
-            desc.fd = mFileDescriptor;
-            desc.events = POLLOUT;
-
-            const int pollTimeout =
-                std::chrono::duration_cast<std::chrono::milliseconds>(std::chrono::high_resolution_clock::now() - t1).count();
-            if (pollTimeout <= 0)
-                break;
-            lime::debug("poll for %ims", pollTimeout);
-            int ret = poll(&desc, 1, pollTimeout);
-            if (ret < 0)
-            {
-                lime::error("Write poll errno(%i) %s", errno, strerror(errno));
-                return -errno;
-            }
-            else if (ret == 0) // timeout
-            {
-                lime::error("Write poll timeout %i", pollTimeout);
-                break;
-            }
-            continue;
-        }
-        bytesRemaining -= bytesOut;
-        buffer += bytesOut;
-    }
-
-    return length - bytesRemaining;
-}
-
-int LitePCIe::ReadRaw(uint8_t* buffer, const int length, int timeout_ms)
-{
-    if (mFileDescriptor < 0)
-        throw std::runtime_error("LitePCIe port not opened"s);
-
-    int bytesRemaining = length;
-    uint8_t* dest = buffer;
-    auto t1 = chrono::high_resolution_clock::now();
-    do
-    {
-        int bytesIn = read(mFileDescriptor, dest, bytesRemaining);
-
-        if (bytesIn < 0)
-        {
-            switch (errno)
-            {
-            case EAGAIN:
-                bytesIn = 0;
-                return length - bytesRemaining;
-            case EINTR:
-                lime::error("Read EINTR"s);
-                continue;
-            default:
-                lime::error("Read default"s);
-                return -errno;
-            }
-        }
-        if (bytesIn == 0)
-        {
-            break;
-            pollfd desc{};
-            desc.fd = mFileDescriptor;
-            desc.events = POLLIN;
-
-            const int pollTimeout =
-                timeout_ms -
-                std::chrono::duration_cast<std::chrono::milliseconds>(std::chrono::high_resolution_clock::now() - t1).count();
-            if (pollTimeout <= 0)
-            {
-                lime::error("Read poll timeout of %i", pollTimeout);
-                return length - bytesRemaining;
-            }
-            int ret = poll(&desc, 1, pollTimeout);
-            if (ret < 0)
-            {
-                lime::error("Read poll errno(%i) %s", errno, strerror(errno));
-                return -errno;
-            }
-            else if (ret == 0) // timeout
-            {
-                lime::error("Read poll timeout %i", timeout_ms);
-                break;
-            }
-            continue;
-        }
-
-        if (EXTRA_CHECKS && bytesIn > bytesRemaining)
-        {
-            lime::error("LitePCIe::ReadRaw read expected(%i), returned(%i)", bytesRemaining, bytesIn);
-            return -1;
-        }
-
-        bytesRemaining -= bytesIn;
-        dest += bytesIn;
-    } while (bytesRemaining > 0 &&
-             std::chrono::duration_cast<std::chrono::milliseconds>(chrono::high_resolution_clock::now() - t1).count() < timeout_ms);
-
-    return length - bytesRemaining;
->>>>>>> 78f54017
 }
 
 void LitePCIe::RxDMAEnable(bool enabled, uint32_t bufferSize, uint8_t irqPeriod)
@@ -354,17 +223,10 @@
     int ret = ioctl(mFileDescriptor, LITEPCIE_IOCTL_DMA_WRITER, &dma);
     if (ret)
         throw std::runtime_error("TransmitLoop IOCTL failed to get DMA reader counters"s);
-<<<<<<< HEAD
     DMAState state;
     state.isEnabled = dma.enable;
     state.hardwareIndex = dma.hw_count;
     state.softwareIndex = dma.sw_count;
-=======
-    DMAState state{};
-    state.enabled = dma.enable;
-    state.hwIndex = dma.hw_count;
-    state.swIndex = dma.sw_count;
->>>>>>> 78f54017
     return state;
 }
 
@@ -376,17 +238,10 @@
     int ret = ioctl(mFileDescriptor, LITEPCIE_IOCTL_DMA_READER, &dma);
     if (ret)
         throw std::runtime_error("TransmitLoop IOCTL failed to get DMA writer counters"s);
-<<<<<<< HEAD
     DMAState state;
     state.isEnabled = dma.enable;
     state.hardwareIndex = dma.hw_count;
     state.softwareIndex = dma.sw_count;
-=======
-    DMAState state{};
-    state.enabled = dma.enable;
-    state.hwIndex = dma.hw_count;
-    state.swIndex = dma.sw_count;
->>>>>>> 78f54017
     return state;
 }
 
