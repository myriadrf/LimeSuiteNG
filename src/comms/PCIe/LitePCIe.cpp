#include "LitePCIe.h"

#include <iostream>
#include <errno.h>
#include <string.h>
#include <thread>
#include <filesystem>
#include "limesuiteng/Logger.h"

#ifdef __unix__
    #include <unistd.h>
    #include <fcntl.h>
    #include <poll.h>
    #include <sys/mman.h>
    #include <sys/ioctl.h>
    #include "linux-kernel-module/litepcie.h"
#endif

using namespace std;
using namespace lime;
using namespace std::literals::string_literals;

#define EXTRA_CHECKS 1

std::vector<std::string> LitePCIe::GetDevicesWithPattern(const std::string& regex)
{
    std::vector<std::string> devices;
    FILE* lsPipe;
    std::string cmd = "find /dev -maxdepth 1 -readable -name "s + regex;
    lsPipe = popen(cmd.c_str(), "r");
    char tempBuffer[512];
    while (fscanf(lsPipe, "%s", tempBuffer) == 1)
        devices.push_back(tempBuffer);
    pclose(lsPipe);
    return devices;
}

std::vector<std::string> LitePCIe::GetPCIeDeviceList()
{
    std::vector<std::string> devices;
    FILE* lsPipe;
    lsPipe = popen("ls -1 -- /sys/class/litepcie", "r");
    char tempBuffer[512];
    while (fscanf(lsPipe, "%s", tempBuffer) == 1)
        devices.push_back(tempBuffer);
    pclose(lsPipe);
    return devices;
}

LitePCIe::LitePCIe()
    : mFilePath()
    , mFileDescriptor(-1)
{
}

LitePCIe::~LitePCIe()
{
    Close();
}

OpStatus LitePCIe::Open(const std::filesystem::path& deviceFilename, uint32_t flags)
{
    mFilePath = deviceFilename;
    // use O_RDWR for now, because MMAP PROT_WRITE imples PROT_READ and will fail if file is opened write only
    flags &= ~O_WRONLY;
    flags |= O_RDWR;
    mFileDescriptor = open(mFilePath.c_str(), flags);
    if (mFileDescriptor < 0)
    {
        lime::error("LitePCIe: Failed to open (%s), errno(%i) %s", mFilePath.c_str(), errno, strerror(errno));
        // TODO: convert errno to OpStatus
        return OpStatus::FileNotFound;
    }

    litepcie_ioctl_mmap_dma_info info;
    int ret = ioctl(mFileDescriptor, LITEPCIE_IOCTL_MMAP_DMA_INFO, &info);
    if (ret != 0)
    {
        return OpStatus::Success;
    }

    mDMA.bufferCount = info.dma_rx_buf_count;
    mDMA.bufferSize = info.dma_rx_buf_size;
    litepcie_ioctl_lock lockInfo;
    // O_RDONLY has value of 0, so cannot detect if file is being opened as read only when other flags are preset
    if ((flags & O_WRONLY) != O_WRONLY || (flags & O_RDWR) == O_RDWR)
    {
        memset(&lockInfo, 0, sizeof(lockInfo));
        lockInfo.dma_writer_request = 1;
        ret = ioctl(mFileDescriptor, LITEPCIE_IOCTL_LOCK, &lockInfo);
        if (ret != 0 || lockInfo.dma_writer_status == 0)
        {
            const std::string msg = mFilePath.string() + ": DMA writer request denied"s;
            throw std::runtime_error(msg);
        }
        auto buf = static_cast<uint8_t*>(mmap(
            NULL, info.dma_rx_buf_size * info.dma_rx_buf_count, PROT_READ, MAP_SHARED, mFileDescriptor, info.dma_rx_buf_offset));
        if (buf == MAP_FAILED || buf == nullptr)
        {
            const std::string msg = mFilePath.string() + ": failed to MMAP Rx DMA buffer"s;
            throw std::runtime_error(msg);
        }
        mDMA.rxMemory = buf;
    }

    if ((flags & O_WRONLY) == O_WRONLY || (flags & O_RDWR) == O_RDWR)
    {
        memset(&lockInfo, 0, sizeof(lockInfo));
        lockInfo.dma_reader_request = 1;
        ret = ioctl(mFileDescriptor, LITEPCIE_IOCTL_LOCK, &lockInfo);
        if (ret != 0 || lockInfo.dma_reader_status == 0)
        {
            const std::string msg = mFilePath.string() + ": DMA reader request denied"s;
            throw std::runtime_error(msg);
        }
        auto buf = static_cast<uint8_t*>(mmap(
            NULL, info.dma_tx_buf_size * info.dma_tx_buf_count, PROT_WRITE, MAP_SHARED, mFileDescriptor, info.dma_tx_buf_offset));
        if (buf == MAP_FAILED || buf == nullptr)
        {
            const std::string msg = mFilePath.string() + ": failed to MMAP Tx DMA buffer"s;
            throw std::runtime_error(msg);
        }
        mDMA.txMemory = buf;
    }

    return OpStatus::Success;
}

bool LitePCIe::IsOpen() const
{
    return mFileDescriptor >= 0;
}

void LitePCIe::Close()
{
    if (mFileDescriptor >= 0)
    {
        litepcie_ioctl_lock lockInfo{ 0, 0, 0, 0, 0, 0 };
        if (mDMA.rxMemory)
        {
            munmap(mDMA.rxMemory, mDMA.bufferSize * mDMA.bufferCount);
            lockInfo.dma_writer_release = 1;
        }
        if (mDMA.txMemory)
        {
            munmap(mDMA.txMemory, mDMA.bufferSize * mDMA.bufferCount);
            lockInfo.dma_reader_release = 1;
        }
        ioctl(mFileDescriptor, LITEPCIE_IOCTL_LOCK, &lockInfo);
        close(mFileDescriptor);
    }
    mFileDescriptor = -1;
}

int LitePCIe::WriteControl(const uint8_t* buffer, const int length, int timeout_ms)
{
    return write(mFileDescriptor, buffer, length);
}

int LitePCIe::ReadControl(uint8_t* buffer, const int length, int timeout_ms)
{
    memset(buffer, 0, length);
    uint32_t status = 0;
    auto t1 = chrono::high_resolution_clock::now();
    do
    { //wait for status byte to change
        int ret = read(mFileDescriptor, &status, sizeof(status));
        if (ret < 0)
        {
            if (errno != EAGAIN)
                break;
        }
        if ((status & 0xFF00) != 0)
            break;
        std::this_thread::sleep_for(std::chrono::microseconds(10));
    } while (std::chrono::duration_cast<std::chrono::milliseconds>(chrono::high_resolution_clock::now() - t1).count() < timeout_ms);

<<<<<<< HEAD
=======
    if ((status & 0xFF00) == 0)
        ReportError(OpStatus::Timeout, "CMD %02X Read timeout", status & 0xFF);
    //throw std::runtime_error("LitePCIe read status timeout"s);
>>>>>>> acf79e76
    return read(mFileDescriptor, buffer, length);
}

void LitePCIe::RxDMAEnable(bool enabled, uint32_t bufferSize, uint8_t irqPeriod)
{
    if (!IsOpen())
        return;
    litepcie_ioctl_dma_writer writer;
    memset(&writer, 0, sizeof(litepcie_ioctl_dma_writer));
    writer.enable = enabled ? 1 : 0;
    writer.hw_count = 0;
    writer.sw_count = 0;
    if (enabled)
    {
        writer.write_size = bufferSize;
        writer.irqFreq = irqPeriod;
    }
    int ret = ioctl(mFileDescriptor, LITEPCIE_IOCTL_DMA_WRITER, &writer);
    if (ret < 0)
        lime::error("Failed DMA writer ioctl. errno(%i) %s", errno, strerror(errno));
}

void LitePCIe::TxDMAEnable(bool enabled)
{
    if (!IsOpen())
        return;
    litepcie_ioctl_dma_reader reader;
    memset(&reader, 0, sizeof(litepcie_ioctl_dma_reader));
    reader.enable = enabled ? 1 : 0;
    reader.hw_count = 0;
    reader.sw_count = 0;
    int ret = ioctl(mFileDescriptor, LITEPCIE_IOCTL_DMA_READER, &reader);
    if (ret < 0)
        lime::error("Failed DMA reader ioctl. err(%i) %s", errno, strerror(errno));
}

IDMA::DMAState LitePCIe::GetRxDMAState()
{
    litepcie_ioctl_dma_writer dma;
    memset(&dma, 0, sizeof(litepcie_ioctl_dma_writer));
    dma.enable = 1;
    int ret = ioctl(mFileDescriptor, LITEPCIE_IOCTL_DMA_WRITER, &dma);
    if (ret)
        throw std::runtime_error("TransmitLoop IOCTL failed to get DMA reader counters"s);
    DMAState state;
    state.isEnabled = dma.enable;
    state.hardwareIndex = dma.hw_count;
    state.softwareIndex = dma.sw_count;
    return state;
}

IDMA::DMAState LitePCIe::GetTxDMAState()
{
    litepcie_ioctl_dma_reader dma;
    memset(&dma, 0, sizeof(litepcie_ioctl_dma_reader));
    dma.enable = 1;
    int ret = ioctl(mFileDescriptor, LITEPCIE_IOCTL_DMA_READER, &dma);
    if (ret)
        throw std::runtime_error("TransmitLoop IOCTL failed to get DMA writer counters"s);
    DMAState state;
    state.isEnabled = dma.enable;
    state.hardwareIndex = dma.hw_count;
    state.softwareIndex = dma.sw_count;
    return state;
}

bool LitePCIe::WaitRx()
{
    pollfd desc;
    desc.fd = mFileDescriptor;
    desc.events = POLLIN;

    struct timespec timeout_ts;
    timeout_ts.tv_sec = 0;
    timeout_ts.tv_nsec = 10e6;
    int ret = ppoll(&desc, 1, &timeout_ts, NULL);
    if (ret < 0)
    {
        const std::string msg = "DMA writer poll errno("s + std::to_string(errno) + ") "s + strerror(errno);
        if (errno == EINTR)
            return false;
        throw std::runtime_error(msg);
    }

    if (ret != 0 && desc.revents & POLLIN)
    {
        return true;
    }

    if (ret == 0)
    {
        lime::error("PollRx timeout"s);
    }

    auto state = GetRxDMAState();
    return state.hardwareIndex - state.softwareIndex != 0;
}

bool LitePCIe::WaitTx()
{
    pollfd desc;
    desc.fd = mFileDescriptor;
    desc.events = POLLOUT;

    struct timespec timeout_ts;
    timeout_ts.tv_sec = 0;
    timeout_ts.tv_nsec = 1e8;
    int ret = ppoll(&desc, 1, &timeout_ts, NULL);
    if (ret < 0)
    {
        if (errno == EINTR)
            return false;

        const std::string msg = "DMA reader poll errno("s + std::to_string(errno) + ") "s + strerror(errno);
        throw std::runtime_error(msg);
    }

    if (ret == 0)
    {
        lime::error("PollTx timeout"s);
        return false;
    }

    return desc.revents & POLLOUT;
}

int LitePCIe::SetRxDMAState(DMAState s)
{
    litepcie_ioctl_mmap_dma_update sub;
    memset(&sub, 0, sizeof(litepcie_ioctl_mmap_dma_update));
    sub.sw_count = s.softwareIndex;
    sub.buffer_size = mDMA.bufferSize;
    int ret = ioctl(mFileDescriptor, LITEPCIE_IOCTL_MMAP_DMA_WRITER_UPDATE, &sub);
    if (ret < 0)
    {
        throw std::runtime_error("DMA writer failed update"s);
    }
    return ret;
}

int LitePCIe::SetTxDMAState(DMAState s)
{
    litepcie_ioctl_mmap_dma_update sub;
    memset(&sub, 0, sizeof(litepcie_ioctl_mmap_dma_update));
    sub.sw_count = s.softwareIndex;
    sub.buffer_size = s.bufferSize;
    sub.genIRQ = s.generateIRQ;
    int ret = ioctl(mFileDescriptor, LITEPCIE_IOCTL_MMAP_DMA_READER_UPDATE, &sub);
    // if (ret < 0)
    // {
    //     std::string msg = "DMA reader failed update"s;
    // }
    return ret;
}

void LitePCIe::CacheFlush(TRXDir samplesDirection, DataTransferDirection dataDirection, uint16_t index)
{
    litepcie_cache_flush sub;
    memset(&sub, 0, sizeof(litepcie_cache_flush));
    sub.isTx = samplesDirection == TRXDir::Tx;
    sub.toDevice = dataDirection == DataTransferDirection::HostToDevice;
    sub.bufferIndex = index;
    int ret = ioctl(mFileDescriptor, LITEPCIE_IOCTL_CACHE_FLUSH, &sub);
    if (ret < 0)
    {
        std::string msg = "DMA reader failed update"s;
    }
}

IDMA::DMAState LitePCIe::GetState(TRXDir direction)
{
    switch (direction)
    {
    case TRXDir::Rx:
        return GetRxDMAState();
    case TRXDir::Tx:
        return GetTxDMAState();
    }
}

bool LitePCIe::Wait(TRXDir direction)
{
    switch (direction)
    {
    case TRXDir::Rx:
        return WaitRx();
    case TRXDir::Tx:
        return WaitTx();
    }
}

void LitePCIe::Disable(TRXDir direction)
{
    switch (direction)
    {
    case TRXDir::Rx:
        return RxDMAEnable(false, 0, 0);
    case TRXDir::Tx:
        return TxDMAEnable(false);
    }
}

void LitePCIe::RxEnable(uint32_t bufferSize, uint8_t irqPeriod)
{
    return RxDMAEnable(true, bufferSize, irqPeriod);
}

void LitePCIe::TxEnable()
{
    return TxDMAEnable(true);
}

int LitePCIe::GetBufferSize() const
{
    return mDMA.bufferSize;
}

int LitePCIe::GetBufferCount() const
{
    return mDMA.bufferCount;
}

uint8_t* const LitePCIe::GetMemoryAddress(TRXDir direction) const
{
    switch (direction)
    {
    case TRXDir::Rx:
        return mDMA.rxMemory;
    case TRXDir::Tx:
        return mDMA.txMemory;
    }
}

int LitePCIe::SetState(TRXDir direction, DMAState state)
{
    switch (direction)
    {
    case TRXDir::Rx:
        return SetRxDMAState(state);
    case TRXDir::Tx:
        return SetTxDMAState(state);
    }
}<|MERGE_RESOLUTION|>--- conflicted
+++ resolved
@@ -175,12 +175,10 @@
         std::this_thread::sleep_for(std::chrono::microseconds(10));
     } while (std::chrono::duration_cast<std::chrono::milliseconds>(chrono::high_resolution_clock::now() - t1).count() < timeout_ms);
 
-<<<<<<< HEAD
-=======
     if ((status & 0xFF00) == 0)
         ReportError(OpStatus::Timeout, "CMD %02X Read timeout", status & 0xFF);
     //throw std::runtime_error("LitePCIe read status timeout"s);
->>>>>>> acf79e76
+
     return read(mFileDescriptor, buffer, length);
 }
 
