#include "LitePCIe.h"

#include <iostream>
#include <errno.h>
#include <string.h>
#include <thread>
#include <filesystem>
#include "limesuiteng/Logger.h"

#ifdef __unix__
    #include <unistd.h>
    #include <fcntl.h>
    #include <poll.h>
    #include <sys/mman.h>
    #include <sys/ioctl.h>
    #include "linux-kernel-module/litepcie.h"
#endif

using namespace std;
using namespace lime;
using namespace std::literals::string_literals;

#define EXTRA_CHECKS 1

std::vector<std::string> LitePCIe::GetDevicesWithPattern(const std::string& regex)
{
    std::vector<std::string> devices;
    FILE* lsPipe;
    std::string cmd = "find /dev -maxdepth 1 -readable -name "s + regex;
    lsPipe = popen(cmd.c_str(), "r");
    char tempBuffer[512];
    while (fscanf(lsPipe, "%s", tempBuffer) == 1)
        devices.push_back(tempBuffer);
    pclose(lsPipe);
    return devices;
}

std::vector<std::string> LitePCIe::GetPCIeDeviceList()
{
    std::vector<std::string> devices;
    FILE* lsPipe;
    lsPipe = popen("ls -1 -- /sys/class/litepcie", "r");
    char tempBuffer[512];
    while (fscanf(lsPipe, "%s", tempBuffer) == 1)
        devices.push_back(tempBuffer);
    pclose(lsPipe);
    return devices;
}

LitePCIe::LitePCIe()
    : mFilePath()
    , mFileDescriptor(-1)
{
}

LitePCIe::~LitePCIe()
{
    Close();
}

OpStatus LitePCIe::Open(const std::filesystem::path& deviceFilename, uint32_t flags)
{
    mFilePath = deviceFilename;
    // use O_RDWR for now, because MMAP PROT_WRITE imples PROT_READ and will fail if file is opened write only
    flags &= ~O_WRONLY;
    flags |= O_RDWR;
    mFileDescriptor = open(mFilePath.c_str(), flags);
    if (mFileDescriptor < 0)
    {
        lime::error("LitePCIe: Failed to open (%s), errno(%i) %s", mFilePath.c_str(), errno, strerror(errno));
        // TODO: convert errno to OpStatus
        return OpStatus::FileNotFound;
    }

    litepcie_ioctl_mmap_dma_info info;
    int ret = ioctl(mFileDescriptor, LITEPCIE_IOCTL_MMAP_DMA_INFO, &info);
    if (ret != 0)
    {
        isConnected = true;
        return OpStatus::Success;
    }

    mDMA.bufferCount = info.dma_rx_buf_count;
    mDMA.bufferSize = info.dma_rx_buf_size;
    litepcie_ioctl_lock lockInfo;
    // O_RDONLY has value of 0, so cannot detect if file is being opened as read only when other flags are preset
    if ((flags & O_WRONLY) != O_WRONLY || (flags & O_RDWR) == O_RDWR)
    {
        memset(&lockInfo, 0, sizeof(lockInfo));
        lockInfo.dma_writer_request = 1;
        ret = ioctl(mFileDescriptor, LITEPCIE_IOCTL_LOCK, &lockInfo);
        if (ret != 0 || lockInfo.dma_writer_status == 0)
        {
<<<<<<< HEAD
            memset(&lockInfo, 0, sizeof(lockInfo));
            lockInfo.dma_writer_request = 1;
            ret = ioctl(mFileDescriptor, LITEPCIE_IOCTL_LOCK, &lockInfo);
            if (ret != 0 || lockInfo.dma_writer_status == 0)
            {
                const std::string msg = mFilePath.string() + ": DMA writer request denied"s;
                throw std::runtime_error(msg);
            }
            auto buf = static_cast<std::byte*>(mmap(NULL,
                info.dma_rx_buf_size * info.dma_rx_buf_count,
                PROT_READ,
                MAP_SHARED,
                mFileDescriptor,
                info.dma_rx_buf_offset));
            if (buf == MAP_FAILED || buf == nullptr)
            {
                const std::string msg = mFilePath.string() + ": failed to MMAP Rx DMA buffer"s;
                throw std::runtime_error(msg);
            }
            mDMA.rxMemory = buf;
=======
            const std::string msg = mFilePath.string() + ": DMA writer request denied"s;
            throw std::runtime_error(msg);
        }
        uint8_t* buf = static_cast<uint8_t*>(mmap(
            NULL, info.dma_rx_buf_size * info.dma_rx_buf_count, PROT_READ, MAP_SHARED, mFileDescriptor, info.dma_rx_buf_offset));
        if (buf == MAP_FAILED || buf == nullptr)
        {
            const std::string msg = mFilePath.string() + ": failed to MMAP Rx DMA buffer"s;
            throw std::runtime_error(msg);
>>>>>>> 742a360d
        }
        mDMA.rxMemory = buf;
    }

    if ((flags & O_WRONLY) == O_WRONLY || (flags & O_RDWR) == O_RDWR)
    {
        memset(&lockInfo, 0, sizeof(lockInfo));
        lockInfo.dma_reader_request = 1;
        ret = ioctl(mFileDescriptor, LITEPCIE_IOCTL_LOCK, &lockInfo);
        if (ret != 0 || lockInfo.dma_reader_status == 0)
        {
<<<<<<< HEAD
            memset(&lockInfo, 0, sizeof(lockInfo));
            lockInfo.dma_reader_request = 1;
            ret = ioctl(mFileDescriptor, LITEPCIE_IOCTL_LOCK, &lockInfo);
            if (ret != 0 || lockInfo.dma_reader_status == 0)
            {
                const std::string msg = mFilePath.string() + ": DMA reader request denied"s;
                throw std::runtime_error(msg);
            }
            auto buf = static_cast<std::byte*>(mmap(NULL,
                info.dma_tx_buf_size * info.dma_tx_buf_count,
                PROT_WRITE,
                MAP_SHARED,
                mFileDescriptor,
                info.dma_tx_buf_offset));
            if (buf == MAP_FAILED || buf == nullptr)
            {
                const std::string msg = mFilePath.string() + ": failed to MMAP Tx DMA buffer"s;
                throw std::runtime_error(msg);
            }
            mDMA.txMemory = buf;
=======
            const std::string msg = mFilePath.string() + ": DMA reader request denied"s;
            throw std::runtime_error(msg);
        }
        uint8_t* buf = static_cast<uint8_t*>(mmap(
            NULL, info.dma_tx_buf_size * info.dma_tx_buf_count, PROT_WRITE, MAP_SHARED, mFileDescriptor, info.dma_tx_buf_offset));
        if (buf == MAP_FAILED || buf == nullptr)
        {
            const std::string msg = mFilePath.string() + ": failed to MMAP Tx DMA buffer"s;
            throw std::runtime_error(msg);
>>>>>>> 742a360d
        }
        mDMA.txMemory = buf;
    }

    return OpStatus::Success;
}

bool LitePCIe::IsOpen() const
{
    return mFileDescriptor >= 0;
}

void LitePCIe::Close()
{
    if (mFileDescriptor >= 0)
    {
        litepcie_ioctl_lock lockInfo{ 0, 0, 0, 0, 0, 0 };
        if (mDMA.rxMemory)
        {
            munmap(mDMA.rxMemory, mDMA.bufferSize * mDMA.bufferCount);
            lockInfo.dma_writer_release = 1;
        }
        if (mDMA.txMemory)
        {
            munmap(mDMA.txMemory, mDMA.bufferSize * mDMA.bufferCount);
            lockInfo.dma_reader_release = 1;
        }
        ioctl(mFileDescriptor, LITEPCIE_IOCTL_LOCK, &lockInfo);
        close(mFileDescriptor);
    }
    mFileDescriptor = -1;
}

int LitePCIe::WriteControl(const uint8_t* buffer, const int length, int timeout_ms)
{
    return write(mFileDescriptor, buffer, length);
}

int LitePCIe::ReadControl(uint8_t* buffer, const int length, int timeout_ms)
{
    memset(buffer, 0, length);
    uint32_t status = 0;
    auto t1 = chrono::high_resolution_clock::now();
    do
    { //wait for status byte to change
        int ret = read(mFileDescriptor, &status, sizeof(status));
        if (ret < 0)
        {
            if (errno != EAGAIN)
                break;
        }
        if ((status & 0xFF00) != 0)
            break;
        std::this_thread::sleep_for(std::chrono::microseconds(10));
    } while (std::chrono::duration_cast<std::chrono::milliseconds>(chrono::high_resolution_clock::now() - t1).count() < timeout_ms);

    return read(mFileDescriptor, buffer, length);
}

void LitePCIe::RxDMAEnable(bool enabled, uint32_t bufferSize, uint8_t irqPeriod)
{
    if (!IsOpen())
        return;
    litepcie_ioctl_dma_writer writer;
    memset(&writer, 0, sizeof(litepcie_ioctl_dma_writer));
    writer.enable = enabled ? 1 : 0;
    writer.hw_count = 0;
    writer.sw_count = 0;
    if (enabled)
    {
        writer.write_size = bufferSize;
        writer.irqFreq = irqPeriod;
    }
    int ret = ioctl(mFileDescriptor, LITEPCIE_IOCTL_DMA_WRITER, &writer);
    if (ret < 0)
        lime::error("Failed DMA writer ioctl. errno(%i) %s", errno, strerror(errno));
}

void LitePCIe::TxDMAEnable(bool enabled)
{
    if (!IsOpen())
        return;
    litepcie_ioctl_dma_reader reader;
    memset(&reader, 0, sizeof(litepcie_ioctl_dma_reader));
    reader.enable = enabled ? 1 : 0;
    reader.hw_count = 0;
    reader.sw_count = 0;
    int ret = ioctl(mFileDescriptor, LITEPCIE_IOCTL_DMA_READER, &reader);
    if (ret < 0)
        lime::error("Failed DMA reader ioctl. err(%i) %s", errno, strerror(errno));
}

IDMA::DMAState LitePCIe::GetRxDMAState()
{
    litepcie_ioctl_dma_writer dma;
    memset(&dma, 0, sizeof(litepcie_ioctl_dma_writer));
    dma.enable = 1;
    int ret = ioctl(mFileDescriptor, LITEPCIE_IOCTL_DMA_WRITER, &dma);
    if (ret)
        throw std::runtime_error("TransmitLoop IOCTL failed to get DMA reader counters"s);
    DMAState state;
    state.isEnabled = dma.enable;
    state.hardwareIndex = dma.hw_count;
    state.softwareIndex = dma.sw_count;
    return state;
}

IDMA::DMAState LitePCIe::GetTxDMAState()
{
    litepcie_ioctl_dma_reader dma;
    memset(&dma, 0, sizeof(litepcie_ioctl_dma_reader));
    dma.enable = 1;
    int ret = ioctl(mFileDescriptor, LITEPCIE_IOCTL_DMA_READER, &dma);
    if (ret)
        throw std::runtime_error("TransmitLoop IOCTL failed to get DMA writer counters"s);
    DMAState state;
    state.isEnabled = dma.enable;
    state.hardwareIndex = dma.hw_count;
    state.softwareIndex = dma.sw_count;
    return state;
}

bool LitePCIe::WaitRx()
{
    pollfd desc;
    desc.fd = mFileDescriptor;
    desc.events = POLLIN;

    struct timespec timeout_ts;
    timeout_ts.tv_sec = 0;
    timeout_ts.tv_nsec = 10e6;
    int ret = ppoll(&desc, 1, &timeout_ts, NULL);
    if (ret < 0)
    {
        const std::string msg = "DMA writer poll errno("s + std::to_string(errno) + ") "s + strerror(errno);
        if (errno == EINTR)
            return false;
        throw std::runtime_error(msg);
    }

    if (ret != 0 && desc.revents & POLLIN)
    {
        return true;
    }

    if (ret == 0)
    {
        lime::error("PollRx timeout"s);
    }

    auto state = GetRxDMAState();
    return state.hardwareIndex - state.softwareIndex != 0;
}

bool LitePCIe::WaitTx()
{
    pollfd desc;
    desc.fd = mFileDescriptor;
    desc.events = POLLOUT;

    struct timespec timeout_ts;
    timeout_ts.tv_sec = 0;
    timeout_ts.tv_nsec = 1e8;
    int ret = ppoll(&desc, 1, &timeout_ts, NULL);
    if (ret < 0)
    {
        if (errno == EINTR)
            return false;

        const std::string msg = "DMA reader poll errno("s + std::to_string(errno) + ") "s + strerror(errno);
        throw std::runtime_error(msg);
    }

    if (ret == 0)
    {
        lime::error("PollTx timeout"s);
        return false;
    }

    return desc.revents & POLLOUT;
}

int LitePCIe::SetRxDMAState(DMAState s)
{
    litepcie_ioctl_mmap_dma_update sub;
    memset(&sub, 0, sizeof(litepcie_ioctl_mmap_dma_update));
    sub.sw_count = s.softwareIndex;
    sub.buffer_size = mDMA.bufferSize;
    int ret = ioctl(mFileDescriptor, LITEPCIE_IOCTL_MMAP_DMA_WRITER_UPDATE, &sub);
    if (ret < 0)
    {
        throw std::runtime_error("DMA writer failed update"s);
    }
    return ret;
}

int LitePCIe::SetTxDMAState(DMAState s)
{
    litepcie_ioctl_mmap_dma_update sub;
    memset(&sub, 0, sizeof(litepcie_ioctl_mmap_dma_update));
    sub.sw_count = s.softwareIndex;
    sub.buffer_size = s.bufferSize;
    sub.genIRQ = s.generateIRQ;
    int ret = ioctl(mFileDescriptor, LITEPCIE_IOCTL_MMAP_DMA_READER_UPDATE, &sub);
    // if (ret < 0)
    // {
    //     std::string msg = "DMA reader failed update"s;
    // }
    return ret;
}

void LitePCIe::CacheFlush(TRXDir samplesDirection, DataTransferDirection dataDirection, uint16_t index)
{
    litepcie_cache_flush sub;
    memset(&sub, 0, sizeof(litepcie_cache_flush));
    sub.isTx = samplesDirection == TRXDir::Tx;
    sub.toDevice = dataDirection == DataTransferDirection::HostToDevice;
    sub.bufferIndex = index;
    int ret = ioctl(mFileDescriptor, LITEPCIE_IOCTL_CACHE_FLUSH, &sub);
    if (ret < 0)
    {
        std::string msg = "DMA reader failed update"s;
    }
}

IDMA::DMAState LitePCIe::GetState(TRXDir direction)
{
    switch (direction)
    {
    case TRXDir::Rx:
        return GetRxDMAState();
    case TRXDir::Tx:
        return GetTxDMAState();
    }
}

bool LitePCIe::Wait(TRXDir direction)
{
    switch (direction)
    {
    case TRXDir::Rx:
        return WaitRx();
    case TRXDir::Tx:
        return WaitTx();
    }
}

void LitePCIe::Disable(TRXDir direction)
{
    switch (direction)
    {
    case TRXDir::Rx:
        return RxDMAEnable(false, 0, 0);
    case TRXDir::Tx:
        return TxDMAEnable(false);
    }
}

void LitePCIe::RxEnable(uint32_t bufferSize, uint8_t irqPeriod)
{
    return RxDMAEnable(true, bufferSize, irqPeriod);
}

void LitePCIe::TxEnable()
{
    return TxDMAEnable(true);
}

int LitePCIe::GetBufferSize() const
{
    return mDMA.bufferSize;
}

int LitePCIe::GetBufferCount() const
{
    return mDMA.bufferCount;
}

std::byte* LitePCIe::GetMemoryAddress(TRXDir direction) const
{
    switch (direction)
    {
    case TRXDir::Rx:
        return mDMA.rxMemory;
    case TRXDir::Tx:
        return mDMA.txMemory;
    }
}

int LitePCIe::SetState(TRXDir direction, DMAState state)
{
    switch (direction)
    {
    case TRXDir::Rx:
        return SetRxDMAState(state);
    case TRXDir::Tx:
        return SetTxDMAState(state);
    }
}<|MERGE_RESOLUTION|>--- conflicted
+++ resolved
@@ -76,7 +76,6 @@
     int ret = ioctl(mFileDescriptor, LITEPCIE_IOCTL_MMAP_DMA_INFO, &info);
     if (ret != 0)
     {
-        isConnected = true;
         return OpStatus::Success;
     }
 
@@ -91,38 +90,15 @@
         ret = ioctl(mFileDescriptor, LITEPCIE_IOCTL_LOCK, &lockInfo);
         if (ret != 0 || lockInfo.dma_writer_status == 0)
         {
-<<<<<<< HEAD
-            memset(&lockInfo, 0, sizeof(lockInfo));
-            lockInfo.dma_writer_request = 1;
-            ret = ioctl(mFileDescriptor, LITEPCIE_IOCTL_LOCK, &lockInfo);
-            if (ret != 0 || lockInfo.dma_writer_status == 0)
-            {
-                const std::string msg = mFilePath.string() + ": DMA writer request denied"s;
-                throw std::runtime_error(msg);
-            }
-            auto buf = static_cast<std::byte*>(mmap(NULL,
-                info.dma_rx_buf_size * info.dma_rx_buf_count,
-                PROT_READ,
-                MAP_SHARED,
-                mFileDescriptor,
-                info.dma_rx_buf_offset));
-            if (buf == MAP_FAILED || buf == nullptr)
-            {
-                const std::string msg = mFilePath.string() + ": failed to MMAP Rx DMA buffer"s;
-                throw std::runtime_error(msg);
-            }
-            mDMA.rxMemory = buf;
-=======
             const std::string msg = mFilePath.string() + ": DMA writer request denied"s;
             throw std::runtime_error(msg);
         }
-        uint8_t* buf = static_cast<uint8_t*>(mmap(
+        auto buf = static_cast<std::byte*>(mmap(
             NULL, info.dma_rx_buf_size * info.dma_rx_buf_count, PROT_READ, MAP_SHARED, mFileDescriptor, info.dma_rx_buf_offset));
         if (buf == MAP_FAILED || buf == nullptr)
         {
             const std::string msg = mFilePath.string() + ": failed to MMAP Rx DMA buffer"s;
             throw std::runtime_error(msg);
->>>>>>> 742a360d
         }
         mDMA.rxMemory = buf;
     }
@@ -134,38 +110,15 @@
         ret = ioctl(mFileDescriptor, LITEPCIE_IOCTL_LOCK, &lockInfo);
         if (ret != 0 || lockInfo.dma_reader_status == 0)
         {
-<<<<<<< HEAD
-            memset(&lockInfo, 0, sizeof(lockInfo));
-            lockInfo.dma_reader_request = 1;
-            ret = ioctl(mFileDescriptor, LITEPCIE_IOCTL_LOCK, &lockInfo);
-            if (ret != 0 || lockInfo.dma_reader_status == 0)
-            {
-                const std::string msg = mFilePath.string() + ": DMA reader request denied"s;
-                throw std::runtime_error(msg);
-            }
-            auto buf = static_cast<std::byte*>(mmap(NULL,
-                info.dma_tx_buf_size * info.dma_tx_buf_count,
-                PROT_WRITE,
-                MAP_SHARED,
-                mFileDescriptor,
-                info.dma_tx_buf_offset));
-            if (buf == MAP_FAILED || buf == nullptr)
-            {
-                const std::string msg = mFilePath.string() + ": failed to MMAP Tx DMA buffer"s;
-                throw std::runtime_error(msg);
-            }
-            mDMA.txMemory = buf;
-=======
             const std::string msg = mFilePath.string() + ": DMA reader request denied"s;
             throw std::runtime_error(msg);
         }
-        uint8_t* buf = static_cast<uint8_t*>(mmap(
+        auto buf = static_cast<std::byte*>(mmap(
             NULL, info.dma_tx_buf_size * info.dma_tx_buf_count, PROT_WRITE, MAP_SHARED, mFileDescriptor, info.dma_tx_buf_offset));
         if (buf == MAP_FAILED || buf == nullptr)
         {
             const std::string msg = mFilePath.string() + ": failed to MMAP Tx DMA buffer"s;
             throw std::runtime_error(msg);
->>>>>>> 742a360d
         }
         mDMA.txMemory = buf;
     }
