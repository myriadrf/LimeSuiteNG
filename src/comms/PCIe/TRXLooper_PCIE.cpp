--- conflicted
+++ resolved
@@ -182,167 +182,6 @@
     return 0;
 }
 
-<<<<<<< HEAD
-=======
-/**
-  @brief A class for managing the transmission buffer for the PCIe transfer.
-  @tparam T The samples packet input type.
- */
-template<class T> class TxBufferManager
-{
-  public:
-    TxBufferManager(bool mimo,
-        bool compressed,
-        uint32_t maxSamplesInPkt,
-        uint32_t maxPacketsInBatch,
-        SDRDevice::StreamConfig::DataFormat inputFormat)
-        : header(nullptr)
-        , payloadPtr(nullptr)
-        , mData(nullptr)
-        , bytesUsed(0)
-        , mCapacity(0)
-        , maxPacketsInBatch(maxPacketsInBatch)
-        , maxSamplesInPkt(maxSamplesInPkt)
-        , packetsCreated(0)
-        , payloadSize(0)
-    {
-        bytesForFrame = (compressed ? 3 : 4) * (mimo ? 2 : 1);
-        conversion.srcFormat = inputFormat; //SDRDevice::StreamConfig::DataFormat::F32;
-        conversion.destFormat = compressed ? SDRDevice::StreamConfig::DataFormat::I12 : SDRDevice::StreamConfig::DataFormat::I16;
-        conversion.channelCount = mimo ? 2 : 1;
-        maxPayloadSize = std::min(4080u, bytesForFrame * maxSamplesInPkt);
-    }
-
-    void Reset(uint8_t* memPtr, uint32_t capacity)
-    {
-        packetsCreated = 0;
-        bytesUsed = 0;
-        mData = memPtr;
-        mCapacity = capacity;
-        memset(mData, 0, capacity);
-        header = reinterpret_cast<StreamHeader*>(mData);
-        header->Clear();
-        payloadSize = 0;
-        payloadPtr = reinterpret_cast<uint8_t*>(header) + sizeof(StreamHeader);
-    }
-
-    inline bool hasSpace() const
-    {
-        const bool packetNotFull = payloadSize < maxPayloadSize;
-        const bool spaceAvailable = mCapacity - bytesUsed > sizeof(StreamHeader);
-        return packetNotFull && spaceAvailable;
-    }
-
-    inline bool consume(T* src)
-    {
-        bool sendBuffer = false;
-        while (!src->empty())
-        {
-            if (payloadSize >= maxPayloadSize || payloadSize == maxSamplesInPkt * bytesForFrame)
-            {
-                header = reinterpret_cast<StreamHeader*>(mData + bytesUsed);
-                header->Clear();
-                payloadPtr = reinterpret_cast<uint8_t*>(header) + sizeof(StreamHeader);
-                payloadSize = 0;
-            }
-
-            header->ignoreTimestamp(!src->useTimestamp);
-            if (payloadSize == 0)
-            {
-                ++packetsCreated;
-                header->counter = src->timestamp;
-                bytesUsed += sizeof(StreamHeader);
-            }
-            const int freeSpace = std::min(maxPayloadSize - payloadSize, mCapacity - bytesUsed - 16);
-            uint32_t transferCount = std::min(freeSpace / bytesForFrame, src->size());
-            transferCount = std::min(transferCount, maxSamplesInPkt);
-            if (transferCount > 0)
-            {
-                int samplesDataSize = Interleave(payloadPtr, src->front(), transferCount, conversion);
-                src->pop(transferCount);
-                payloadPtr = payloadPtr + samplesDataSize;
-                payloadSize += samplesDataSize;
-                bytesUsed += samplesDataSize;
-                header->SetPayloadSize(payloadSize);
-                assert(payloadSize > 0);
-                assert(payloadSize <= maxPayloadSize);
-            }
-            else
-                sendBuffer = true;
-
-            if (packetsCreated >= maxPacketsInBatch && !hasSpace())
-                sendBuffer = true;
-
-            if (bytesUsed >= mCapacity - sizeof(StreamHeader))
-                sendBuffer = true; // not enough space for more packets, need to flush
-            if (reinterpret_cast<uint64_t>(payloadPtr) & 0xF)
-                sendBuffer = true; // next packets payload memory is not suitably aligned for vectorized filling
-
-            if (sendBuffer)
-            {
-                const int busWidthBytes = 16;
-                int extraBytes = bytesUsed % busWidthBytes;
-                if (extraBytes != 0)
-                {
-                    //lime::debug("Patch buffer, bytes %i, extra: %i, last payload: %i", bytesUsed, extraBytes, payloadSize);
-                    // patch last packet so that whole buffer size would be multiple of bus width
-                    int padding = busWidthBytes - extraBytes;
-                    memset(payloadPtr, 0, padding);
-                    payloadSize += padding;
-                    bytesUsed += padding;
-                    header->SetPayloadSize(payloadSize);
-                    //lime::debug("Patch buffer, bytes %i, last payload: %i", bytesUsed, payloadSize);
-                }
-                break;
-            }
-        }
-        if (!hasSpace())
-            return true;
-        return src->flush || sendBuffer;
-    }
-
-    inline int size() const { return bytesUsed; };
-    inline uint8_t* data() const { return mData; };
-    inline int packetCount() const { return packetsCreated; };
-
-  private:
-    DataConversion conversion;
-    StreamHeader* header;
-    uint8_t* payloadPtr;
-    uint8_t* mData;
-    uint32_t bytesUsed;
-    uint32_t mCapacity;
-    uint32_t maxPacketsInBatch;
-    uint32_t maxSamplesInPkt;
-    uint32_t maxPayloadSize;
-    uint16_t packetsCreated;
-    uint16_t payloadSize;
-    uint8_t bytesForFrame;
-};
-
-void FPGATxState(FPGA* fpga)
-{
-    uint32_t words[4];
-    for (int i = 0; i < 5; ++i)
-    {
-        uint64_t pendingTxTS = 0;
-        const uint32_t addrs[4] = { 0x61u + i * 4, 0x62u + i * 4, 0x63u + i * 4, 0x64u + i * 4 };
-        fpga->ReadRegisters(addrs, words, 4);
-        pendingTxTS |= words[0];
-        pendingTxTS |= words[1] << 16;
-        pendingTxTS |= static_cast<uint64_t>(words[2]) << 32;
-        pendingTxTS |= static_cast<uint64_t>(words[3]) << 48;
-        if (i < 4)
-            lime::debug("Buf%i: %08lX", i, pendingTxTS);
-        else
-            lime::debug("Rx: %08lX", pendingTxTS);
-    }
-
-    uint16_t bufs = fpga->ReadRegister(0x0075);
-    lime::debug("currentIndex: %i, ready: %0X", bufs & 0xF, (bufs >> 4) & 0xF);
-}
-
->>>>>>> 200bdb3f
 void TRXLooper_PCIE::TransmitPacketsLoop()
 {
     const bool mimo = std::max(mConfig.channels.at(lime::TRXDir::Tx).size(), mConfig.channels.at(lime::TRXDir::Rx).size()) > 1;
