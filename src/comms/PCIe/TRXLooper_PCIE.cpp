#include "TRXLooper_PCIE.h"

#include <algorithm>
#include <cassert>
#include <chrono>
#include <cstdio>
#include <cstdint>
#include <cstring>
#include <memory>
#include <queue>
#include <thread>
#include <vector>

#include "AvgRmsCounter.h"
#include "BufferInterleaving.h"
#include "DataPacket.h"
#include "FPGA_common.h"
#include "LitePCIe.h"
#include "limesuite/commonTypes.h"
#include "limesuite/complex.h"
#include "limesuite/LMS7002M.h"
#include "limesuite/SDRDevice.h"
#include "Logger.h"
#include "MemoryPool.h"
#include "TxBufferManager.h"

static bool showStats = false;
static const int statsPeriod_ms = 1000; // at 122.88 MHz MIMO, fpga tx pkt counter overflows every 272ms

typedef std::chrono::steady_clock perfClock;
using namespace std::chrono;

namespace lime {

static constexpr int64_t ts_to_us(int64_t fs, int64_t ts)
{
    int64_t n = (ts / fs);
    int64_t r = (ts % fs);

    return n * 1000000 + ((r * 1000000) / fs);
}

/// @brief Constructs a new TRXLooper_PCIE object.
/// @param rxPort The PCIe stream receive port to use.
/// @param txPort The PCIe stream transmit port to use.
/// @param f The FPGA to use in this stream.
/// @param chip The LMS7002M chip to use in this stream.
/// @param moduleIndex The ID of the chip to use.
TRXLooper_PCIE::TRXLooper_PCIE(
    std::shared_ptr<LitePCIe> rxPort, std::shared_ptr<LitePCIe> txPort, FPGA* f, LMS7002M* chip, uint8_t moduleIndex)
    : TRXLooper(f, chip, moduleIndex)
{
    mRx.packetsToBatch = 1;
    mTx.packetsToBatch = 1;
    mRxArgs.port = rxPort;
    mTxArgs.port = txPort;
}

TRXLooper_PCIE::~TRXLooper_PCIE()
{
    Stop();
    mRx.terminate.store(true, std::memory_order_relaxed);
    mTx.terminate.store(true, std::memory_order_relaxed);

    // Thread joining code has to be as high as possible,
    // so that every variable and virtual function is still properly accessible when the thread is still executing.
    // Otherwise, it can cause crashes when the destructor is being called before the thread is fully stopped and
    // it is still trying to access variables, or, even worse, virtual functions of the class.
    if (mTx.thread.joinable())
    {
        mTx.thread.join();
    }

    if (mRx.thread.joinable())
    {
        mRx.thread.join();
    }
}

void TRXLooper_PCIE::Setup(const SDRDevice::StreamConfig& config)
{
    if (config.channels.at(lime::TRXDir::Rx).size() > 0 && !mRxArgs.port->IsOpen())
        throw std::runtime_error("Rx data port not open");
    if (config.channels.at(lime::TRXDir::Tx).size() > 0 && !mTxArgs.port->IsOpen())
        throw std::runtime_error("Tx data port not open");

    float combinedSampleRate =
        std::max(config.channels.at(lime::TRXDir::Tx).size(), config.channels.at(lime::TRXDir::Rx).size()) * config.hintSampleRate;
    int batchSize = 7; // should be good enough for most cases
    // for high data rates e.g 16bit ADC/DAC 2x2 MIMO @ 122.88Msps = ~1973 MB/s
    // need to batch as many packets as possible into transfer buffers
    if (combinedSampleRate != 0)
    {
        batchSize = combinedSampleRate / 61.44e6;
        batchSize = std::clamp(batchSize, 1, 4);
    }

    if (config.hintSampleRate)
        mRx.packetsToBatch = 2 * config.hintSampleRate / 30.72e6;
    else
        mRx.packetsToBatch = 4;
    mTx.packetsToBatch = 6;
    mRx.packetsToBatch = 6;
    //lime::debug("Batch size %i", batchSize);

    fpga->WriteRegister(0xFFFF, 1 << chipId);
    fpga->StopStreaming();
    uint16_t startAddress = 0x7FE1 + (chipId * 5);
    // reset Tx received/dropped packets counters
    uint32_t addrs[] = { startAddress, startAddress, startAddress };
    uint32_t values[] = { 0, 3, 0 };
    fpga->WriteRegisters(addrs, values, 3);

    mConfig = config;
    if (config.channels.at(lime::TRXDir::Rx).size() > 0)
        RxSetup();
    if (config.channels.at(lime::TRXDir::Tx).size() > 0)
        TxSetup();

    TRXLooper::Setup(config);
}

void TRXLooper_PCIE::Start()
{
    fpga->WriteRegister(0xFFFF, 1 << chipId);
    TRXLooper::Start();
}

int TRXLooper_PCIE::TxSetup()
{
    mTx.lastTimestamp.store(0, std::memory_order_relaxed);
    const int chCount = std::max(mConfig.channels.at(lime::TRXDir::Rx).size(), mConfig.channels.at(lime::TRXDir::Tx).size());
    const int sampleSize = (mConfig.linkFormat == SDRDevice::StreamConfig::DataFormat::I16 ? 4 : 3); // sizeof IQ pair

    int samplesInPkt = 256; //(mConfig.linkFormat == SDRDevice::StreamConfig::DataFormat::I16 ? 1020 : 1360) / chCount;
    const int packetSize = sizeof(StreamHeader) + samplesInPkt * sampleSize * chCount;

<<<<<<< HEAD
    if (mConfig.extraConfig && mConfig.extraConfig->tx.samplesInPacket != 0)
    {
        samplesInPkt = mConfig.extraConfig->tx.samplesInPacket;
        printf("Tx samples overide %i\n", samplesInPkt);
=======
    if (mConfig.extraConfig.txSamplesInPacket != 0)
    {
        samplesInPkt = mConfig.extraConfig.txSamplesInPacket;
        lime::debug("Tx samples overide %i", samplesInPkt);
>>>>>>> ef821092
    }

    mTx.samplesInPkt = samplesInPkt;

    LitePCIe::DMAInfo dma = mTxArgs.port->GetDMAInfo();

<<<<<<< HEAD
    if (mConfig.extraConfig && mConfig.extraConfig->tx.packetsInBatch != 0)
        mTx.packetsToBatch = mConfig.extraConfig->tx.packetsInBatch;
=======
    if (mConfig.extraConfig.txMaxPacketsInBatch != 0)
    {
        mTx.packetsToBatch = mConfig.extraConfig.txMaxPacketsInBatch;
    }
>>>>>>> ef821092

    mTx.packetsToBatch = std::clamp((int)mTx.packetsToBatch, 1, (int)(dma.bufferSize / packetSize));

    std::vector<uint8_t*> dmaBuffers(dma.bufferCount);
    for (uint32_t i = 0; i < dmaBuffers.size(); ++i)
        dmaBuffers[i] = dma.txMemory + dma.bufferSize * i;

    mTxArgs.buffers = std::move(dmaBuffers);
    mTxArgs.bufferSize = dma.bufferSize;
    mTxArgs.packetSize = packetSize;
    mTxArgs.packetsToBatch = mTx.packetsToBatch;
    mTxArgs.samplesInPacket = samplesInPkt;

    float bufferTimeDuration = float(samplesInPkt * mTx.packetsToBatch) / mConfig.hintSampleRate;
    if (mCallback_logMessage)
    {
        char msg[256];
        sprintf(msg,
            "Stream%i samplesInTxPkt:%i maxTxPktInBatch:%i, batchSizeInTime:%gus",
            chipId,
            samplesInPkt,
            mTx.packetsToBatch,
            bufferTimeDuration * 1e6);
        mCallback_logMessage(SDRDevice::LogLevel::DEBUG, msg);
    }

    const std::string name = "MemPool_Tx" + std::to_string(chipId);
    const int upperAllocationLimit =
        65536; //sizeof(complex32f_t) * mTx.packetsToBatch * samplesInPkt * chCount + SamplesPacketType::headerSize;
    mTx.memPool = new MemoryPool(1024, upperAllocationLimit, 4096, name);
    return 0;
}

<<<<<<< HEAD
=======
/**
  @brief A class for managing the transmission buffer for the PCIe transfer.
  @tparam T The samples packet input type.
 */
template<class T> class TxBufferManager
{
  public:
    TxBufferManager(bool mimo,
        bool compressed,
        uint32_t maxSamplesInPkt,
        uint32_t maxPacketsInBatch,
        SDRDevice::StreamConfig::DataFormat inputFormat)
        : header(nullptr)
        , payloadPtr(nullptr)
        , mData(nullptr)
        , bytesUsed(0)
        , mCapacity(0)
        , maxPacketsInBatch(maxPacketsInBatch)
        , maxSamplesInPkt(maxSamplesInPkt)
        , packetsCreated(0)
        , payloadSize(0)
    {
        bytesForFrame = (compressed ? 3 : 4) * (mimo ? 2 : 1);
        conversion.srcFormat = inputFormat; //SDRDevice::StreamConfig::DataFormat::F32;
        conversion.destFormat = compressed ? SDRDevice::StreamConfig::DataFormat::I12 : SDRDevice::StreamConfig::DataFormat::I16;
        conversion.channelCount = mimo ? 2 : 1;
        maxPayloadSize = std::min(4080u, bytesForFrame * maxSamplesInPkt);
    }

    void Reset(uint8_t* memPtr, uint32_t capacity)
    {
        packetsCreated = 0;
        bytesUsed = 0;
        mData = memPtr;
        mCapacity = capacity;
        memset(mData, 0, capacity);
        header = reinterpret_cast<StreamHeader*>(mData);
        header->Clear();
        payloadSize = 0;
        payloadPtr = (uint8_t*)header + sizeof(StreamHeader);
    }

    inline bool hasSpace() const
    {
        const bool packetNotFull = payloadSize < maxPayloadSize;
        const bool spaceAvailable = mCapacity - bytesUsed > sizeof(StreamHeader);
        return packetNotFull && spaceAvailable;
    }

    inline bool consume(T* src)
    {
        bool sendBuffer = false;
        while (!src->empty())
        {
            if (payloadSize >= maxPayloadSize || payloadSize == maxSamplesInPkt * bytesForFrame)
            {
                header = reinterpret_cast<StreamHeader*>(mData + bytesUsed);
                header->Clear();
                payloadPtr = (uint8_t*)header + sizeof(StreamHeader);
                payloadSize = 0;
            }

            header->ignoreTimestamp(!src->useTimestamp);
            if (payloadSize == 0)
            {
                ++packetsCreated;
                header->counter = src->timestamp;
                bytesUsed += sizeof(StreamHeader);
            }
            const int freeSpace = std::min(maxPayloadSize - payloadSize, mCapacity - bytesUsed - 16);
            uint32_t transferCount = std::min(freeSpace / bytesForFrame, src->size());
            transferCount = std::min(transferCount, maxSamplesInPkt);
            if (transferCount > 0)
            {
                int samplesDataSize = Interleave(src, transferCount, conversion, payloadPtr);
                payloadPtr = payloadPtr + samplesDataSize;
                payloadSize += samplesDataSize;
                bytesUsed += samplesDataSize;
                header->SetPayloadSize(payloadSize);
                assert(payloadSize > 0);
                assert(payloadSize <= maxPayloadSize);
            }
            else
                sendBuffer = true;

            if (packetsCreated >= maxPacketsInBatch && !hasSpace())
                sendBuffer = true;

            if (bytesUsed >= mCapacity - sizeof(StreamHeader))
                sendBuffer = true; // not enough space for more packets, need to flush
            if ((uint64_t)payloadPtr & 0xF)
                sendBuffer = true; // next packets payload memory is not suitably aligned for vectorized filling

            if (sendBuffer)
            {
                const int busWidthBytes = 16;
                int extraBytes = bytesUsed % busWidthBytes;
                if (extraBytes != 0)
                {
                    //lime::debug("Patch buffer, bytes %i, extra: %i, last payload: %i", bytesUsed, extraBytes, payloadSize);
                    // patch last packet so that whole buffer size would be multiple of bus width
                    int padding = busWidthBytes - extraBytes;
                    memset(payloadPtr, 0, padding);
                    payloadSize += padding;
                    bytesUsed += padding;
                    header->SetPayloadSize(payloadSize);
                    //lime::debug("Patch buffer, bytes %i, last payload: %i", bytesUsed, payloadSize);
                }
                break;
            }
        }
        if (!hasSpace())
            return true;
        return src->flush || sendBuffer;
    }

    inline int size() const { return bytesUsed; };
    inline uint8_t* data() const { return mData; };
    inline int packetCount() const { return packetsCreated; };

  private:
    DataConversion conversion;
    StreamHeader* header;
    uint8_t* payloadPtr;
    uint8_t* mData;
    uint32_t bytesUsed;
    uint32_t mCapacity;
    uint32_t maxPacketsInBatch;
    uint32_t maxSamplesInPkt;
    uint32_t maxPayloadSize;
    uint16_t packetsCreated;
    uint16_t payloadSize;
    uint8_t bytesForFrame;
};

void FPGATxState(FPGA* fpga)
{
    uint32_t words[4];
    for (int i = 0; i < 5; ++i)
    {
        uint64_t pendingTxTS = 0;
        const uint32_t addrs[4] = { 0x61u + i * 4, 0x62u + i * 4, 0x63u + i * 4, 0x64u + i * 4 };
        fpga->ReadRegisters(addrs, words, 4);
        pendingTxTS |= words[0];
        pendingTxTS |= words[1] << 16;
        pendingTxTS |= (uint64_t)words[2] << 32;
        pendingTxTS |= (uint64_t)words[3] << 48;
        if (i < 4)
            lime::debug("Buf%i: %08lX", i, pendingTxTS);
        else
            lime::debug("Rx: %08lX", pendingTxTS);
    }

    uint16_t bufs = fpga->ReadRegister(0x0075);
    lime::debug("currentIndex: %i, ready: %0X", bufs & 0xF, (bufs >> 4) & 0xF);
}

>>>>>>> ef821092
void TRXLooper_PCIE::TransmitPacketsLoop()
{
    const bool mimo = std::max(mConfig.channels.at(lime::TRXDir::Tx).size(), mConfig.channels.at(lime::TRXDir::Rx).size()) > 1;
    const bool compressed = mConfig.linkFormat == SDRDevice::StreamConfig::DataFormat::I12;
    const int irqPeriod = 4;

    const int32_t bufferCount = mTxArgs.buffers.size();
    const uint32_t overflowLimit = bufferCount - irqPeriod;
    const std::vector<uint8_t*>& dmaBuffers = mTxArgs.buffers;

    SDRDevice::StreamStats& stats = mTx.stats;

    auto fifo = mTx.fifo;

    int64_t totalBytesSent = 0; //for data rate calculation
    int packetsSent = 0;
    int totalPacketSent = 0;
    std::size_t maxFIFOlevel = 0;
    int64_t lastTS = 0;

    struct PendingWrite {
        uint32_t id;
        uint8_t* data;
        int32_t offset;
        int32_t size;
    };
    std::queue<PendingWrite> pendingWrites;

    uint32_t stagingBufferIndex = 0;
    SamplesPacketType* srcPkt = nullptr;

    TxBufferManager<SamplesPacketType> output(mimo, compressed, mTxArgs.samplesInPacket, mTxArgs.packetsToBatch, mConfig.format);

    mTxArgs.port->CacheFlush(true, false, 0);
    output.Reset(dmaBuffers[0], mTxArgs.bufferSize);

    bool outputReady = false;

    AvgRmsCounter txTSAdvance;
    AvgRmsCounter transferSize;

    // Initialize DMA
    mTxArgs.port->TxDMAEnable(true);
    // thread ready for work, just wait for stream enable
    {
        std::unique_lock<std::mutex> lk(streamMutex);
        while (!mStreamEnabled && !mTx.terminate.load(std::memory_order_relaxed))
            streamActive.wait_for(lk, milliseconds(100));
        lk.unlock();
    }

    auto t1 = perfClock::now();
    auto t2 = t1;

    LitePCIe::DMAState state;
    state.swIndex = 0;

    DeltaVariable<int32_t> underrun(0);
    DeltaVariable<int32_t> loss(0);

    while (mTx.terminate.load(std::memory_order_relaxed) == false)
    {
        // check if DMA transfers have completed
        state = mTxArgs.port->GetTxDMAState();

        // process pending transactions
        while (!pendingWrites.empty() && !mTx.terminate.load(std::memory_order_relaxed))
        {
            PendingWrite& dataBlock = pendingWrites.front();
            if (dataBlock.id - state.hwIndex > 255)
            {
                totalBytesSent += dataBlock.size;
                pendingWrites.pop();
            }
            else
                break;
        }

        // get input data
        maxFIFOlevel = std::max(maxFIFOlevel, fifo->size());

        // collect and transform samples data to output buffer
        while (!outputReady && output.hasSpace() && !mTx.terminate.load(std::memory_order_relaxed))
        {
            if (!srcPkt)
            {
                if (!fifo->pop(&srcPkt, true, 100))
                {
                    std::this_thread::yield();
                    break;
                }
                if (mConfig.extraConfig.negateQ)
                {
                    switch (mConfig.format)
                    {
                    case SDRDevice::StreamConfig::DataFormat::I16:
                        srcPkt->Scale<complex16_t>(1, -1, mConfig.channels.at(lime::TRXDir::Tx).size());
                        break;
                    case SDRDevice::StreamConfig::DataFormat::F32:
                        srcPkt->Scale<complex32f_t>(1, -1, mConfig.channels.at(lime::TRXDir::Tx).size());
                        break;
                    default:
                        break;
                    }
                }
            }

            // drop old packets before forming, Rx is needed to get current timestamp
<<<<<<< HEAD
            if (srcPkt->metadata.waitForTimestamp && mConfig.rxCount > 0)
=======
            if (srcPkt->useTimestamp && mConfig.channels.at(lime::TRXDir::Rx).size() > 0)
>>>>>>> ef821092
            {
                int64_t rxNow = mRx.lastTimestamp.load(std::memory_order_relaxed);
                const int64_t txAdvance = srcPkt->metadata.timestamp - rxNow;
                if (mConfig.hintSampleRate)
                {
                    int64_t timeAdvance = ts_to_us(mConfig.hintSampleRate, txAdvance);
                    txTSAdvance.Add(timeAdvance);
                }
                else
                    txTSAdvance.Add(txAdvance);
                if (txAdvance <= 0)
                {
                    underrun.add(1);
                    ++stats.underrun;
                    mTx.memPool->Free(srcPkt);
                    srcPkt = nullptr;
                    break;
                }
            }

            const bool doFlush = output.consume(srcPkt);

            if (srcPkt->empty())
            {
                mTx.memPool->Free(srcPkt);
                srcPkt = nullptr;
            }
            if (doFlush)
            {
                stats.packets += output.packetCount();
                outputReady = true;
                mTxArgs.port->CacheFlush(true, true, stagingBufferIndex % bufferCount);
                break;
            }
        }
        uint16_t pendingBuffers = stagingBufferIndex - state.hwIndex;
        bool canSend = pendingBuffers < overflowLimit;
        if (!canSend)
        {
            if (mConfig.extraConfig.usePoll)
            {
                canSend = mTxArgs.port->WaitTx();
            }
            else
            {
                std::this_thread::yield();
            }
        }
        // send output buffer if possible
        if (outputReady && canSend)
        {
            PendingWrite wrInfo;
            wrInfo.id = stagingBufferIndex;
            wrInfo.offset = 0;
            wrInfo.size = output.size();
            wrInfo.data = output.data();
            // write or schedule write
            state.swIndex = stagingBufferIndex;
            state.bufferSize = wrInfo.size;
            state.genIRQ = (wrInfo.id % irqPeriod) == 0;

            StreamHeader* pkt = reinterpret_cast<StreamHeader*>(output.data());
            lastTS = pkt->counter;
            if (mConfig.channels.at(lime::TRXDir::Rx).size() > 0) // Rx is needed for current timestamp
            {
                int64_t rxNow = mRx.lastTimestamp.load(std::memory_order_relaxed);
                const int64_t txAdvance = pkt->counter - rxNow;
                if (mConfig.hintSampleRate)
                {
                    int64_t timeAdvance = ts_to_us(mConfig.hintSampleRate, txAdvance);
                    txTSAdvance.Add(timeAdvance);
                }
                else
                    txTSAdvance.Add(txAdvance);
                if (txAdvance <= 0)
                {
                    underrun.add(1);
                    ++stats.underrun;
                    // TODO: first packet in the buffer is already late, could just skip this
                    // buffer transmission, but packets at the end of buffer might just still
                    // make it in time.
                    // outputReady = false;
                    // output.Reset(dmaBuffers[stagingBufferIndex % bufferCount], mTxArgs.bufferSize);
                    // continue;
                }
            }

            // DMA memory is write only, to read from the buffer will trigger Bus errors
            int ret = mTxArgs.port->SetTxDMAState(state);
            if (ret)
            {
                if (errno == EINVAL)
                {
                    lime::error("Failed to submit dma write (%i) %s", errno, strerror(errno));
                    return;
                }
                mTxArgs.port->WaitTx();
                ++stats.overrun;
            }
            else
            {
                //lime::debug("Sent sw: %li hw: %li, diff: %li", stagingBufferIndex, reader.hw_count, stagingBufferIndex-reader.hw_count);
                outputReady = false;
                pendingWrites.push(wrInfo);
                transferSize.Add(wrInfo.size);
                ++stagingBufferIndex;
                stagingBufferIndex &= 0xFFFF;
                packetsSent += output.packetCount();
                totalPacketSent += output.packetCount();
                stats.timestamp = lastTS;
                stats.bytesTransferred += wrInfo.size;
                mTxArgs.port->CacheFlush(true, false, stagingBufferIndex % bufferCount);
                output.Reset(dmaBuffers[stagingBufferIndex % bufferCount], mTxArgs.bufferSize);
            }
        }

        t2 = perfClock::now();
        auto timePeriod = duration_cast<milliseconds>(t2 - t1).count();
        if (timePeriod >= statsPeriod_ms || mTx.terminate.load(std::memory_order_relaxed))
        {
            t1 = t2;

            state = mTxArgs.port->GetTxDMAState();
            double dataRate = 1000.0 * totalBytesSent / timePeriod;
            double avgTransferSize = 0, rmsTransferSize = 0;
            transferSize.GetResult(avgTransferSize, rmsTransferSize);

            double avgTxAdvance = 0, rmsTxAdvance = 0;
            txTSAdvance.GetResult(avgTxAdvance, rmsTxAdvance);
            loss.set(stats.loss);
            if (showStats || mCallback_logMessage)
            {
                char msg[512];
                snprintf(msg,
                    sizeof(msg) - 1,
                    "%s Tx: %3.3f MB/s | TS:%li pkt:%li o:%i shw:%u/%u(%+i) u:%i(%+i) l:%i(%+i) tsAdvance:%+.0f/%+.0f/%+.0f%s, "
                    "f:%li",
                    mRxArgs.port->GetPathName().c_str(),
                    dataRate / 1000000.0,
                    lastTS,
                    stats.packets,
                    stats.overrun,
                    state.swIndex,
                    state.hwIndex,
                    state.swIndex - state.hwIndex,
                    underrun.value(),
                    underrun.delta(),
                    loss.value(),
                    loss.delta(),
                    txTSAdvance.Min(),
                    avgTxAdvance,
                    txTSAdvance.Max(),
                    (mConfig.hintSampleRate ? "us" : ""),
                    fifo->size());
                if (showStats)
                    lime::info("%s", msg);
                if (mCallback_logMessage)
                {
                    bool showAsWarning = underrun.delta() || loss.delta();
                    SDRDevice::LogLevel level = showAsWarning ? SDRDevice::LogLevel::WARNING : SDRDevice::LogLevel::DEBUG;
                    mCallback_logMessage(level, msg);
                }
            }
            loss.checkpoint();
            underrun.checkpoint();
            packetsSent = 0;
            totalBytesSent = 0;
            mTx.stats.dataRate_Bps = dataRate;
            maxFIFOlevel = 0;
        }
    }
}

void TRXLooper_PCIE::TxTeardown()
{
    mTxArgs.port->TxDMAEnable(false);

    uint16_t addr = 0x7FE1 + chipId * 5;
    //fpga->WriteRegister(addr, 0);
    uint32_t addrs[] = { addr + 1u, addr + 2u, addr + 3u, addr + 4u };
    uint32_t values[4];
    fpga->ReadRegisters(addrs, values, 4);
    const uint32_t fpgaTxPktIngressCount = (values[0] << 16) | values[1];
    const uint32_t fpgaTxPktDropCounter = (values[2] << 16) | values[3];
    if (mCallback_logMessage)
    {
        char msg[256];
        sprintf(msg,
            "Tx Loop totals: packets sent: %li (0x%08lX) , FPGA packet counter: %i (0x%08X), diff: %li, FPGA tx drops: %i",
            mTx.stats.packets,
            mTx.stats.packets,
            fpgaTxPktIngressCount,
            fpgaTxPktIngressCount,
            (mTx.stats.packets & 0xFFFFFFFF) - fpgaTxPktIngressCount,
            fpgaTxPktDropCounter);
        mCallback_logMessage(SDRDevice::LogLevel::DEBUG, msg);
    }
}

int TRXLooper_PCIE::RxSetup()
{
    mRx.lastTimestamp.store(0, std::memory_order_relaxed);
    const bool usePoll = mConfig.extraConfig.usePoll;
    const int chCount = std::max(mConfig.channels.at(lime::TRXDir::Rx).size(), mConfig.channels.at(lime::TRXDir::Tx).size());
    const int sampleSize = (mConfig.linkFormat == SDRDevice::StreamConfig::DataFormat::I16 ? 4 : 3); // sizeof IQ pair
    const int maxSamplesInPkt = 1024 / chCount;

    int requestSamplesInPkt = 256; //maxSamplesInPkt;
<<<<<<< HEAD
    if (mConfig.extraConfig && mConfig.extraConfig->rx.samplesInPacket != 0)
        requestSamplesInPkt = mConfig.extraConfig->rx.samplesInPacket;
=======
    if (mConfig.extraConfig.rxSamplesInPacket != 0)
    {
        requestSamplesInPkt = mConfig.extraConfig.rxSamplesInPacket;
    }
>>>>>>> ef821092

    int samplesInPkt = std::clamp(requestSamplesInPkt, 64, maxSamplesInPkt);
    int payloadSize = requestSamplesInPkt * sampleSize * chCount;

    // iqSamplesCount must be N*16, or N*8 depending on device BUS width
    const uint32_t iqSamplesCount = (payloadSize / (sampleSize * 2)) & ~0xF; //magic number needed for fpga's FSMs
    payloadSize = iqSamplesCount * sampleSize * 2;
    samplesInPkt = payloadSize / (sampleSize * chCount);

    const uint32_t packetSize = 16 + payloadSize;

    // Request fpga to provide Rx packets with desired payloadSize
    // Two writes are needed
    fpga->WriteRegister(0xFFFF, 1 << chipId);
    uint32_t requestAddr[] = { 0x0019, 0x000E };
    uint32_t requestData[] = { packetSize, iqSamplesCount };
    fpga->WriteRegisters(requestAddr, requestData, 2);

    LitePCIe::DMAInfo dma = mRxArgs.port->GetDMAInfo();

<<<<<<< HEAD
    if (mConfig.extraConfig && mConfig.extraConfig->rx.packetsInBatch != 0)
        mRx.packetsToBatch = mConfig.extraConfig->rx.packetsInBatch;
    mRx.packetsToBatch = std::clamp((int)mRx.packetsToBatch, 1, (int)(dma.bufferSize / packetSize));
=======
    if (mConfig.extraConfig.rxPacketsInBatch != 0)
    {
        mRx.packetsToBatch = mConfig.extraConfig.rxPacketsInBatch;
    }

    mRx.packetsToBatch = clamp((int)mRx.packetsToBatch, 1, (int)(dma.bufferSize / packetSize));
>>>>>>> ef821092

    int irqPeriod = 16;
    float bufferTimeDuration = 0;
    if (mConfig.hintSampleRate > 0)
    {
        bufferTimeDuration = float(samplesInPkt * mRx.packetsToBatch) / mConfig.hintSampleRate;
        irqPeriod = 80e-6 / bufferTimeDuration;
    }
    irqPeriod = std::clamp(irqPeriod, 1, 16);
    irqPeriod = 4;

    if (mCallback_logMessage)
    {
        char msg[256];
        sprintf(msg,
            "Stream%i usePoll:%i rxSamplesInPkt:%i rxPacketsInBatch:%i, DMA_ReadSize:%i, batchSizeInTime:%gus",
            chipId,
            usePoll ? 1 : 0,
            samplesInPkt,
            mRx.packetsToBatch,
            mRx.packetsToBatch * packetSize,
            bufferTimeDuration * 1e6);
        mCallback_logMessage(SDRDevice::LogLevel::DEBUG, msg);
    }

    // float expectedDataRateBps = 0;
    // if (mConfig.hintSampleRate != 0)
    //     expectedDataRateBps = (mConfig.hintSampleRate/samplesInPkt) * (16 + samplesInPkt * sampleSize * chCount);

    std::vector<uint8_t*> dmaBuffers(dma.bufferCount);
    for (uint32_t i = 0; i < dmaBuffers.size(); ++i)
        dmaBuffers[i] = dma.rxMemory + dma.bufferSize * i;

    mRxArgs.buffers = std::move(dmaBuffers);
    mRxArgs.bufferSize = dma.bufferSize;
    mRxArgs.packetSize = packetSize;
    mRxArgs.packetsToBatch = mRx.packetsToBatch;
    mRxArgs.samplesInPacket = samplesInPkt;

    const std::string name = "MemPool_Rx" + std::to_string(chipId);
    const int upperAllocationLimit =
        sizeof(complex32f_t) * mRx.packetsToBatch * samplesInPkt * chCount + SamplesPacketType::headerSize;
    mRx.memPool = new MemoryPool(1024, upperAllocationLimit, 4096, name);

    const int32_t readSize = mRxArgs.packetSize * mRxArgs.packetsToBatch;
    mRxArgs.port->RxDMAEnable(true, readSize, irqPeriod);
    return 0;
}

/** @brief Function dedicated for receiving data samples from board
    @param stream a pointer to an active receiver stream
*/
void TRXLooper_PCIE::ReceivePacketsLoop()
{
    DataConversion conversion;
    conversion.srcFormat = mConfig.linkFormat;
    conversion.destFormat = mConfig.format;
    conversion.channelCount = std::max(mConfig.channels.at(lime::TRXDir::Tx).size(), mConfig.channels.at(lime::TRXDir::Rx).size());

    const int32_t bufferCount = mRxArgs.buffers.size();
    const int32_t readSize = mRxArgs.packetSize * mRxArgs.packetsToBatch;
    const int32_t packetSize = mRxArgs.packetSize;
    const int32_t samplesInPkt = mRxArgs.samplesInPacket;
    const std::vector<uint8_t*>& dmaBuffers = mRxArgs.buffers;
    SDRDevice::StreamStats& stats = mRx.stats;
    auto fifo = mRx.fifo;

    const uint8_t outputSampleSize =
        mConfig.format == SDRDevice::StreamConfig::DataFormat::F32 ? sizeof(complex32f_t) : sizeof(complex16_t);
    const int32_t outputPktSize = SamplesPacketType::headerSize + mRxArgs.packetsToBatch * samplesInPkt * outputSampleSize;

    DeltaVariable<int32_t> overrun(0);
    DeltaVariable<int32_t> loss(0);

    // Anticipate the overflow 2 interrupts early, just in case of missing an interrupt
    // Avoid situations where CPU and device is at the same buffer index
    // CPU reading while device writing creates coherency issues.
    const uint16_t overrunLimit = std::max(bufferCount - 4, bufferCount / 2);
    mRxArgs.cnt = 0;
    mRxArgs.sw = 0;
    mRxArgs.hw = 0;

    // thread ready for work, just wait for stream enable
    {
        std::unique_lock<std::mutex> lk(streamMutex);
        while (!mStreamEnabled && !mRx.terminate.load(std::memory_order_relaxed))
            streamActive.wait_for(lk, milliseconds(100));
        lk.unlock();
    }

    auto t1 = perfClock::now();
    auto t2 = t1;

    int32_t Bps = 0;

    LitePCIe::DMAState dma;
    int64_t lastHwIndex = 0;
    int64_t expectedTS = 0;
    SamplesPacketType* outputPkt = nullptr;
    while (mRx.terminate.load(std::memory_order_relaxed) == false)
    {
        if (!outputPkt)
            outputPkt = SamplesPacketType::ConstructSamplesPacket(
                mRx.memPool->Allocate(outputPktSize), samplesInPkt * mRxArgs.packetsToBatch, outputSampleSize);
        dma = mRxArgs.port->GetRxDMAState();
        if (dma.hwIndex != lastHwIndex)
        {
            const int bytesTransferred = uint16_t(dma.hwIndex - lastHwIndex) * readSize;
            Bps += bytesTransferred;
            stats.bytesTransferred += bytesTransferred;
            lastHwIndex = dma.hwIndex;
        }

        // print stats
        t2 = perfClock::now();
        auto timePeriod = duration_cast<milliseconds>(t2 - t1).count();
        if (timePeriod >= statsPeriod_ms)
        {
            t1 = t2;
            double dataRateBps = 1000.0 * Bps / timePeriod;
            stats.dataRate_Bps = dataRateBps;
            mRx.stats.dataRate_Bps = dataRateBps;

            char msg[512];
            snprintf(msg,
                sizeof(msg) - 1,
                "%s Rx: %3.3f MB/s | TS:%li pkt:%li o:%i(%+i) l:%i(%+i) dma:%u/%u(%u) swFIFO:%li",
                mRxArgs.port->GetPathName().c_str(),
                stats.dataRate_Bps / 1e6,
                stats.timestamp,
                stats.packets,
                overrun.value(),
                overrun.delta(),
                loss.value(),
                loss.delta(),
                dma.swIndex,
                dma.hwIndex,
                dma.hwIndex - dma.swIndex,
                mRx.fifo->size());
            if (showStats)
                lime::info("%s", msg);
            if (mCallback_logMessage)
            {
                bool showAsWarning = overrun.delta() || loss.delta();
                SDRDevice::LogLevel level = showAsWarning ? SDRDevice::LogLevel::WARNING : SDRDevice::LogLevel::DEBUG;
                mCallback_logMessage(level, msg);
            }
            overrun.checkpoint();
            loss.checkpoint();
            Bps = 0;
        }

        uint16_t buffersAvailable = dma.hwIndex - dma.swIndex;

        // process received data
        bool reportProblems = false;
        if (buffersAvailable >= overrunLimit) // data overflow
        {
            // jump CPU to 1 buffer behind hardware index, to avoid device starting to write into buffer being read by CPU
            dma.swIndex = (dma.hwIndex - 1);
            ++stats.loss;
            overrun.add(1);
        }

        if (!buffersAvailable)
        {
            if (mConfig.extraConfig.usePoll)
            {
                if (mRxArgs.port->WaitRx())
                {
                    continue;
                }
                else
                {
                    std::this_thread::yield();
                }
            }
            continue;
        }

        mRxArgs.port->CacheFlush(false, false, dma.swIndex % bufferCount);
        uint8_t* buffer = dmaBuffers[dma.swIndex % bufferCount];
        const FPGA_RxDataPacket* pkt = reinterpret_cast<const FPGA_RxDataPacket*>(buffer);
        if (outputPkt)
            outputPkt->metadata.timestamp = pkt->counter;

        const int srcPktCount = mRxArgs.packetsToBatch;
        for (int i = 0; i < srcPktCount; ++i)
        {
            pkt = reinterpret_cast<const FPGA_RxDataPacket*>(&buffer[packetSize * i]);
            if (pkt->counter - expectedTS != 0)
            {
                //lime::info("Loss: pkt:%i exp: %li, got: %li, diff: %li", stats.packets+i, expectedTS, pkt->counter, pkt->counter-expectedTS);
                ++stats.loss;
                loss.add(1);
            }
            if (pkt->txWasDropped())
                ++mTx.stats.loss;

            const int payloadSize = packetSize - 16;
            const int samplesProduced = Deinterleave(conversion, pkt->data, payloadSize, outputPkt);
            expectedTS = pkt->counter + samplesProduced;
        }
        stats.packets += srcPktCount;
        stats.timestamp = expectedTS;
        mRx.lastTimestamp.store(expectedTS, std::memory_order_relaxed);

        if (outputPkt)
        {
            if (mConfig.extraConfig.negateQ)
            {
                switch (mConfig.format)
                {
                case SDRDevice::StreamConfig::DataFormat::I16:
                    outputPkt->Scale<complex16_t>(1, -1, mConfig.channels.at(lime::TRXDir::Rx).size());
                    break;
                case SDRDevice::StreamConfig::DataFormat::F32:
                    outputPkt->Scale<complex32f_t>(1, -1, mConfig.channels.at(lime::TRXDir::Rx).size());
                    break;
                default:
                    break;
                }
            }
            if (fifo->push(outputPkt, false))
            {
                //maxFIFOlevel = std::max(maxFIFOlevel, (int)rxFIFO.size());
                outputPkt = nullptr;
            }
            else
            {
                ++stats.overrun;
                if (outputPkt)
                    outputPkt->Reset();
            }
        }
        mRxArgs.port->CacheFlush(false, true, dma.swIndex % bufferCount);

        ++dma.swIndex;
        mRxArgs.port->SetRxDMAState(dma);

        mRxArgs.sw = dma.swIndex;
        mRxArgs.hw = dma.hwIndex;
        ++mRxArgs.cnt;
        // one callback for the entire batch
        if (reportProblems && mConfig.statusCallback)
            mConfig.statusCallback(false, &stats, mConfig.userData);
        std::this_thread::yield();
    }

    if (mCallback_logMessage)
    {
        char msg[256];
        sprintf(msg, "Rx%i: packetsIn: %li", chipId, stats.packets);
        mCallback_logMessage(SDRDevice::LogLevel::DEBUG, msg);
    }
}

void TRXLooper_PCIE::RxTeardown()
{
    mRxArgs.port->RxDMAEnable(false, mRxArgs.bufferSize, 1);
}

/// @copydoc SDRDevice::UploadTxWaveform()
/// @param fpga The FPGA device to use.
/// @param port The PCIe communications port to use.
int TRXLooper_PCIE::UploadTxWaveform(FPGA* fpga,
    std::shared_ptr<LitePCIe> port,
    const lime::SDRDevice::StreamConfig& config,
    uint8_t moduleIndex,
    const void** samples,
    uint32_t count)
{
    const int samplesInPkt = 256;
    const bool useChannelB = config.channels.at(lime::TRXDir::Tx).size() > 1;
    const bool mimo = config.channels.at(lime::TRXDir::Tx).size() == 2;
    const bool compressed = config.linkFormat == SDRDevice::StreamConfig::DataFormat::I12;
    fpga->WriteRegister(0xFFFF, 1 << moduleIndex);
    fpga->WriteRegister(0x000C, mimo ? 0x3 : 0x1); //channels 0,1
    if (config.linkFormat == SDRDevice::StreamConfig::DataFormat::I16)
        fpga->WriteRegister(0x000E, 0x0); //16bit samples
    else
        fpga->WriteRegister(0x000E, 0x2); //12bit samples

    fpga->WriteRegister(0x000D, 0x4); // WFM_LOAD

    LitePCIe::DMAInfo dma = port->GetDMAInfo();
    std::vector<uint8_t*> dmaBuffers(dma.bufferCount);
    for (uint32_t i = 0; i < dmaBuffers.size(); ++i)
        dmaBuffers[i] = dma.txMemory + dma.bufferSize * i;

    port->TxDMAEnable(true);

    uint32_t samplesRemaining = count;
    uint8_t dmaIndex = 0;
    LitePCIe::DMAState state;
    state.swIndex = 0;

    while (samplesRemaining > 0)
    {
        state = port->GetTxDMAState();
        port->WaitTx(); // block until there is a free DMA buffer

        int samplesToSend = samplesRemaining > samplesInPkt ? samplesInPkt : samplesRemaining;
        int samplesDataSize = 0;

        port->CacheFlush(true, false, dmaIndex);
        FPGA_TxDataPacket* pkt = reinterpret_cast<FPGA_TxDataPacket*>(dmaBuffers[dmaIndex]);
        pkt->counter = 0;
        pkt->reserved[0] = 0;

        if (config.format == SDRDevice::StreamConfig::DataFormat::I16)
        {
            const lime::complex16_t* src[2] = { &static_cast<const lime::complex16_t*>(samples[0])[count - samplesRemaining],
                useChannelB ? &static_cast<const lime::complex16_t*>(samples[1])[count - samplesRemaining] : nullptr };
            samplesDataSize = FPGA::Samples2FPGAPacketPayload(src, samplesToSend, mimo, compressed, pkt->data);
        }
        else if (config.format == SDRDevice::StreamConfig::DataFormat::F32)
        {
            const lime::complex32f_t* src[2] = { &static_cast<const lime::complex32f_t*>(samples[0])[count - samplesRemaining],
                useChannelB ? &static_cast<const lime::complex32f_t*>(samples[1])[count - samplesRemaining] : nullptr };
            samplesDataSize = FPGA::Samples2FPGAPacketPayloadFloat(src, samplesToSend, mimo, compressed, pkt->data);
        }

        int payloadSize = (samplesDataSize / 4) * 4;
        if (samplesDataSize % 4 != 0)
            lime::warning("Packet samples count not multiple of 4");
        pkt->reserved[2] = (payloadSize >> 8) & 0xFF; //WFM loading
        pkt->reserved[1] = payloadSize & 0xFF; //WFM loading
        pkt->reserved[0] = 0x1 << 5; //WFM loading

        port->CacheFlush(true, true, dmaIndex);

        state.swIndex = dmaIndex;
        state.bufferSize = 16 + payloadSize;
        state.genIRQ = (dmaIndex % 4) == 0;

        // DMA memory is write only, to read from the buffer will trigger Bus errors
        int ret = port->SetTxDMAState(state);
        if (ret)
        {
            if (errno == EINVAL)
            {
                port->TxDMAEnable(false);
                lime::error("Failed to submit dma write (%i) %s", errno, strerror(errno));
                return -1;
            }
        }
        else
        {
            samplesRemaining -= samplesToSend;
            dmaIndex = (dmaIndex + 1) % dma.bufferCount;
        }
    }

    /*Give some time to load samples to FPGA*/
    std::this_thread::sleep_for(std::chrono::milliseconds(500));
    port->TxDMAEnable(false);

    fpga->WriteRegister(0x000D, 0); // WFM_LOAD off
    if (samplesRemaining == 0)
        return 0;
    else
        return ReportError(-1, "Failed to upload waveform");
}

} // namespace lime<|MERGE_RESOLUTION|>--- conflicted
+++ resolved
@@ -135,32 +135,20 @@
     int samplesInPkt = 256; //(mConfig.linkFormat == SDRDevice::StreamConfig::DataFormat::I16 ? 1020 : 1360) / chCount;
     const int packetSize = sizeof(StreamHeader) + samplesInPkt * sampleSize * chCount;
 
-<<<<<<< HEAD
-    if (mConfig.extraConfig && mConfig.extraConfig->tx.samplesInPacket != 0)
-    {
-        samplesInPkt = mConfig.extraConfig->tx.samplesInPacket;
-        printf("Tx samples overide %i\n", samplesInPkt);
-=======
-    if (mConfig.extraConfig.txSamplesInPacket != 0)
-    {
-        samplesInPkt = mConfig.extraConfig.txSamplesInPacket;
+    if (mConfig.extraConfig.tx.samplesInPacket != 0)
+    {
+        samplesInPkt = mConfig.extraConfig.tx.samplesInPacket;
         lime::debug("Tx samples overide %i", samplesInPkt);
->>>>>>> ef821092
     }
 
     mTx.samplesInPkt = samplesInPkt;
 
     LitePCIe::DMAInfo dma = mTxArgs.port->GetDMAInfo();
 
-<<<<<<< HEAD
-    if (mConfig.extraConfig && mConfig.extraConfig->tx.packetsInBatch != 0)
-        mTx.packetsToBatch = mConfig.extraConfig->tx.packetsInBatch;
-=======
-    if (mConfig.extraConfig.txMaxPacketsInBatch != 0)
-    {
-        mTx.packetsToBatch = mConfig.extraConfig.txMaxPacketsInBatch;
-    }
->>>>>>> ef821092
+    if (mConfig.extraConfig.tx.packetsInBatch != 0)
+    {
+        mTx.packetsToBatch = mConfig.extraConfig.tx.packetsInBatch;
+    }
 
     mTx.packetsToBatch = std::clamp((int)mTx.packetsToBatch, 1, (int)(dma.bufferSize / packetSize));
 
@@ -194,166 +182,6 @@
     return 0;
 }
 
-<<<<<<< HEAD
-=======
-/**
-  @brief A class for managing the transmission buffer for the PCIe transfer.
-  @tparam T The samples packet input type.
- */
-template<class T> class TxBufferManager
-{
-  public:
-    TxBufferManager(bool mimo,
-        bool compressed,
-        uint32_t maxSamplesInPkt,
-        uint32_t maxPacketsInBatch,
-        SDRDevice::StreamConfig::DataFormat inputFormat)
-        : header(nullptr)
-        , payloadPtr(nullptr)
-        , mData(nullptr)
-        , bytesUsed(0)
-        , mCapacity(0)
-        , maxPacketsInBatch(maxPacketsInBatch)
-        , maxSamplesInPkt(maxSamplesInPkt)
-        , packetsCreated(0)
-        , payloadSize(0)
-    {
-        bytesForFrame = (compressed ? 3 : 4) * (mimo ? 2 : 1);
-        conversion.srcFormat = inputFormat; //SDRDevice::StreamConfig::DataFormat::F32;
-        conversion.destFormat = compressed ? SDRDevice::StreamConfig::DataFormat::I12 : SDRDevice::StreamConfig::DataFormat::I16;
-        conversion.channelCount = mimo ? 2 : 1;
-        maxPayloadSize = std::min(4080u, bytesForFrame * maxSamplesInPkt);
-    }
-
-    void Reset(uint8_t* memPtr, uint32_t capacity)
-    {
-        packetsCreated = 0;
-        bytesUsed = 0;
-        mData = memPtr;
-        mCapacity = capacity;
-        memset(mData, 0, capacity);
-        header = reinterpret_cast<StreamHeader*>(mData);
-        header->Clear();
-        payloadSize = 0;
-        payloadPtr = (uint8_t*)header + sizeof(StreamHeader);
-    }
-
-    inline bool hasSpace() const
-    {
-        const bool packetNotFull = payloadSize < maxPayloadSize;
-        const bool spaceAvailable = mCapacity - bytesUsed > sizeof(StreamHeader);
-        return packetNotFull && spaceAvailable;
-    }
-
-    inline bool consume(T* src)
-    {
-        bool sendBuffer = false;
-        while (!src->empty())
-        {
-            if (payloadSize >= maxPayloadSize || payloadSize == maxSamplesInPkt * bytesForFrame)
-            {
-                header = reinterpret_cast<StreamHeader*>(mData + bytesUsed);
-                header->Clear();
-                payloadPtr = (uint8_t*)header + sizeof(StreamHeader);
-                payloadSize = 0;
-            }
-
-            header->ignoreTimestamp(!src->useTimestamp);
-            if (payloadSize == 0)
-            {
-                ++packetsCreated;
-                header->counter = src->timestamp;
-                bytesUsed += sizeof(StreamHeader);
-            }
-            const int freeSpace = std::min(maxPayloadSize - payloadSize, mCapacity - bytesUsed - 16);
-            uint32_t transferCount = std::min(freeSpace / bytesForFrame, src->size());
-            transferCount = std::min(transferCount, maxSamplesInPkt);
-            if (transferCount > 0)
-            {
-                int samplesDataSize = Interleave(src, transferCount, conversion, payloadPtr);
-                payloadPtr = payloadPtr + samplesDataSize;
-                payloadSize += samplesDataSize;
-                bytesUsed += samplesDataSize;
-                header->SetPayloadSize(payloadSize);
-                assert(payloadSize > 0);
-                assert(payloadSize <= maxPayloadSize);
-            }
-            else
-                sendBuffer = true;
-
-            if (packetsCreated >= maxPacketsInBatch && !hasSpace())
-                sendBuffer = true;
-
-            if (bytesUsed >= mCapacity - sizeof(StreamHeader))
-                sendBuffer = true; // not enough space for more packets, need to flush
-            if ((uint64_t)payloadPtr & 0xF)
-                sendBuffer = true; // next packets payload memory is not suitably aligned for vectorized filling
-
-            if (sendBuffer)
-            {
-                const int busWidthBytes = 16;
-                int extraBytes = bytesUsed % busWidthBytes;
-                if (extraBytes != 0)
-                {
-                    //lime::debug("Patch buffer, bytes %i, extra: %i, last payload: %i", bytesUsed, extraBytes, payloadSize);
-                    // patch last packet so that whole buffer size would be multiple of bus width
-                    int padding = busWidthBytes - extraBytes;
-                    memset(payloadPtr, 0, padding);
-                    payloadSize += padding;
-                    bytesUsed += padding;
-                    header->SetPayloadSize(payloadSize);
-                    //lime::debug("Patch buffer, bytes %i, last payload: %i", bytesUsed, payloadSize);
-                }
-                break;
-            }
-        }
-        if (!hasSpace())
-            return true;
-        return src->flush || sendBuffer;
-    }
-
-    inline int size() const { return bytesUsed; };
-    inline uint8_t* data() const { return mData; };
-    inline int packetCount() const { return packetsCreated; };
-
-  private:
-    DataConversion conversion;
-    StreamHeader* header;
-    uint8_t* payloadPtr;
-    uint8_t* mData;
-    uint32_t bytesUsed;
-    uint32_t mCapacity;
-    uint32_t maxPacketsInBatch;
-    uint32_t maxSamplesInPkt;
-    uint32_t maxPayloadSize;
-    uint16_t packetsCreated;
-    uint16_t payloadSize;
-    uint8_t bytesForFrame;
-};
-
-void FPGATxState(FPGA* fpga)
-{
-    uint32_t words[4];
-    for (int i = 0; i < 5; ++i)
-    {
-        uint64_t pendingTxTS = 0;
-        const uint32_t addrs[4] = { 0x61u + i * 4, 0x62u + i * 4, 0x63u + i * 4, 0x64u + i * 4 };
-        fpga->ReadRegisters(addrs, words, 4);
-        pendingTxTS |= words[0];
-        pendingTxTS |= words[1] << 16;
-        pendingTxTS |= (uint64_t)words[2] << 32;
-        pendingTxTS |= (uint64_t)words[3] << 48;
-        if (i < 4)
-            lime::debug("Buf%i: %08lX", i, pendingTxTS);
-        else
-            lime::debug("Rx: %08lX", pendingTxTS);
-    }
-
-    uint16_t bufs = fpga->ReadRegister(0x0075);
-    lime::debug("currentIndex: %i, ready: %0X", bufs & 0xF, (bufs >> 4) & 0xF);
-}
-
->>>>>>> ef821092
 void TRXLooper_PCIE::TransmitPacketsLoop()
 {
     const bool mimo = std::max(mConfig.channels.at(lime::TRXDir::Tx).size(), mConfig.channels.at(lime::TRXDir::Rx).size()) > 1;
@@ -462,11 +290,7 @@
             }
 
             // drop old packets before forming, Rx is needed to get current timestamp
-<<<<<<< HEAD
-            if (srcPkt->metadata.waitForTimestamp && mConfig.rxCount > 0)
-=======
-            if (srcPkt->useTimestamp && mConfig.channels.at(lime::TRXDir::Rx).size() > 0)
->>>>>>> ef821092
+            if (srcPkt->metadata.waitForTimestamp && mConfig.channels.at(lime::TRXDir::Rx).size() > 0)
             {
                 int64_t rxNow = mRx.lastTimestamp.load(std::memory_order_relaxed);
                 const int64_t txAdvance = srcPkt->metadata.timestamp - rxNow;
@@ -675,15 +499,10 @@
     const int maxSamplesInPkt = 1024 / chCount;
 
     int requestSamplesInPkt = 256; //maxSamplesInPkt;
-<<<<<<< HEAD
-    if (mConfig.extraConfig && mConfig.extraConfig->rx.samplesInPacket != 0)
-        requestSamplesInPkt = mConfig.extraConfig->rx.samplesInPacket;
-=======
-    if (mConfig.extraConfig.rxSamplesInPacket != 0)
-    {
-        requestSamplesInPkt = mConfig.extraConfig.rxSamplesInPacket;
-    }
->>>>>>> ef821092
+    if (mConfig.extraConfig.rx.samplesInPacket != 0)
+    {
+        requestSamplesInPkt = mConfig.extraConfig.rx.samplesInPacket;
+    }
 
     int samplesInPkt = std::clamp(requestSamplesInPkt, 64, maxSamplesInPkt);
     int payloadSize = requestSamplesInPkt * sampleSize * chCount;
@@ -704,18 +523,12 @@
 
     LitePCIe::DMAInfo dma = mRxArgs.port->GetDMAInfo();
 
-<<<<<<< HEAD
-    if (mConfig.extraConfig && mConfig.extraConfig->rx.packetsInBatch != 0)
-        mRx.packetsToBatch = mConfig.extraConfig->rx.packetsInBatch;
+    if (mConfig.extraConfig.rx.packetsInBatch != 0)
+    {
+        mRx.packetsToBatch = mConfig.extraConfig.rx.packetsInBatch;
+    }
+
     mRx.packetsToBatch = std::clamp((int)mRx.packetsToBatch, 1, (int)(dma.bufferSize / packetSize));
-=======
-    if (mConfig.extraConfig.rxPacketsInBatch != 0)
-    {
-        mRx.packetsToBatch = mConfig.extraConfig.rxPacketsInBatch;
-    }
-
-    mRx.packetsToBatch = clamp((int)mRx.packetsToBatch, 1, (int)(dma.bufferSize / packetSize));
->>>>>>> ef821092
 
     int irqPeriod = 16;
     float bufferTimeDuration = 0;
