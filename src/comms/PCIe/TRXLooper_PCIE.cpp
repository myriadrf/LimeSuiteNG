--- conflicted
+++ resolved
@@ -127,17 +127,10 @@
 
 void TRXLooper_PCIE::Setup(const SDRDevice::StreamConfig& config)
 {
-<<<<<<< HEAD
-    if (config.rxCount > 0 && !mRxArgs.port->IsOpen())
+    if (config.channels.at(lime::TRXDir::Rx).size() > 0 && !mRxArgs.port->IsOpen())
         throw std::runtime_error("Rx data port not open");
-    if (config.txCount > 0 && !mTxArgs.port->IsOpen())
+    if (config.channels.at(lime::TRXDir::Tx).size() > 0 && !mTxArgs.port->IsOpen())
         throw std::runtime_error("Tx data port not open");
-=======
-    if (config.channels.at(lime::TRXDir::Rx).size() > 0 && !mRxArgs.port->IsOpen())
-        throw std::runtime_error("Rx data port not open\n");
-    if (config.channels.at(lime::TRXDir::Tx).size() > 0 && !mTxArgs.port->IsOpen())
-        throw std::runtime_error("Tx data port not open\n");
->>>>>>> 7e51b92d
 
     float combinedSampleRate =
         std::max(config.channels.at(lime::TRXDir::Tx).size(), config.channels.at(lime::TRXDir::Rx).size()) * config.hintSampleRate;
@@ -192,13 +185,8 @@
 
     if (mConfig.extraConfig.txSamplesInPacket != 0)
     {
-<<<<<<< HEAD
-        samplesInPkt = mConfig.extraConfig->txSamplesInPacket;
+        samplesInPkt = mConfig.extraConfig.txSamplesInPacket;
         lime::debug("Tx samples overide %i", samplesInPkt);
-=======
-        samplesInPkt = mConfig.extraConfig.txSamplesInPacket;
-        printf("Tx samples overide %i\n", samplesInPkt);
->>>>>>> 7e51b92d
     }
 
     mTx.samplesInPkt = samplesInPkt;
