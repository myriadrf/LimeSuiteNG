--- conflicted
+++ resolved
@@ -1,8 +1,4 @@
-<<<<<<< HEAD
 cmake_minimum_required(VERSION 3.5)
-=======
-cmake_minimum_required(VERSION 3.5 FATAL_ERROR)
->>>>>>> c833eefb
 
 project(
     litepcie-kernel
