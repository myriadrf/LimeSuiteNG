--- conflicted
+++ resolved
@@ -778,11 +778,7 @@
     temp.clear();
     for (int i = 0; i < 16; ++i)
     {
-<<<<<<< HEAD
         std::snprintf(ctemp, sizeof(ctemp), "%.3f pF", (i * 6 * 387.0) / 1000.0);
-=======
-        snprintf(ctemp, sizeof(ctemp), "%.3f pF", (i * 6 * 387.0) / 1000.0);
->>>>>>> bc1a1b4d
         temp.push_back(ctemp);
     }
     cmbCP2_PLL->Set(temp);
@@ -790,11 +786,7 @@
     temp.clear();
     for (int i = 0; i < 16; ++i)
     {
-<<<<<<< HEAD
         std::snprintf(ctemp, sizeof(ctemp), "%.3f pF", (i * 6 * 980.0) / 1000.0);
-=======
-        snprintf(ctemp, sizeof(ctemp), "%.3f pF", (i * 6 * 980.0) / 1000.0);
->>>>>>> bc1a1b4d
         temp.push_back(ctemp);
     }
     cmbCP3_PLL->Set(temp);
@@ -802,11 +794,7 @@
     temp.clear();
     for (int i = 0; i < 16; ++i)
     {
-<<<<<<< HEAD
         std::snprintf(ctemp, sizeof(ctemp), "%.3f pF", i * 8 * 5.88);
-=======
-        snprintf(ctemp, sizeof(ctemp), "%.3f pF", i * 8 * 5.88);
->>>>>>> bc1a1b4d
         temp.push_back(ctemp);
     }
     cmbCZ->Set(temp);
@@ -814,11 +802,7 @@
     temp.clear();
     for (int i = 0; i < 64; ++i)
     {
-<<<<<<< HEAD
         std::snprintf(ctemp, sizeof(ctemp), "%.3f uA", 0.243 * i);
-=======
-        snprintf(ctemp, sizeof(ctemp), "%.3f uA", 0.243 * i);
->>>>>>> bc1a1b4d
         temp.push_back(ctemp);
     }
     cmbIOFFSET_CP->Set(temp);
@@ -826,11 +810,7 @@
     temp.clear();
     for (int i = 0; i < 64; ++i)
     {
-<<<<<<< HEAD
         std::snprintf(ctemp, sizeof(ctemp), "%.3f uA", 2.312 * i);
-=======
-        snprintf(ctemp, sizeof(ctemp), "%.3f uA", 2.312 * i);
->>>>>>> bc1a1b4d
         temp.push_back(ctemp);
     }
     cmbIPULSE_CP->Set(temp);
@@ -838,20 +818,12 @@
     temp.clear();
     for (int i = 0; i <= 6; ++i)
     {
-<<<<<<< HEAD
         std::snprintf(ctemp, sizeof(ctemp), "1.6 V");
-=======
-        snprintf(ctemp, sizeof(ctemp), "1.6 V");
->>>>>>> bc1a1b4d
         temp.push_back(ctemp);
     }
     for (int i = 7; i < 32; ++i)
     {
-<<<<<<< HEAD
         std::snprintf(ctemp, sizeof(ctemp), "%.3f V", (0.000060 * 180000.0 / i));
-=======
-        snprintf(ctemp, sizeof(ctemp), "%.3f V", (0.000060 * 180000.0 / i));
->>>>>>> bc1a1b4d
         temp.push_back(ctemp);
     }
     cmbRSEL_LDO_VCO->Set(temp);
@@ -873,527 +845,12 @@
     cmbTST_SX->Set(temp);
 
     temp.clear();
-<<<<<<< HEAD
-    std::snprintf(ctemp, sizeof(ctemp), "%.4f V", 1.6628);
-    temp.push_back(ctemp);
-    std::snprintf(ctemp, sizeof(ctemp), "%.4f V", 1.6626);
-    temp.push_back(ctemp);
-    std::snprintf(ctemp, sizeof(ctemp), "%.4f V", 1.6623);
-    temp.push_back(ctemp);
-    std::snprintf(ctemp, sizeof(ctemp), "%.4f V", 1.6621);
-    temp.push_back(ctemp);
-    std::snprintf(ctemp, sizeof(ctemp), "%.4f V", 1.6618);
-    temp.push_back(ctemp);
-    std::snprintf(ctemp, sizeof(ctemp), "%.4f V", 1.6616);
-    temp.push_back(ctemp);
-    std::snprintf(ctemp, sizeof(ctemp), "%.4f V", 1.6614);
-    temp.push_back(ctemp);
-    std::snprintf(ctemp, sizeof(ctemp), "%.4f V", 1.6611);
-    temp.push_back(ctemp);
-    std::snprintf(ctemp, sizeof(ctemp), "%.4f V", 1.6608);
-    temp.push_back(ctemp);
-    std::snprintf(ctemp, sizeof(ctemp), "%.4f V", 1.6606);
-    temp.push_back(ctemp);
-    std::snprintf(ctemp, sizeof(ctemp), "%.4f V", 1.6603);
-    temp.push_back(ctemp);
-    std::snprintf(ctemp, sizeof(ctemp), "%.4f V", 1.6601);
-    temp.push_back(ctemp);
-    std::snprintf(ctemp, sizeof(ctemp), "%.4f V", 1.6598);
-    temp.push_back(ctemp);
-    std::snprintf(ctemp, sizeof(ctemp), "%.4f V", 1.6596);
-    temp.push_back(ctemp);
-    std::snprintf(ctemp, sizeof(ctemp), "%.4f V", 1.6593);
-    temp.push_back(ctemp);
-    std::snprintf(ctemp, sizeof(ctemp), "%.4f V", 1.659);
-    temp.push_back(ctemp);
-    std::snprintf(ctemp, sizeof(ctemp), "%.4f V", 1.6608);
-    temp.push_back(ctemp);
-    std::snprintf(ctemp, sizeof(ctemp), "%.4f V", 1.6606);
-    temp.push_back(ctemp);
-    std::snprintf(ctemp, sizeof(ctemp), "%.4f V", 1.6603);
-    temp.push_back(ctemp);
-    std::snprintf(ctemp, sizeof(ctemp), "%.4f V", 1.6601);
-    temp.push_back(ctemp);
-    std::snprintf(ctemp, sizeof(ctemp), "%.4f V", 1.6598);
-    temp.push_back(ctemp);
-    std::snprintf(ctemp, sizeof(ctemp), "%.4f V", 1.6596);
-    temp.push_back(ctemp);
-    std::snprintf(ctemp, sizeof(ctemp), "%.4f V", 1.6593);
-    temp.push_back(ctemp);
-    std::snprintf(ctemp, sizeof(ctemp), "%.4f V", 1.659);
-    temp.push_back(ctemp);
-    std::snprintf(ctemp, sizeof(ctemp), "%.4f V", 1.6587);
-    temp.push_back(ctemp);
-    std::snprintf(ctemp, sizeof(ctemp), "%.4f V", 1.6585);
-    temp.push_back(ctemp);
-    std::snprintf(ctemp, sizeof(ctemp), "%.4f V", 1.6582);
-    temp.push_back(ctemp);
-    std::snprintf(ctemp, sizeof(ctemp), "%.4f V", 1.6579);
-    temp.push_back(ctemp);
-    std::snprintf(ctemp, sizeof(ctemp), "%.4f V", 1.6576);
-    temp.push_back(ctemp);
-    std::snprintf(ctemp, sizeof(ctemp), "%.4f V", 1.6574);
-    temp.push_back(ctemp);
-    std::snprintf(ctemp, sizeof(ctemp), "%.4f V", 1.6571);
-    temp.push_back(ctemp);
-    std::snprintf(ctemp, sizeof(ctemp), "%.4f V", 1.6568);
-    temp.push_back(ctemp);
-    std::snprintf(ctemp, sizeof(ctemp), "%.4f V", 1.6587);
-    temp.push_back(ctemp);
-    std::snprintf(ctemp, sizeof(ctemp), "%.4f V", 1.6585);
-    temp.push_back(ctemp);
-    std::snprintf(ctemp, sizeof(ctemp), "%.4f V", 1.6582);
-    temp.push_back(ctemp);
-    std::snprintf(ctemp, sizeof(ctemp), "%.4f V", 1.6579);
-    temp.push_back(ctemp);
-    std::snprintf(ctemp, sizeof(ctemp), "%.4f V", 1.6576);
-    temp.push_back(ctemp);
-    std::snprintf(ctemp, sizeof(ctemp), "%.4f V", 1.6574);
-    temp.push_back(ctemp);
-    std::snprintf(ctemp, sizeof(ctemp), "%.4f V", 1.6571);
-    temp.push_back(ctemp);
-    std::snprintf(ctemp, sizeof(ctemp), "%.4f V", 1.6568);
-    temp.push_back(ctemp);
-    std::snprintf(ctemp, sizeof(ctemp), "%.4f V", 1.6565);
-    temp.push_back(ctemp);
-    std::snprintf(ctemp, sizeof(ctemp), "%.4f V", 1.6562);
-    temp.push_back(ctemp);
-    std::snprintf(ctemp, sizeof(ctemp), "%.4f V", 1.6559);
-    temp.push_back(ctemp);
-    std::snprintf(ctemp, sizeof(ctemp), "%.4f V", 1.6556);
-    temp.push_back(ctemp);
-    std::snprintf(ctemp, sizeof(ctemp), "%.4f V", 1.6553);
-    temp.push_back(ctemp);
-    std::snprintf(ctemp, sizeof(ctemp), "%.4f V", 1.655);
-    temp.push_back(ctemp);
-    std::snprintf(ctemp, sizeof(ctemp), "%.4f V", 1.6547);
-    temp.push_back(ctemp);
-    std::snprintf(ctemp, sizeof(ctemp), "%.4f V", 1.6544);
-    temp.push_back(ctemp);
-    std::snprintf(ctemp, sizeof(ctemp), "%.4f V", 1.6565);
-    temp.push_back(ctemp);
-    std::snprintf(ctemp, sizeof(ctemp), "%.4f V", 1.6562);
-    temp.push_back(ctemp);
-    std::snprintf(ctemp, sizeof(ctemp), "%.4f V", 1.6559);
-    temp.push_back(ctemp);
-    std::snprintf(ctemp, sizeof(ctemp), "%.4f V", 1.6556);
-    temp.push_back(ctemp);
-    std::snprintf(ctemp, sizeof(ctemp), "%.4f V", 1.6553);
-    temp.push_back(ctemp);
-    std::snprintf(ctemp, sizeof(ctemp), "%.4f V", 1.655);
-    temp.push_back(ctemp);
-    std::snprintf(ctemp, sizeof(ctemp), "%.4f V", 1.6547);
-    temp.push_back(ctemp);
-    std::snprintf(ctemp, sizeof(ctemp), "%.4f V", 1.6544);
-    temp.push_back(ctemp);
-    std::snprintf(ctemp, sizeof(ctemp), "%.4f V", 1.6541);
-    temp.push_back(ctemp);
-    std::snprintf(ctemp, sizeof(ctemp), "%.4f V", 1.6537);
-    temp.push_back(ctemp);
-    std::snprintf(ctemp, sizeof(ctemp), "%.4f V", 1.6534);
-    temp.push_back(ctemp);
-    std::snprintf(ctemp, sizeof(ctemp), "%.4f V", 1.6531);
-    temp.push_back(ctemp);
-    std::snprintf(ctemp, sizeof(ctemp), "%.4f V", 1.6528);
-    temp.push_back(ctemp);
-    std::snprintf(ctemp, sizeof(ctemp), "%.4f V", 1.6524);
-    temp.push_back(ctemp);
-    std::snprintf(ctemp, sizeof(ctemp), "%.4f V", 1.6521);
-    temp.push_back(ctemp);
-    std::snprintf(ctemp, sizeof(ctemp), "%.4f V", 1.6518);
-    temp.push_back(ctemp);
-    std::snprintf(ctemp, sizeof(ctemp), "%.4f V", 1.6421);
-    temp.push_back(ctemp);
-    std::snprintf(ctemp, sizeof(ctemp), "%.4f V", 1.6417);
-    temp.push_back(ctemp);
-    std::snprintf(ctemp, sizeof(ctemp), "%.4f V", 1.6412);
-    temp.push_back(ctemp);
-    std::snprintf(ctemp, sizeof(ctemp), "%.4f V", 1.6408);
-    temp.push_back(ctemp);
-    std::snprintf(ctemp, sizeof(ctemp), "%.4f V", 1.6403);
-    temp.push_back(ctemp);
-    std::snprintf(ctemp, sizeof(ctemp), "%.4f V", 1.6399);
-    temp.push_back(ctemp);
-    std::snprintf(ctemp, sizeof(ctemp), "%.4f V", 1.6394);
-    temp.push_back(ctemp);
-    std::snprintf(ctemp, sizeof(ctemp), "%.4f V", 1.6389);
-    temp.push_back(ctemp);
-    std::snprintf(ctemp, sizeof(ctemp), "%.4f V", 1.6384);
-    temp.push_back(ctemp);
-    std::snprintf(ctemp, sizeof(ctemp), "%.4f V", 1.638);
-    temp.push_back(ctemp);
-    std::snprintf(ctemp, sizeof(ctemp), "%.4f V", 1.6375);
-    temp.push_back(ctemp);
-    std::snprintf(ctemp, sizeof(ctemp), "%.4f V", 1.637);
-    temp.push_back(ctemp);
-    std::snprintf(ctemp, sizeof(ctemp), "%.4f V", 1.6365);
-    temp.push_back(ctemp);
-    std::snprintf(ctemp, sizeof(ctemp), "%.4f V", 1.636);
-    temp.push_back(ctemp);
-    std::snprintf(ctemp, sizeof(ctemp), "%.4f V", 1.6354);
-    temp.push_back(ctemp);
-    std::snprintf(ctemp, sizeof(ctemp), "%.4f V", 1.6349);
-    temp.push_back(ctemp);
-    std::snprintf(ctemp, sizeof(ctemp), "%.4f V", 1.6384);
-    temp.push_back(ctemp);
-    std::snprintf(ctemp, sizeof(ctemp), "%.4f V", 1.638);
-    temp.push_back(ctemp);
-    std::snprintf(ctemp, sizeof(ctemp), "%.4f V", 1.6375);
-    temp.push_back(ctemp);
-    std::snprintf(ctemp, sizeof(ctemp), "%.4f V", 1.637);
-    temp.push_back(ctemp);
-    std::snprintf(ctemp, sizeof(ctemp), "%.4f V", 1.6365);
-    temp.push_back(ctemp);
-    std::snprintf(ctemp, sizeof(ctemp), "%.4f V", 1.636);
-    temp.push_back(ctemp);
-    std::snprintf(ctemp, sizeof(ctemp), "%.4f V", 1.6354);
-    temp.push_back(ctemp);
-    std::snprintf(ctemp, sizeof(ctemp), "%.4f V", 1.6349);
-    temp.push_back(ctemp);
-    std::snprintf(ctemp, sizeof(ctemp), "%.4f V", 1.6344);
-    temp.push_back(ctemp);
-    std::snprintf(ctemp, sizeof(ctemp), "%.4f V", 1.6339);
-    temp.push_back(ctemp);
-    std::snprintf(ctemp, sizeof(ctemp), "%.4f V", 1.6333);
-    temp.push_back(ctemp);
-    std::snprintf(ctemp, sizeof(ctemp), "%.4f V", 1.6328);
-    temp.push_back(ctemp);
-    std::snprintf(ctemp, sizeof(ctemp), "%.4f V", 1.6322);
-    temp.push_back(ctemp);
-    std::snprintf(ctemp, sizeof(ctemp), "%.4f V", 1.6316);
-    temp.push_back(ctemp);
-    std::snprintf(ctemp, sizeof(ctemp), "%.4f V", 1.6311);
-    temp.push_back(ctemp);
-    std::snprintf(ctemp, sizeof(ctemp), "%.4f V", 1.6305);
-    temp.push_back(ctemp);
-    std::snprintf(ctemp, sizeof(ctemp), "%.4f V", 1.6344);
-    temp.push_back(ctemp);
-    std::snprintf(ctemp, sizeof(ctemp), "%.4f V", 1.6339);
-    temp.push_back(ctemp);
-    std::snprintf(ctemp, sizeof(ctemp), "%.4f V", 1.6333);
-    temp.push_back(ctemp);
-    std::snprintf(ctemp, sizeof(ctemp), "%.4f V", 1.6328);
-    temp.push_back(ctemp);
-    std::snprintf(ctemp, sizeof(ctemp), "%.4f V", 1.6322);
-    temp.push_back(ctemp);
-    std::snprintf(ctemp, sizeof(ctemp), "%.4f V", 1.6316);
-    temp.push_back(ctemp);
-    std::snprintf(ctemp, sizeof(ctemp), "%.4f V", 1.6311);
-    temp.push_back(ctemp);
-    std::snprintf(ctemp, sizeof(ctemp), "%.4f V", 1.6305);
-    temp.push_back(ctemp);
-    std::snprintf(ctemp, sizeof(ctemp), "%.4f V", 1.6299);
-    temp.push_back(ctemp);
-    std::snprintf(ctemp, sizeof(ctemp), "%.4f V", 1.6293);
-    temp.push_back(ctemp);
-    std::snprintf(ctemp, sizeof(ctemp), "%.4f V", 1.6287);
-    temp.push_back(ctemp);
-    std::snprintf(ctemp, sizeof(ctemp), "%.4f V", 1.6281);
-    temp.push_back(ctemp);
-    std::snprintf(ctemp, sizeof(ctemp), "%.4f V", 1.6275);
-    temp.push_back(ctemp);
-    std::snprintf(ctemp, sizeof(ctemp), "%.4f V", 1.6269);
-    temp.push_back(ctemp);
-    std::snprintf(ctemp, sizeof(ctemp), "%.4f V", 1.6262);
-    temp.push_back(ctemp);
-    std::snprintf(ctemp, sizeof(ctemp), "%.4f V", 1.6256);
-    temp.push_back(ctemp);
-    std::snprintf(ctemp, sizeof(ctemp), "%.4f V", 1.6299);
-    temp.push_back(ctemp);
-    std::snprintf(ctemp, sizeof(ctemp), "%.4f V", 1.6293);
-    temp.push_back(ctemp);
-    std::snprintf(ctemp, sizeof(ctemp), "%.4f V", 1.6287);
-    temp.push_back(ctemp);
-    std::snprintf(ctemp, sizeof(ctemp), "%.4f V", 1.6281);
-    temp.push_back(ctemp);
-    std::snprintf(ctemp, sizeof(ctemp), "%.4f V", 1.6275);
-    temp.push_back(ctemp);
-    std::snprintf(ctemp, sizeof(ctemp), "%.4f V", 1.6269);
-    temp.push_back(ctemp);
-    std::snprintf(ctemp, sizeof(ctemp), "%.4f V", 1.6262);
-    temp.push_back(ctemp);
-    std::snprintf(ctemp, sizeof(ctemp), "%.4f V", 1.6256);
-    temp.push_back(ctemp);
-    std::snprintf(ctemp, sizeof(ctemp), "%.4f V", 1.6249);
-    temp.push_back(ctemp);
-    std::snprintf(ctemp, sizeof(ctemp), "%.4f V", 1.6243);
-    temp.push_back(ctemp);
-    std::snprintf(ctemp, sizeof(ctemp), "%.4f V", 1.6236);
-    temp.push_back(ctemp);
-    std::snprintf(ctemp, sizeof(ctemp), "%.4f V", 1.6229);
-    temp.push_back(ctemp);
-    std::snprintf(ctemp, sizeof(ctemp), "%.4f V", 1.6222);
-    temp.push_back(ctemp);
-    std::snprintf(ctemp, sizeof(ctemp), "%.4f V", 1.6215);
-    temp.push_back(ctemp);
-    std::snprintf(ctemp, sizeof(ctemp), "%.4f V", 1.6208);
-    temp.push_back(ctemp);
-    std::snprintf(ctemp, sizeof(ctemp), "%.4f V", 1.6201);
-    temp.push_back(ctemp);
-    std::snprintf(ctemp, sizeof(ctemp), "%.4f V", 1.5981);
-    temp.push_back(ctemp);
-    std::snprintf(ctemp, sizeof(ctemp), "%.4f V", 1.597);
-    temp.push_back(ctemp);
-    std::snprintf(ctemp, sizeof(ctemp), "%.4f V", 1.5959);
-    temp.push_back(ctemp);
-    std::snprintf(ctemp, sizeof(ctemp), "%.4f V", 1.5947);
-    temp.push_back(ctemp);
-    std::snprintf(ctemp, sizeof(ctemp), "%.4f V", 1.5936);
-    temp.push_back(ctemp);
-    std::snprintf(ctemp, sizeof(ctemp), "%.4f V", 1.5924);
-    temp.push_back(ctemp);
-    std::snprintf(ctemp, sizeof(ctemp), "%.4f V", 1.5912);
-    temp.push_back(ctemp);
-    std::snprintf(ctemp, sizeof(ctemp), "%.4f V", 1.59);
-    temp.push_back(ctemp);
-    std::snprintf(ctemp, sizeof(ctemp), "%.4f V", 1.5888);
-    temp.push_back(ctemp);
-    std::snprintf(ctemp, sizeof(ctemp), "%.4f V", 1.5875);
-    temp.push_back(ctemp);
-    std::snprintf(ctemp, sizeof(ctemp), "%.4f V", 1.5862);
-    temp.push_back(ctemp);
-    std::snprintf(ctemp, sizeof(ctemp), "%.4f V", 1.5849);
-    temp.push_back(ctemp);
-    std::snprintf(ctemp, sizeof(ctemp), "%.4f V", 1.5836);
-    temp.push_back(ctemp);
-    std::snprintf(ctemp, sizeof(ctemp), "%.4f V", 1.5822);
-    temp.push_back(ctemp);
-    std::snprintf(ctemp, sizeof(ctemp), "%.4f V", 1.5808);
-    temp.push_back(ctemp);
-    std::snprintf(ctemp, sizeof(ctemp), "%.4f V", 1.5794);
-    temp.push_back(ctemp);
-    std::snprintf(ctemp, sizeof(ctemp), "%.4f V", 1.5888);
-    temp.push_back(ctemp);
-    std::snprintf(ctemp, sizeof(ctemp), "%.4f V", 1.5875);
-    temp.push_back(ctemp);
-    std::snprintf(ctemp, sizeof(ctemp), "%.4f V", 1.5862);
-    temp.push_back(ctemp);
-    std::snprintf(ctemp, sizeof(ctemp), "%.4f V", 1.5849);
-    temp.push_back(ctemp);
-    std::snprintf(ctemp, sizeof(ctemp), "%.4f V", 1.5836);
-    temp.push_back(ctemp);
-    std::snprintf(ctemp, sizeof(ctemp), "%.4f V", 1.5822);
-    temp.push_back(ctemp);
-    std::snprintf(ctemp, sizeof(ctemp), "%.4f V", 1.5808);
-    temp.push_back(ctemp);
-    std::snprintf(ctemp, sizeof(ctemp), "%.4f V", 1.5794);
-    temp.push_back(ctemp);
-    std::snprintf(ctemp, sizeof(ctemp), "%.4f V", 1.5779);
-    temp.push_back(ctemp);
-    std::snprintf(ctemp, sizeof(ctemp), "%.4f V", 1.5765);
-    temp.push_back(ctemp);
-    std::snprintf(ctemp, sizeof(ctemp), "%.4f V", 1.575);
-    temp.push_back(ctemp);
-    std::snprintf(ctemp, sizeof(ctemp), "%.4f V", 1.5734);
-    temp.push_back(ctemp);
-    std::snprintf(ctemp, sizeof(ctemp), "%.4f V", 1.5718);
-    temp.push_back(ctemp);
-    std::snprintf(ctemp, sizeof(ctemp), "%.4f V", 1.5702);
-    temp.push_back(ctemp);
-    std::snprintf(ctemp, sizeof(ctemp), "%.4f V", 1.5686);
-    temp.push_back(ctemp);
-    std::snprintf(ctemp, sizeof(ctemp), "%.4f V", 1.5669);
-    temp.push_back(ctemp);
-    std::snprintf(ctemp, sizeof(ctemp), "%.4f V", 1.5779);
-    temp.push_back(ctemp);
-    std::snprintf(ctemp, sizeof(ctemp), "%.4f V", 1.5765);
-    temp.push_back(ctemp);
-    std::snprintf(ctemp, sizeof(ctemp), "%.4f V", 1.575);
-    temp.push_back(ctemp);
-    std::snprintf(ctemp, sizeof(ctemp), "%.4f V", 1.5734);
-    temp.push_back(ctemp);
-    std::snprintf(ctemp, sizeof(ctemp), "%.4f V", 1.5718);
-    temp.push_back(ctemp);
-    std::snprintf(ctemp, sizeof(ctemp), "%.4f V", 1.5702);
-    temp.push_back(ctemp);
-    std::snprintf(ctemp, sizeof(ctemp), "%.4f V", 1.5686);
-    temp.push_back(ctemp);
-    std::snprintf(ctemp, sizeof(ctemp), "%.4f V", 1.5669);
-    temp.push_back(ctemp);
-    std::snprintf(ctemp, sizeof(ctemp), "%.4f V", 1.5652);
-    temp.push_back(ctemp);
-    std::snprintf(ctemp, sizeof(ctemp), "%.4f V", 1.5634);
-    temp.push_back(ctemp);
-    std::snprintf(ctemp, sizeof(ctemp), "%.4f V", 1.5616);
-    temp.push_back(ctemp);
-    std::snprintf(ctemp, sizeof(ctemp), "%.4f V", 1.5598);
-    temp.push_back(ctemp);
-    std::snprintf(ctemp, sizeof(ctemp), "%.4f V", 1.5579);
-    temp.push_back(ctemp);
-    std::snprintf(ctemp, sizeof(ctemp), "%.4f V", 1.556);
-    temp.push_back(ctemp);
-    std::snprintf(ctemp, sizeof(ctemp), "%.4f V", 1.554);
-    temp.push_back(ctemp);
-    std::snprintf(ctemp, sizeof(ctemp), "%.4f V", 1.552);
-    temp.push_back(ctemp);
-    std::snprintf(ctemp, sizeof(ctemp), "%.4f V", 1.5652);
-    temp.push_back(ctemp);
-    std::snprintf(ctemp, sizeof(ctemp), "%.4f V", 1.5634);
-    temp.push_back(ctemp);
-    std::snprintf(ctemp, sizeof(ctemp), "%.4f V", 1.5616);
-    temp.push_back(ctemp);
-    std::snprintf(ctemp, sizeof(ctemp), "%.4f V", 1.5598);
-    temp.push_back(ctemp);
-    std::snprintf(ctemp, sizeof(ctemp), "%.4f V", 1.5579);
-    temp.push_back(ctemp);
-    std::snprintf(ctemp, sizeof(ctemp), "%.4f V", 1.556);
-    temp.push_back(ctemp);
-    std::snprintf(ctemp, sizeof(ctemp), "%.4f V", 1.554);
-    temp.push_back(ctemp);
-    std::snprintf(ctemp, sizeof(ctemp), "%.4f V", 1.552);
-    temp.push_back(ctemp);
-    std::snprintf(ctemp, sizeof(ctemp), "%.4f V", 1.5499);
-    temp.push_back(ctemp);
-    std::snprintf(ctemp, sizeof(ctemp), "%.4f V", 1.5478);
-    temp.push_back(ctemp);
-    std::snprintf(ctemp, sizeof(ctemp), "%.4f V", 1.5456);
-    temp.push_back(ctemp);
-    std::snprintf(ctemp, sizeof(ctemp), "%.4f V", 1.5433);
-    temp.push_back(ctemp);
-    std::snprintf(ctemp, sizeof(ctemp), "%.4f V", 1.5411);
-    temp.push_back(ctemp);
-    std::snprintf(ctemp, sizeof(ctemp), "%.4f V", 1.5387);
-    temp.push_back(ctemp);
-    std::snprintf(ctemp, sizeof(ctemp), "%.4f V", 1.5363);
-    temp.push_back(ctemp);
-    std::snprintf(ctemp, sizeof(ctemp), "%.4f V", 1.5338);
-    temp.push_back(ctemp);
-    std::snprintf(ctemp, sizeof(ctemp), "%.4f V", 1.4388);
-    temp.push_back(ctemp);
-    std::snprintf(ctemp, sizeof(ctemp), "%.4f V", 1.433);
-    temp.push_back(ctemp);
-    std::snprintf(ctemp, sizeof(ctemp), "%.4f V", 1.4268);
-    temp.push_back(ctemp);
-    std::snprintf(ctemp, sizeof(ctemp), "%.4f V", 1.4205);
-    temp.push_back(ctemp);
-    std::snprintf(ctemp, sizeof(ctemp), "%.4f V", 1.4138);
-    temp.push_back(ctemp);
-    std::snprintf(ctemp, sizeof(ctemp), "%.4f V", 1.4069);
-    temp.push_back(ctemp);
-    std::snprintf(ctemp, sizeof(ctemp), "%.4f V", 1.3996);
-    temp.push_back(ctemp);
-    std::snprintf(ctemp, sizeof(ctemp), "%.4f V", 1.392);
-    temp.push_back(ctemp);
-    std::snprintf(ctemp, sizeof(ctemp), "%.4f V", 1.384);
-    temp.push_back(ctemp);
-    std::snprintf(ctemp, sizeof(ctemp), "%.4f V", 1.3756);
-    temp.push_back(ctemp);
-    std::snprintf(ctemp, sizeof(ctemp), "%.4f V", 1.3667);
-    temp.push_back(ctemp);
-    std::snprintf(ctemp, sizeof(ctemp), "%.4f V", 1.3574);
-    temp.push_back(ctemp);
-    std::snprintf(ctemp, sizeof(ctemp), "%.4f V", 1.3476);
-    temp.push_back(ctemp);
-    std::snprintf(ctemp, sizeof(ctemp), "%.4f V", 1.3373);
-    temp.push_back(ctemp);
-    std::snprintf(ctemp, sizeof(ctemp), "%.4f V", 1.3264);
-    temp.push_back(ctemp);
-    std::snprintf(ctemp, sizeof(ctemp), "%.4f V", 1.3148);
-    temp.push_back(ctemp);
-    std::snprintf(ctemp, sizeof(ctemp), "%.4f V", 1.384);
-    temp.push_back(ctemp);
-    std::snprintf(ctemp, sizeof(ctemp), "%.4f V", 1.3756);
-    temp.push_back(ctemp);
-    std::snprintf(ctemp, sizeof(ctemp), "%.4f V", 1.3667);
-    temp.push_back(ctemp);
-    std::snprintf(ctemp, sizeof(ctemp), "%.4f V", 1.3574);
-    temp.push_back(ctemp);
-    std::snprintf(ctemp, sizeof(ctemp), "%.4f V", 1.3476);
-    temp.push_back(ctemp);
-    std::snprintf(ctemp, sizeof(ctemp), "%.4f V", 1.3373);
-    temp.push_back(ctemp);
-    std::snprintf(ctemp, sizeof(ctemp), "%.4f V", 1.3264);
-    temp.push_back(ctemp);
-    std::snprintf(ctemp, sizeof(ctemp), "%.4f V", 1.3148);
-    temp.push_back(ctemp);
-    std::snprintf(ctemp, sizeof(ctemp), "%.4f V", 1.3025);
-    temp.push_back(ctemp);
-    std::snprintf(ctemp, sizeof(ctemp), "%.4f V", 1.2895);
-    temp.push_back(ctemp);
-    std::snprintf(ctemp, sizeof(ctemp), "%.4f V", 1.2756);
-    temp.push_back(ctemp);
-    std::snprintf(ctemp, sizeof(ctemp), "%.4f V", 1.2608);
-    temp.push_back(ctemp);
-    std::snprintf(ctemp, sizeof(ctemp), "%.4f V", 1.245);
-    temp.push_back(ctemp);
-    std::snprintf(ctemp, sizeof(ctemp), "%.4f V", 1.228);
-    temp.push_back(ctemp);
-    std::snprintf(ctemp, sizeof(ctemp), "%.4f V", 1.2098);
-    temp.push_back(ctemp);
-    std::snprintf(ctemp, sizeof(ctemp), "%.4f V", 1.1902);
-    temp.push_back(ctemp);
-    std::snprintf(ctemp, sizeof(ctemp), "%.4f V", 1.3025);
-    temp.push_back(ctemp);
-    std::snprintf(ctemp, sizeof(ctemp), "%.4f V", 1.2895);
-    temp.push_back(ctemp);
-    std::snprintf(ctemp, sizeof(ctemp), "%.4f V", 1.2756);
-    temp.push_back(ctemp);
-    std::snprintf(ctemp, sizeof(ctemp), "%.4f V", 1.2608);
-    temp.push_back(ctemp);
-    std::snprintf(ctemp, sizeof(ctemp), "%.4f V", 1.245);
-    temp.push_back(ctemp);
-    std::snprintf(ctemp, sizeof(ctemp), "%.4f V", 1.228);
-    temp.push_back(ctemp);
-    std::snprintf(ctemp, sizeof(ctemp), "%.4f V", 1.2098);
-    temp.push_back(ctemp);
-    std::snprintf(ctemp, sizeof(ctemp), "%.4f V", 1.1902);
-    temp.push_back(ctemp);
-    std::snprintf(ctemp, sizeof(ctemp), "%.4f V", 1.169);
-    temp.push_back(ctemp);
-    std::snprintf(ctemp, sizeof(ctemp), "%.4f V", 1.1461);
-    temp.push_back(ctemp);
-    std::snprintf(ctemp, sizeof(ctemp), "%.4f V", 1.1211);
-    temp.push_back(ctemp);
-    std::snprintf(ctemp, sizeof(ctemp), "%.4f V", 1.0939);
-    temp.push_back(ctemp);
-    std::snprintf(ctemp, sizeof(ctemp), "%.4f V", 1.0641);
-    temp.push_back(ctemp);
-    std::snprintf(ctemp, sizeof(ctemp), "%.4f V", 1.0313);
-    temp.push_back(ctemp);
-    std::snprintf(ctemp, sizeof(ctemp), "%.4f V", 0.9951);
-    temp.push_back(ctemp);
-    std::snprintf(ctemp, sizeof(ctemp), "%.4f V", 0.9549);
-    temp.push_back(ctemp);
-    std::snprintf(ctemp, sizeof(ctemp), "%.4f V", 1.169);
-    temp.push_back(ctemp);
-    std::snprintf(ctemp, sizeof(ctemp), "%.4f V", 1.1461);
-    temp.push_back(ctemp);
-    std::snprintf(ctemp, sizeof(ctemp), "%.4f V", 1.1211);
-    temp.push_back(ctemp);
-    std::snprintf(ctemp, sizeof(ctemp), "%.4f V", 1.0939);
-    temp.push_back(ctemp);
-    std::snprintf(ctemp, sizeof(ctemp), "%.4f V", 1.0641);
-    temp.push_back(ctemp);
-    std::snprintf(ctemp, sizeof(ctemp), "%.4f V", 1.0313);
-    temp.push_back(ctemp);
-    std::snprintf(ctemp, sizeof(ctemp), "%.4f V", 0.9951);
-    temp.push_back(ctemp);
-    std::snprintf(ctemp, sizeof(ctemp), "%.4f V", 0.9549);
-    temp.push_back(ctemp);
-    std::snprintf(ctemp, sizeof(ctemp), "%.4f V", 0.9099);
-    temp.push_back(ctemp);
-    std::snprintf(ctemp, sizeof(ctemp), "%.4f V", 0.8593);
-    temp.push_back(ctemp);
-    std::snprintf(ctemp, sizeof(ctemp), "%.4f V", 0.802);
-    temp.push_back(ctemp);
-    std::snprintf(ctemp, sizeof(ctemp), "%.4f V", 0.7365);
-    temp.push_back(ctemp);
-    std::snprintf(ctemp, sizeof(ctemp), "%.4f V", 0.6609);
-    temp.push_back(ctemp);
-    std::snprintf(ctemp, sizeof(ctemp), "%.4f V", 0.5727);
-    temp.push_back(ctemp);
-    std::snprintf(ctemp, sizeof(ctemp), "%.4f V", 0.4685);
-    temp.push_back(ctemp);
-    std::snprintf(ctemp, sizeof(ctemp), "%.4f V", 0.3436);
-    temp.push_back(ctemp);
-=======
     const float VDD18_VCO = 1.72;
     for (int i = 0; i < 256; ++i)
     {
         float value = VDD18_VCO * (29.1 / (29.1 + 233.0 / (i + 2)));
         temp.push_back(wxString::Format("%.4f V", value));
     }
->>>>>>> bc1a1b4d
     cmbVDIV_VCO->Set(temp);
 
     txtRefSpurBW->SetValue(_("5"));
