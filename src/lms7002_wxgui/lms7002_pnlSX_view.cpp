--- conflicted
+++ resolved
@@ -987,13 +987,8 @@
     // }
     txtFrequency->SetValue(wxString::Format(_("%.3f"), freq / 1e6));
     uint16_t div;
-<<<<<<< HEAD
     div = ReadParam(LMS7_DIV_LOCH);
-    lblDivider->SetLabel("2^" + std::to_string(div));
-=======
-    div = ReadParam(LMS7param(DIV_LOCH));
     lblDivider->SetLabel("2^"s + std::to_string(div));
->>>>>>> 16cb3325
 
     uint16_t value;
     value = ReadParam(LMS7_FRAC_SDM_MSB);
