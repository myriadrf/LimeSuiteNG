#include "lms7002_pnlRxTSP_view.h"
#include "lms7002_gui_utilities.h"
#include "numericSlider.h"
#include "lms7002_dlgGFIR_Coefficients.h"
#include "lms7suiteAppFrame.h"
#include "lms7002m/LMS7002MCSR_Data.h"
#include "limesuiteng/LMS7002M.h"
#include "limesuiteng/LMS7002MCSR.h"
#include "limesuiteng/Logger.h"

#include <wx/msgdlg.h>

using namespace lime;

using namespace LMS7002_WXGUI;
using namespace std::literals::string_literals;

static indexValueMap hbd_ovr_rxtsp_IndexValuePairs;
static indexValueMap tsgfcw_rxtsp_IndexValuePairs;
indexValueMap cmix_gain_rxtsp_IndexValuePairs;

lms7002_pnlRXTSP_view::lms7002_pnlRXTSP_view(wxWindow* parent, wxWindowID id, const wxPoint& pos, const wxSize& size, long style)
    : ILMS7002MTab(parent, id, pos, size, style)
{
    const int flags = 0;
    wxFlexGridSizer* fgSizer223;
    fgSizer223 = new wxFlexGridSizer(0, 3, 5, 5);
    fgSizer223->SetFlexibleDirection(wxBOTH);
    fgSizer223->SetNonFlexibleGrowMode(wxFLEX_GROWMODE_SPECIFIED);

    wxFlexGridSizer* fgSizer176;
    fgSizer176 = new wxFlexGridSizer(0, 1, 5, 5);
    fgSizer176->SetFlexibleDirection(wxBOTH);
    fgSizer176->SetNonFlexibleGrowMode(wxFLEX_GROWMODE_SPECIFIED);

    chkEN_RXTSP = new wxCheckBox(this, ID_EN_RXTSP, wxT("Enable RxTSP"), wxDefaultPosition, wxDefaultSize, 0);
    chkEN_RXTSP->SetValue(true);
    chkEN_RXTSP->SetToolTip(wxT("RxTSP modules enable"));
    chkEN_RXTSP->SetMinSize(wxSize(135, -1));

    fgSizer176->Add(chkEN_RXTSP, 1, wxALIGN_LEFT | wxALIGN_TOP | wxALL, 5);

    wxStaticBoxSizer* sbSizer117;
    sbSizer117 = new wxStaticBoxSizer(new wxStaticBox(this, wxID_ANY, wxT("Bypass")), wxVERTICAL);

    wxFlexGridSizer* fgSizer177;
    fgSizer177 = new wxFlexGridSizer(0, 1, 0, 0);
    fgSizer177->SetFlexibleDirection(wxBOTH);
    fgSizer177->SetNonFlexibleGrowMode(wxFLEX_GROWMODE_SPECIFIED);

    chkDC_BYP_RXTSP =
        new wxCheckBox(sbSizer117->GetStaticBox(), ID_DC_BYP_RXTSP, wxT("DC corrector"), wxDefaultPosition, wxDefaultSize, 0);
    chkDC_BYP_RXTSP->SetValue(true);
    chkDC_BYP_RXTSP->SetToolTip(wxT("DC corrector bypass"));

    fgSizer177->Add(chkDC_BYP_RXTSP, 0, flags, 0);

    chkDC_LOOP_RXTSP =
        new wxCheckBox(sbSizer117->GetStaticBox(), ID_DC_BYP_RXTSP, wxT("DC tracking loop"), wxDefaultPosition, wxDefaultSize, 0);
    chkDC_LOOP_RXTSP->SetToolTip(wxT("DC corrector bypass"));

    fgSizer177->Add(chkDC_LOOP_RXTSP, 0, 0, 0);

    chkGC_BYP_RXTSP =
        new wxCheckBox(sbSizer117->GetStaticBox(), ID_GC_BYP_RXTSP, wxT("Gain corrector"), wxDefaultPosition, wxDefaultSize, 0);
    chkGC_BYP_RXTSP->SetValue(true);
    chkGC_BYP_RXTSP->SetToolTip(wxT("Gain corrector bypass"));

    fgSizer177->Add(chkGC_BYP_RXTSP, 0, flags, 0);

    chkPH_BYP_RXTSP =
        new wxCheckBox(sbSizer117->GetStaticBox(), ID_PH_BYP_RXTSP, wxT("Phase corrector"), wxDefaultPosition, wxDefaultSize, 0);
    chkPH_BYP_RXTSP->SetValue(true);
    chkPH_BYP_RXTSP->SetToolTip(wxT("Phase corrector bypass"));

    fgSizer177->Add(chkPH_BYP_RXTSP, 0, flags, 0);

    chkCMIX_BYP_RXTSP =
        new wxCheckBox(sbSizer117->GetStaticBox(), ID_CMIX_BYP_RXTSP, wxT("CMIX"), wxDefaultPosition, wxDefaultSize, 0);
    chkCMIX_BYP_RXTSP->SetValue(true);
    chkCMIX_BYP_RXTSP->SetToolTip(wxT("CMIX bypass"));

    fgSizer177->Add(chkCMIX_BYP_RXTSP, 0, flags, 0);

    chkAGC_BYP_RXTSP =
        new wxCheckBox(sbSizer117->GetStaticBox(), ID_AGC_BYP_RXTSP, wxT("AGC"), wxDefaultPosition, wxDefaultSize, 0);
    chkAGC_BYP_RXTSP->SetValue(true);
    chkAGC_BYP_RXTSP->SetToolTip(wxT("AGC bypass"));

    fgSizer177->Add(chkAGC_BYP_RXTSP, 0, flags, 0);

    chkGFIR1_BYP_RXTSP =
        new wxCheckBox(sbSizer117->GetStaticBox(), ID_GFIR1_BYP_RXTSP, wxT("GFIR1"), wxDefaultPosition, wxDefaultSize, 0);
    chkGFIR1_BYP_RXTSP->SetToolTip(wxT("GFIR1 bypass"));

    fgSizer177->Add(chkGFIR1_BYP_RXTSP, 0, flags, 0);

    chkGFIR2_BYP_RXTSP =
        new wxCheckBox(sbSizer117->GetStaticBox(), ID_GFIR2_BYP_RXTSP, wxT("GFIR2"), wxDefaultPosition, wxDefaultSize, 0);
    chkGFIR2_BYP_RXTSP->SetValue(true);
    chkGFIR2_BYP_RXTSP->SetToolTip(wxT("GFIR2 bypass"));

    fgSizer177->Add(chkGFIR2_BYP_RXTSP, 0, flags, 0);

    chkGFIR3_BYP_RXTSP =
        new wxCheckBox(sbSizer117->GetStaticBox(), ID_GFIR3_BYP_RXTSP, wxT("GFIR3"), wxDefaultPosition, wxDefaultSize, 0);
    chkGFIR3_BYP_RXTSP->SetValue(true);
    chkGFIR3_BYP_RXTSP->SetToolTip(wxT("GFIR3 bypass"));

    fgSizer177->Add(chkGFIR3_BYP_RXTSP, 0, flags, 0);

    sbSizer117->Add(fgSizer177, 0, wxEXPAND, 0);

    fgSizer176->Add(sbSizer117, 1, wxEXPAND, 5);

    wxStaticBoxSizer* sbSizer118;
    sbSizer118 = new wxStaticBoxSizer(new wxStaticBox(this, wxID_ANY, wxT("BIST")), wxHORIZONTAL);

    wxFlexGridSizer* fgSizer178;
    fgSizer178 = new wxFlexGridSizer(0, 2, 2, 5);
    fgSizer178->AddGrowableCol(1);
    fgSizer178->SetFlexibleDirection(wxBOTH);
    fgSizer178->SetNonFlexibleGrowMode(wxFLEX_GROWMODE_SPECIFIED);

    ID_STATICTEXT29 = new wxStaticText(sbSizer118->GetStaticBox(), wxID_ANY, wxT("BISTI:"), wxDefaultPosition, wxDefaultSize, 0);
    ID_STATICTEXT29->Wrap(-1);
    fgSizer178->Add(ID_STATICTEXT29, 1, wxALIGN_LEFT | wxALIGN_CENTER_VERTICAL, 5);

    lblBISTI = new wxStaticText(sbSizer118->GetStaticBox(), wxID_ANY, wxT("???"), wxDefaultPosition, wxSize(50, -1), 0);
    lblBISTI->Wrap(-1);
    fgSizer178->Add(lblBISTI, 1, wxALIGN_CENTER_VERTICAL, 5);

    ID_STATICTEXT30 = new wxStaticText(sbSizer118->GetStaticBox(), wxID_ANY, wxT("BSTATE_I:"), wxDefaultPosition, wxDefaultSize, 0);
    ID_STATICTEXT30->Wrap(-1);
    fgSizer178->Add(ID_STATICTEXT30, 1, wxALIGN_LEFT | wxALIGN_CENTER_VERTICAL, 5);

    lblBSTATE_I = new wxStaticText(sbSizer118->GetStaticBox(), wxID_ANY, wxT("???"), wxDefaultPosition, wxDefaultSize, 0);
    lblBSTATE_I->Wrap(-14);
    fgSizer178->Add(lblBSTATE_I, 1, wxALIGN_CENTER_VERTICAL, 5);

    ID_STATICTEXT31 = new wxStaticText(sbSizer118->GetStaticBox(), wxID_ANY, wxT("BISTQ:"), wxDefaultPosition, wxDefaultSize, 0);
    ID_STATICTEXT31->Wrap(-1);
    fgSizer178->Add(ID_STATICTEXT31, 1, wxALIGN_LEFT | wxALIGN_CENTER_VERTICAL, 5);

    lblBISTQ = new wxStaticText(sbSizer118->GetStaticBox(), wxID_ANY, wxT("???"), wxDefaultPosition, wxSize(50, -1), 0);
    lblBISTQ->Wrap(-1);
    fgSizer178->Add(lblBISTQ, 1, wxALIGN_CENTER_VERTICAL, 5);

    ID_STATICTEXT32 = new wxStaticText(sbSizer118->GetStaticBox(), wxID_ANY, wxT("BSTATE_Q:"), wxDefaultPosition, wxDefaultSize, 0);
    ID_STATICTEXT32->Wrap(-1);
    fgSizer178->Add(ID_STATICTEXT32, 1, wxALIGN_LEFT | wxALIGN_CENTER_VERTICAL, 5);

    lblBSTATE_Q = new wxStaticText(sbSizer118->GetStaticBox(), wxID_ANY, wxT("???"), wxDefaultPosition, wxDefaultSize, 0);
    lblBSTATE_Q->Wrap(-1);
    fgSizer178->Add(lblBSTATE_Q, 1, wxALIGN_CENTER_VERTICAL, 5);

    chkBSTART_RXTSP =
        new wxCheckBox(sbSizer118->GetStaticBox(), ID_BSTART_RXTSP, wxT("Start BIST"), wxDefaultPosition, wxDefaultSize, 0);
    chkBSTART_RXTSP->SetValue(true);
    chkBSTART_RXTSP->SetToolTip(wxT("Starts delta sigma built in self test. Keep it at 1 one at least three clock cycles"));

    fgSizer178->Add(chkBSTART_RXTSP, 1, wxALIGN_CENTER_VERTICAL, 5);

    btnReadBIST = new wxButton(sbSizer118->GetStaticBox(), wxID_ANY, wxT("Read"), wxDefaultPosition, wxDefaultSize, 0);
    fgSizer178->Add(btnReadBIST, 0, wxEXPAND, 5);

    sbSizer118->Add(fgSizer178, 1, wxALIGN_LEFT | wxALIGN_TOP | wxALL, 5);

    fgSizer176->Add(sbSizer118, 1, wxALIGN_LEFT | wxALIGN_TOP, 5);

    wxStaticBoxSizer* sbSizer115;
    sbSizer115 = new wxStaticBoxSizer(new wxStaticBox(this, wxID_ANY, wxT("RSSI")), wxVERTICAL);

    wxFlexGridSizer* fgSizer172;
    fgSizer172 = new wxFlexGridSizer(0, 2, 0, 5);
    fgSizer172->AddGrowableCol(1);
    fgSizer172->SetFlexibleDirection(wxBOTH);
    fgSizer172->SetNonFlexibleGrowMode(wxFLEX_GROWMODE_SPECIFIED);

    ID_STATICTEXT71 = new wxStaticText(sbSizer115->GetStaticBox(), wxID_ANY, wxT("ADCI:"), wxDefaultPosition, wxDefaultSize, 0);
    ID_STATICTEXT71->Wrap(-1);
    fgSizer172->Add(ID_STATICTEXT71, 1, wxALIGN_LEFT | wxALIGN_CENTER_VERTICAL, 5);

    lblADCI = new wxStaticText(sbSizer115->GetStaticBox(), wxID_ANY, wxT("???"), wxDefaultPosition, wxDefaultSize, 0);
    lblADCI->Wrap(-1);
    fgSizer172->Add(lblADCI, 1, wxALIGN_CENTER_VERTICAL, 5);

    ID_STATICTEXT28 = new wxStaticText(sbSizer115->GetStaticBox(), wxID_ANY, wxT("ADCQ:"), wxDefaultPosition, wxDefaultSize, 0);
    ID_STATICTEXT28->Wrap(-1);
    fgSizer172->Add(ID_STATICTEXT28, 1, wxALIGN_LEFT | wxALIGN_CENTER_VERTICAL, 5);

    lblADCQ = new wxStaticText(sbSizer115->GetStaticBox(), wxID_ANY, wxT("???"), wxDefaultPosition, wxDefaultSize, 0);
    lblADCQ->Wrap(-1);
    fgSizer172->Add(lblADCQ, 1, wxALIGN_CENTER_VERTICAL, 5);

    ID_STATICTEXT51 = new wxStaticText(sbSizer115->GetStaticBox(), wxID_ANY, wxT("RSSI:"), wxDefaultPosition, wxDefaultSize, 0);
    ID_STATICTEXT51->Wrap(-1);
    fgSizer172->Add(ID_STATICTEXT51, 1, wxALIGN_LEFT | wxALIGN_CENTER_VERTICAL, 5);

    lblRSSI = new wxStaticText(sbSizer115->GetStaticBox(), wxID_ANY, wxT("???"), wxDefaultPosition, wxDefaultSize, 0);
    lblRSSI->Wrap(-1);
    fgSizer172->Add(lblRSSI, 1, wxALIGN_CENTER_VERTICAL, 5);

    chkCAPSEL_ADC_RXTSP =
        new wxCheckBox(sbSizer115->GetStaticBox(), ID_BSTART_RXTSP, wxT("CAPSEL_ADC"), wxDefaultPosition, wxDefaultSize, 0);
    fgSizer172->Add(chkCAPSEL_ADC_RXTSP, 0, wxALIGN_CENTER_VERTICAL, 0);

    ID_BUTTON1 = new wxButton(sbSizer115->GetStaticBox(), wxID_ANY, wxT("Read"), wxDefaultPosition, wxSize(-1, -1), 0);
    ID_BUTTON1->SetDefault();
    ID_BUTTON1->SetMinSize(wxSize(56, -1));

    fgSizer172->Add(ID_BUTTON1, 0, wxEXPAND, 5);

    sbSizer115->Add(fgSizer172, 1, wxEXPAND, 5);

    fgSizer176->Add(sbSizer115, 1, wxEXPAND, 5);

    fgSizer223->Add(fgSizer176, 1, wxALIGN_LEFT | wxALIGN_TOP, 5);

    wxFlexGridSizer* fgSizer142;
    fgSizer142 = new wxFlexGridSizer(0, 1, 5, 5);
    fgSizer142->SetFlexibleDirection(wxBOTH);
    fgSizer142->SetNonFlexibleGrowMode(wxFLEX_GROWMODE_SPECIFIED);

    wxStaticBoxSizer* sbSizer106;
    sbSizer106 = new wxStaticBoxSizer(new wxStaticBox(this, wxID_ANY, wxT("NCO")), wxHORIZONTAL);

    wxFlexGridSizer* fgSizer152;
    fgSizer152 = new wxFlexGridSizer(0, 2, 0, 0);
    fgSizer152->SetFlexibleDirection(wxBOTH);
    fgSizer152->SetNonFlexibleGrowMode(wxFLEX_GROWMODE_SPECIFIED);

    sizerNCOgrid = new wxFlexGridSizer(0, 1, 0, 5);
    sizerNCOgrid->SetFlexibleDirection(wxBOTH);
    sizerNCOgrid->SetNonFlexibleGrowMode(wxFLEX_GROWMODE_SPECIFIED);

    wxFlexGridSizer* fgSizer225;
    fgSizer225 = new wxFlexGridSizer(0, 2, 0, 0);
    fgSizer225->AddGrowableCol(0);
    fgSizer225->AddGrowableCol(1);
    fgSizer225->SetFlexibleDirection(wxBOTH);
    fgSizer225->SetNonFlexibleGrowMode(wxFLEX_GROWMODE_SPECIFIED);

    sizerNCOgrid->Add(fgSizer225, 1, wxEXPAND, 5);

    wxFlexGridSizer* fgSizer221;
    fgSizer221 = new wxFlexGridSizer(0, 3, 0, 0);
    fgSizer221->SetFlexibleDirection(wxBOTH);
    fgSizer221->SetNonFlexibleGrowMode(wxFLEX_GROWMODE_SPECIFIED);

    fgSizer221->Add(0, 0, 1, wxEXPAND, 5);

    tableTitleCol1 = new wxStaticText(sbSizer106->GetStaticBox(), wxID_ANY, wxT("FCW (MHz)"), wxDefaultPosition, wxDefaultSize, 0);
    tableTitleCol1->Wrap(-1);
    fgSizer221->Add(tableTitleCol1, 1, wxALIGN_CENTER_HORIZONTAL, 5);

    tableTitleCol2 = new wxStaticText(sbSizer106->GetStaticBox(), wxID_ANY, wxT("Angle (Deg)"), wxPoint(-1, -1), wxSize(-1, -1), 0);
    tableTitleCol2->Wrap(-1);
    fgSizer221->Add(tableTitleCol2, 1, wxLEFT | wxALIGN_RIGHT, 5);

    const int NCOlineflags = wxLEFT | wxALIGN_CENTER_VERTICAL;
    rgrSEL0 = new wxRadioButton(sbSizer106->GetStaticBox(), wxID_ANY, wxEmptyString, wxDefaultPosition, wxDefaultSize, 0);
    fgSizer221->Add(rgrSEL0, 0, NCOlineflags, 5);

    txtFCWPHO0 = new wxTextCtrl(sbSizer106->GetStaticBox(), wxID_ANY, wxEmptyString, wxDefaultPosition, wxDefaultSize, 0);
#ifdef __WXGTK__
    if (!txtFCWPHO0->HasFlag(wxTE_MULTILINE))
    {
        txtFCWPHO0->SetMaxLength(10);
    }
#else
    txtFCWPHO0->SetMaxLength(10);
#endif
    fgSizer221->Add(txtFCWPHO0, 0, 0, 5);

    txtAnglePHO0 = new wxStaticText(sbSizer106->GetStaticBox(), wxID_ANY, wxT("0.0000"), wxDefaultPosition, wxDefaultSize, 0);
    txtAnglePHO0->Wrap(-1);
    fgSizer221->Add(txtAnglePHO0, 0, NCOlineflags, 5);

    sizerNCOgrid->Add(fgSizer221, 1, wxEXPAND, 5);

    wxFlexGridSizer* fgSizer2211;
    fgSizer2211 = new wxFlexGridSizer(0, 4, 0, 0);
    fgSizer2211->SetFlexibleDirection(wxBOTH);
    fgSizer2211->SetNonFlexibleGrowMode(wxFLEX_GROWMODE_SPECIFIED);

    rgrSEL01 = new wxRadioButton(sbSizer106->GetStaticBox(), wxID_ANY, wxEmptyString, wxDefaultPosition, wxDefaultSize, 0);
    fgSizer2211->Add(rgrSEL01, 0, NCOlineflags, 5);

    txtFCWPHO01 = new wxTextCtrl(sbSizer106->GetStaticBox(), wxID_ANY, wxEmptyString, wxDefaultPosition, wxDefaultSize, 0);
#ifdef __WXGTK__
    if (!txtFCWPHO01->HasFlag(wxTE_MULTILINE))
    {
        txtFCWPHO01->SetMaxLength(10);
    }
#else
    txtFCWPHO01->SetMaxLength(10);
#endif
    fgSizer2211->Add(txtFCWPHO01, 0, 0, 5);

    txtAnglePHO01 = new wxStaticText(sbSizer106->GetStaticBox(), wxID_ANY, wxT("0.0000"), wxDefaultPosition, wxDefaultSize, 0);
    txtAnglePHO01->Wrap(-1);
    fgSizer2211->Add(txtAnglePHO01, 0, NCOlineflags, 5);

    sizerNCOgrid->Add(fgSizer2211, 1, wxEXPAND, 5);

    wxFlexGridSizer* fgSizer2212;
    fgSizer2212 = new wxFlexGridSizer(0, 4, 0, 0);
    fgSizer2212->SetFlexibleDirection(wxBOTH);
    fgSizer2212->SetNonFlexibleGrowMode(wxFLEX_GROWMODE_SPECIFIED);

    rgrSEL02 = new wxRadioButton(sbSizer106->GetStaticBox(), wxID_ANY, wxEmptyString, wxDefaultPosition, wxDefaultSize, 0);
    fgSizer2212->Add(rgrSEL02, 0, NCOlineflags, 5);

    txtFCWPHO02 = new wxTextCtrl(sbSizer106->GetStaticBox(), wxID_ANY, wxEmptyString, wxDefaultPosition, wxDefaultSize, 0);
#ifdef __WXGTK__
    if (!txtFCWPHO02->HasFlag(wxTE_MULTILINE))
    {
        txtFCWPHO02->SetMaxLength(10);
    }
#else
    txtFCWPHO02->SetMaxLength(10);
#endif
    fgSizer2212->Add(txtFCWPHO02, 0, 0, 5);

    txtAnglePHO02 = new wxStaticText(sbSizer106->GetStaticBox(), wxID_ANY, wxT("0.0000"), wxDefaultPosition, wxDefaultSize, 0);
    txtAnglePHO02->Wrap(-1);
    fgSizer2212->Add(txtAnglePHO02, 0, NCOlineflags, 5);

    sizerNCOgrid->Add(fgSizer2212, 1, wxEXPAND, 5);

    wxFlexGridSizer* fgSizer2213;
    fgSizer2213 = new wxFlexGridSizer(0, 4, 0, 0);
    fgSizer2213->SetFlexibleDirection(wxBOTH);
    fgSizer2213->SetNonFlexibleGrowMode(wxFLEX_GROWMODE_SPECIFIED);

    rgrSEL03 = new wxRadioButton(sbSizer106->GetStaticBox(), wxID_ANY, wxEmptyString, wxDefaultPosition, wxDefaultSize, 0);
    fgSizer2213->Add(rgrSEL03, 0, NCOlineflags, 5);

    txtFCWPHO03 = new wxTextCtrl(sbSizer106->GetStaticBox(), wxID_ANY, wxEmptyString, wxDefaultPosition, wxDefaultSize, 0);
#ifdef __WXGTK__
    if (!txtFCWPHO03->HasFlag(wxTE_MULTILINE))
    {
        txtFCWPHO03->SetMaxLength(10);
    }
#else
    txtFCWPHO03->SetMaxLength(10);
#endif
    fgSizer2213->Add(txtFCWPHO03, 0, 0, 5);

    txtAnglePHO03 = new wxStaticText(sbSizer106->GetStaticBox(), wxID_ANY, wxT("0.0000"), wxDefaultPosition, wxDefaultSize, 0);
    txtAnglePHO03->Wrap(-1);
    fgSizer2213->Add(txtAnglePHO03, 0, NCOlineflags, 5);

    sizerNCOgrid->Add(fgSizer2213, 1, wxEXPAND, 5);

    wxFlexGridSizer* fgSizer2214;
    fgSizer2214 = new wxFlexGridSizer(0, 4, 0, 0);
    fgSizer2214->SetFlexibleDirection(wxBOTH);
    fgSizer2214->SetNonFlexibleGrowMode(wxFLEX_GROWMODE_SPECIFIED);

    rgrSEL04 = new wxRadioButton(sbSizer106->GetStaticBox(), wxID_ANY, wxEmptyString, wxDefaultPosition, wxDefaultSize, 0);
    fgSizer2214->Add(rgrSEL04, 0, NCOlineflags, 5);

    txtFCWPHO04 = new wxTextCtrl(sbSizer106->GetStaticBox(), wxID_ANY, wxEmptyString, wxDefaultPosition, wxDefaultSize, 0);
#ifdef __WXGTK__
    if (!txtFCWPHO04->HasFlag(wxTE_MULTILINE))
    {
        txtFCWPHO04->SetMaxLength(10);
    }
#else
    txtFCWPHO04->SetMaxLength(10);
#endif
    fgSizer2214->Add(txtFCWPHO04, 0, 0, 5);

    txtAnglePHO04 = new wxStaticText(sbSizer106->GetStaticBox(), wxID_ANY, wxT("0.0000"), wxDefaultPosition, wxDefaultSize, 0);
    txtAnglePHO04->Wrap(-1);
    fgSizer2214->Add(txtAnglePHO04, 0, NCOlineflags, 5);

    sizerNCOgrid->Add(fgSizer2214, 1, wxEXPAND, 5);

    wxFlexGridSizer* fgSizer2215;
    fgSizer2215 = new wxFlexGridSizer(0, 4, 0, 0);
    fgSizer2215->SetFlexibleDirection(wxBOTH);
    fgSizer2215->SetNonFlexibleGrowMode(wxFLEX_GROWMODE_SPECIFIED);

    rgrSEL05 = new wxRadioButton(sbSizer106->GetStaticBox(), wxID_ANY, wxEmptyString, wxDefaultPosition, wxDefaultSize, 0);
    fgSizer2215->Add(rgrSEL05, 0, NCOlineflags, 5);

    txtFCWPHO05 = new wxTextCtrl(sbSizer106->GetStaticBox(), wxID_ANY, wxEmptyString, wxDefaultPosition, wxDefaultSize, 0);
#ifdef __WXGTK__
    if (!txtFCWPHO05->HasFlag(wxTE_MULTILINE))
    {
        txtFCWPHO05->SetMaxLength(10);
    }
#else
    txtFCWPHO05->SetMaxLength(10);
#endif
    fgSizer2215->Add(txtFCWPHO05, 0, 0, 5);

    txtAnglePHO05 = new wxStaticText(sbSizer106->GetStaticBox(), wxID_ANY, wxT("0.0000"), wxDefaultPosition, wxDefaultSize, 0);
    txtAnglePHO05->Wrap(-1);
    fgSizer2215->Add(txtAnglePHO05, 0, NCOlineflags, 5);

    sizerNCOgrid->Add(fgSizer2215, 1, wxEXPAND, 5);

    wxFlexGridSizer* fgSizer2216;
    fgSizer2216 = new wxFlexGridSizer(0, 4, 0, 0);
    fgSizer2216->SetFlexibleDirection(wxBOTH);
    fgSizer2216->SetNonFlexibleGrowMode(wxFLEX_GROWMODE_SPECIFIED);

    rgrSEL06 = new wxRadioButton(sbSizer106->GetStaticBox(), wxID_ANY, wxEmptyString, wxDefaultPosition, wxDefaultSize, 0);
    fgSizer2216->Add(rgrSEL06, 0, NCOlineflags, 5);

    txtFCWPHO06 = new wxTextCtrl(sbSizer106->GetStaticBox(), wxID_ANY, wxEmptyString, wxDefaultPosition, wxDefaultSize, 0);
#ifdef __WXGTK__
    if (!txtFCWPHO06->HasFlag(wxTE_MULTILINE))
    {
        txtFCWPHO06->SetMaxLength(10);
    }
#else
    txtFCWPHO06->SetMaxLength(10);
#endif
    fgSizer2216->Add(txtFCWPHO06, 0, 0, 5);

    txtAnglePHO06 = new wxStaticText(sbSizer106->GetStaticBox(), wxID_ANY, wxT("0.0000"), wxDefaultPosition, wxDefaultSize, 0);
    txtAnglePHO06->Wrap(-1);
    fgSizer2216->Add(txtAnglePHO06, 0, NCOlineflags, 5);

    sizerNCOgrid->Add(fgSizer2216, 1, wxEXPAND, 5);

    wxFlexGridSizer* fgSizer2217;
    fgSizer2217 = new wxFlexGridSizer(0, 4, 0, 0);
    fgSizer2217->SetFlexibleDirection(wxBOTH);
    fgSizer2217->SetNonFlexibleGrowMode(wxFLEX_GROWMODE_SPECIFIED);

    rgrSEL07 = new wxRadioButton(sbSizer106->GetStaticBox(), wxID_ANY, wxEmptyString, wxDefaultPosition, wxDefaultSize, 0);
    fgSizer2217->Add(rgrSEL07, 0, NCOlineflags, 5);

    txtFCWPHO07 = new wxTextCtrl(sbSizer106->GetStaticBox(), wxID_ANY, wxEmptyString, wxDefaultPosition, wxDefaultSize, 0);
#ifdef __WXGTK__
    if (!txtFCWPHO07->HasFlag(wxTE_MULTILINE))
    {
        txtFCWPHO07->SetMaxLength(10);
    }
#else
    txtFCWPHO07->SetMaxLength(10);
#endif
    fgSizer2217->Add(txtFCWPHO07, 0, 0, 5);

    txtAnglePHO07 = new wxStaticText(sbSizer106->GetStaticBox(), wxID_ANY, wxT("0.0000"), wxDefaultPosition, wxDefaultSize, 0);
    txtAnglePHO07->Wrap(-1);
    fgSizer2217->Add(txtAnglePHO07, 0, NCOlineflags, 5);

    sizerNCOgrid->Add(fgSizer2217, 1, wxEXPAND, 5);

    wxFlexGridSizer* fgSizer2218;
    fgSizer2218 = new wxFlexGridSizer(0, 4, 0, 0);
    fgSizer2218->SetFlexibleDirection(wxBOTH);
    fgSizer2218->SetNonFlexibleGrowMode(wxFLEX_GROWMODE_SPECIFIED);

    rgrSEL08 = new wxRadioButton(sbSizer106->GetStaticBox(), wxID_ANY, wxEmptyString, wxDefaultPosition, wxDefaultSize, 0);
    fgSizer2218->Add(rgrSEL08, 0, NCOlineflags, 5);

    txtFCWPHO08 = new wxTextCtrl(sbSizer106->GetStaticBox(), wxID_ANY, wxEmptyString, wxDefaultPosition, wxDefaultSize, 0);
#ifdef __WXGTK__
    if (!txtFCWPHO08->HasFlag(wxTE_MULTILINE))
    {
        txtFCWPHO08->SetMaxLength(10);
    }
#else
    txtFCWPHO08->SetMaxLength(10);
#endif
    fgSizer2218->Add(txtFCWPHO08, 0, 0, 5);

    txtAnglePHO08 = new wxStaticText(sbSizer106->GetStaticBox(), wxID_ANY, wxT("0.0000"), wxDefaultPosition, wxDefaultSize, 0);
    txtAnglePHO08->Wrap(-1);
    fgSizer2218->Add(txtAnglePHO08, 0, NCOlineflags, 5);

    sizerNCOgrid->Add(fgSizer2218, 1, wxEXPAND, 5);

    wxFlexGridSizer* fgSizer2219;
    fgSizer2219 = new wxFlexGridSizer(0, 4, 0, 0);
    fgSizer2219->SetFlexibleDirection(wxBOTH);
    fgSizer2219->SetNonFlexibleGrowMode(wxFLEX_GROWMODE_SPECIFIED);

    rgrSEL09 = new wxRadioButton(sbSizer106->GetStaticBox(), wxID_ANY, wxEmptyString, wxDefaultPosition, wxDefaultSize, 0);
    fgSizer2219->Add(rgrSEL09, 0, NCOlineflags, 5);

    txtFCWPHO09 = new wxTextCtrl(sbSizer106->GetStaticBox(), wxID_ANY, wxEmptyString, wxDefaultPosition, wxDefaultSize, 0);
#ifdef __WXGTK__
    if (!txtFCWPHO09->HasFlag(wxTE_MULTILINE))
    {
        txtFCWPHO09->SetMaxLength(10);
    }
#else
    txtFCWPHO09->SetMaxLength(10);
#endif
    fgSizer2219->Add(txtFCWPHO09, 0, 0, 5);

    txtAnglePHO09 = new wxStaticText(sbSizer106->GetStaticBox(), wxID_ANY, wxT("0.0000"), wxDefaultPosition, wxDefaultSize, 0);
    txtAnglePHO09->Wrap(-1);
    fgSizer2219->Add(txtAnglePHO09, 0, NCOlineflags, 5);

    sizerNCOgrid->Add(fgSizer2219, 1, wxEXPAND, 5);

    wxFlexGridSizer* fgSizer22110;
    fgSizer22110 = new wxFlexGridSizer(0, 4, 0, 0);
    fgSizer22110->SetFlexibleDirection(wxBOTH);
    fgSizer22110->SetNonFlexibleGrowMode(wxFLEX_GROWMODE_SPECIFIED);

    rgrSEL10 = new wxRadioButton(sbSizer106->GetStaticBox(), wxID_ANY, wxEmptyString, wxDefaultPosition, wxDefaultSize, 0);
    fgSizer22110->Add(rgrSEL10, 0, NCOlineflags, 5);

    txtFCWPHO10 = new wxTextCtrl(sbSizer106->GetStaticBox(), wxID_ANY, wxEmptyString, wxDefaultPosition, wxDefaultSize, 0);
#ifdef __WXGTK__
    if (!txtFCWPHO10->HasFlag(wxTE_MULTILINE))
    {
        txtFCWPHO10->SetMaxLength(10);
    }
#else
    txtFCWPHO10->SetMaxLength(10);
#endif
    fgSizer22110->Add(txtFCWPHO10, 0, 0, 5);

    txtAnglePHO10 = new wxStaticText(sbSizer106->GetStaticBox(), wxID_ANY, wxT("0.0000"), wxDefaultPosition, wxDefaultSize, 0);
    txtAnglePHO10->Wrap(-1);
    fgSizer22110->Add(txtAnglePHO10, 0, NCOlineflags, 5);

    sizerNCOgrid->Add(fgSizer22110, 1, wxEXPAND, 5);

    wxFlexGridSizer* fgSizer22111;
    fgSizer22111 = new wxFlexGridSizer(0, 4, 0, 0);
    fgSizer22111->SetFlexibleDirection(wxBOTH);
    fgSizer22111->SetNonFlexibleGrowMode(wxFLEX_GROWMODE_SPECIFIED);

    rgrSEL11 = new wxRadioButton(sbSizer106->GetStaticBox(), wxID_ANY, wxEmptyString, wxDefaultPosition, wxDefaultSize, 0);
    fgSizer22111->Add(rgrSEL11, 0, NCOlineflags, 5);

    txtFCWPHO11 = new wxTextCtrl(sbSizer106->GetStaticBox(), wxID_ANY, wxEmptyString, wxDefaultPosition, wxDefaultSize, 0);
#ifdef __WXGTK__
    if (!txtFCWPHO11->HasFlag(wxTE_MULTILINE))
    {
        txtFCWPHO11->SetMaxLength(10);
    }
#else
    txtFCWPHO11->SetMaxLength(10);
#endif
    fgSizer22111->Add(txtFCWPHO11, 0, 0, 5);

    txtAnglePHO11 = new wxStaticText(sbSizer106->GetStaticBox(), wxID_ANY, wxT("0.0000"), wxDefaultPosition, wxDefaultSize, 0);
    txtAnglePHO11->Wrap(-1);
    fgSizer22111->Add(txtAnglePHO11, 0, NCOlineflags, 5);

    sizerNCOgrid->Add(fgSizer22111, 1, wxEXPAND, 5);

    wxFlexGridSizer* fgSizer22112;
    fgSizer22112 = new wxFlexGridSizer(0, 4, 0, 0);
    fgSizer22112->SetFlexibleDirection(wxBOTH);
    fgSizer22112->SetNonFlexibleGrowMode(wxFLEX_GROWMODE_SPECIFIED);

    rgrSEL12 = new wxRadioButton(sbSizer106->GetStaticBox(), wxID_ANY, wxEmptyString, wxDefaultPosition, wxDefaultSize, 0);
    fgSizer22112->Add(rgrSEL12, 0, NCOlineflags, 5);

    txtFCWPHO12 = new wxTextCtrl(sbSizer106->GetStaticBox(), wxID_ANY, wxEmptyString, wxDefaultPosition, wxDefaultSize, 0);
#ifdef __WXGTK__
    if (!txtFCWPHO12->HasFlag(wxTE_MULTILINE))
    {
        txtFCWPHO12->SetMaxLength(10);
    }
#else
    txtFCWPHO12->SetMaxLength(10);
#endif
    fgSizer22112->Add(txtFCWPHO12, 0, 0, 5);

    txtAnglePHO12 = new wxStaticText(sbSizer106->GetStaticBox(), wxID_ANY, wxT("0.0000"), wxDefaultPosition, wxDefaultSize, 0);
    txtAnglePHO12->Wrap(-1);
    fgSizer22112->Add(txtAnglePHO12, 0, NCOlineflags, 5);

    sizerNCOgrid->Add(fgSizer22112, 1, wxEXPAND, 5);

    wxFlexGridSizer* fgSizer22113;
    fgSizer22113 = new wxFlexGridSizer(0, 4, 0, 0);
    fgSizer22113->SetFlexibleDirection(wxBOTH);
    fgSizer22113->SetNonFlexibleGrowMode(wxFLEX_GROWMODE_SPECIFIED);

    rgrSEL13 = new wxRadioButton(sbSizer106->GetStaticBox(), wxID_ANY, wxEmptyString, wxDefaultPosition, wxDefaultSize, 0);
    fgSizer22113->Add(rgrSEL13, 0, NCOlineflags, 5);

    txtFCWPHO13 = new wxTextCtrl(sbSizer106->GetStaticBox(), wxID_ANY, wxEmptyString, wxDefaultPosition, wxDefaultSize, 0);
#ifdef __WXGTK__
    if (!txtFCWPHO13->HasFlag(wxTE_MULTILINE))
    {
        txtFCWPHO13->SetMaxLength(10);
    }
#else
    txtFCWPHO13->SetMaxLength(10);
#endif
    fgSizer22113->Add(txtFCWPHO13, 0, 0, 5);

    txtAnglePHO13 = new wxStaticText(sbSizer106->GetStaticBox(), wxID_ANY, wxT("0.0000"), wxDefaultPosition, wxDefaultSize, 0);
    txtAnglePHO13->Wrap(-1);
    fgSizer22113->Add(txtAnglePHO13, 0, NCOlineflags, 5);

    sizerNCOgrid->Add(fgSizer22113, 1, wxEXPAND, 5);

    wxFlexGridSizer* fgSizer22114;
    fgSizer22114 = new wxFlexGridSizer(0, 4, 0, 0);
    fgSizer22114->SetFlexibleDirection(wxBOTH);
    fgSizer22114->SetNonFlexibleGrowMode(wxFLEX_GROWMODE_SPECIFIED);

    rgrSEL14 = new wxRadioButton(sbSizer106->GetStaticBox(), wxID_ANY, wxEmptyString, wxDefaultPosition, wxDefaultSize, 0);
    fgSizer22114->Add(rgrSEL14, 0, NCOlineflags, 5);

    txtFCWPHO14 = new wxTextCtrl(sbSizer106->GetStaticBox(), wxID_ANY, wxEmptyString, wxDefaultPosition, wxDefaultSize, 0);
#ifdef __WXGTK__
    if (!txtFCWPHO14->HasFlag(wxTE_MULTILINE))
    {
        txtFCWPHO14->SetMaxLength(10);
    }
#else
    txtFCWPHO14->SetMaxLength(10);
#endif
    fgSizer22114->Add(txtFCWPHO14, 0, 0, 5);

    txtAnglePHO14 = new wxStaticText(sbSizer106->GetStaticBox(), wxID_ANY, wxT("0.0000"), wxDefaultPosition, wxDefaultSize, 0);
    txtAnglePHO14->Wrap(-1);
    fgSizer22114->Add(txtAnglePHO14, 0, NCOlineflags, 5);

    sizerNCOgrid->Add(fgSizer22114, 1, wxEXPAND, 5);

    wxFlexGridSizer* fgSizer22115;
    fgSizer22115 = new wxFlexGridSizer(0, 4, 0, 0);
    fgSizer22115->SetFlexibleDirection(wxBOTH);
    fgSizer22115->SetNonFlexibleGrowMode(wxFLEX_GROWMODE_SPECIFIED);

    rgrSEL15 = new wxRadioButton(sbSizer106->GetStaticBox(), wxID_ANY, wxEmptyString, wxDefaultPosition, wxDefaultSize, 0);
    fgSizer22115->Add(rgrSEL15, 0, NCOlineflags, 5);

    txtFCWPHO15 = new wxTextCtrl(sbSizer106->GetStaticBox(), wxID_ANY, wxEmptyString, wxDefaultPosition, wxDefaultSize, 0);
#ifdef __WXGTK__
    if (!txtFCWPHO15->HasFlag(wxTE_MULTILINE))
    {
        txtFCWPHO15->SetMaxLength(10);
    }
#else
    txtFCWPHO15->SetMaxLength(10);
#endif
    fgSizer22115->Add(txtFCWPHO15, 0, 0, 5);

    txtAnglePHO15 = new wxStaticText(sbSizer106->GetStaticBox(), wxID_ANY, wxT("0.0000"), wxDefaultPosition, wxDefaultSize, 0);
    txtAnglePHO15->Wrap(-1);
    fgSizer22115->Add(txtAnglePHO15, 0, NCOlineflags, 5);

    sizerNCOgrid->Add(fgSizer22115, 1, wxEXPAND, 5);

    fgSizer152->Add(sizerNCOgrid, 1, wxEXPAND | wxALIGN_LEFT | wxALIGN_TOP, 5);

    wxFlexGridSizer* fgSizer228;
    fgSizer228 = new wxFlexGridSizer(0, 1, 5, 0);
    fgSizer228->SetFlexibleDirection(wxBOTH);
    fgSizer228->SetNonFlexibleGrowMode(wxFLEX_GROWMODE_SPECIFIED);

    wxFlexGridSizer* fgSizer154;
    fgSizer154 = new wxFlexGridSizer(0, 2, 5, 5);
    fgSizer154->SetFlexibleDirection(wxBOTH);
    fgSizer154->SetNonFlexibleGrowMode(wxFLEX_GROWMODE_SPECIFIED);

    ID_STATICTEXT21 =
        new wxStaticText(sbSizer106->GetStaticBox(), wxID_ANY, wxT("RefClk (MHz):"), wxDefaultPosition, wxDefaultSize, 0);
    ID_STATICTEXT21->Wrap(-1);
    fgSizer154->Add(ID_STATICTEXT21, 1, wxALIGN_LEFT | wxALIGN_TOP, 5);

    lblRefClk = new wxStaticText(sbSizer106->GetStaticBox(), wxID_ANY, wxT("30.72"), wxDefaultPosition, wxDefaultSize, 0);
    lblRefClk->Wrap(-1);
    fgSizer154->Add(lblRefClk, 1, wxALIGN_LEFT | wxALIGN_TOP, 5);

    fgSizer228->Add(fgSizer154, 1, wxEXPAND | wxALIGN_LEFT | wxALIGN_TOP, 5);

    btnUploadNCO = new wxButton(sbSizer106->GetStaticBox(), wxID_ANY, wxT("Upload NCO"), wxDefaultPosition, wxDefaultSize, 0);
    btnUploadNCO->SetDefault();
    fgSizer228->Add(btnUploadNCO, 1, wxEXPAND | wxALIGN_LEFT | wxALIGN_TOP, 5);

    wxString rgrMODE_RXChoices[] = { wxT("FCW"), wxT("PHO") };
    int rgrMODE_RXNChoices = sizeof(rgrMODE_RXChoices) / sizeof(wxString);
    rgrMODE_RX = new wxRadioBox(sbSizer106->GetStaticBox(),
        ID_MODE_RX,
        wxT("Mode"),
        wxDefaultPosition,
        wxDefaultSize,
        rgrMODE_RXNChoices,
        rgrMODE_RXChoices,
        2,
        wxRA_SPECIFY_COLS);
    rgrMODE_RX->SetSelection(1);
    rgrMODE_RX->SetToolTip(wxT("Memory table mode"));

    fgSizer228->Add(rgrMODE_RX, 1, wxEXPAND | wxALIGN_LEFT | wxALIGN_TOP, 5);

    wxFlexGridSizer* fgSizer229;
    fgSizer229 = new wxFlexGridSizer(0, 2, 5, 5);
    fgSizer229->AddGrowableCol(1);
    fgSizer229->SetFlexibleDirection(wxBOTH);
    fgSizer229->SetNonFlexibleGrowMode(wxFLEX_GROWMODE_SPECIFIED);

    lblFCWPHOmodeName =
        new wxStaticText(sbSizer106->GetStaticBox(), wxID_ANY, wxT("FCW (MHz):"), wxDefaultPosition, wxDefaultSize, 0);
    lblFCWPHOmodeName->Wrap(-1);
    fgSizer229->Add(lblFCWPHOmodeName, 0, wxALIGN_CENTER_VERTICAL, 5);

    txtFCWPHOmodeAdditional =
        new wxTextCtrl(sbSizer106->GetStaticBox(), wxID_ANY, wxEmptyString, wxDefaultPosition, wxDefaultSize, 0);
#ifdef __WXGTK__
    if (!txtFCWPHOmodeAdditional->HasFlag(wxTE_MULTILINE))
    {
        txtFCWPHOmodeAdditional->SetMaxLength(10);
    }
#else
    txtFCWPHOmodeAdditional->SetMaxLength(10);
#endif
    fgSizer229->Add(txtFCWPHOmodeAdditional, 1, wxEXPAND, 5);

    fgSizer228->Add(fgSizer229, 1, wxEXPAND, 5);

    wxFlexGridSizer* fgSizer153;
    fgSizer153 = new wxFlexGridSizer(0, 2, 5, 5);
    fgSizer153->AddGrowableCol(1);
    fgSizer153->SetFlexibleDirection(wxBOTH);
    fgSizer153->SetNonFlexibleGrowMode(wxFLEX_GROWMODE_SPECIFIED);

    ID_STATICTEXT25 =
        new wxStaticText(sbSizer106->GetStaticBox(), wxID_ANY, wxT("Bits to dither:"), wxDefaultPosition, wxDefaultSize, 0);
    ID_STATICTEXT25->Wrap(-1);
    fgSizer153->Add(ID_STATICTEXT25, 1, wxALIGN_CENTER_HORIZONTAL | wxALIGN_CENTER_VERTICAL, 5);

    cmbDTHBIT_RX =
        new wxComboBox(sbSizer106->GetStaticBox(), ID_DTHBIT_RX, wxEmptyString, wxDefaultPosition, wxSize(-1, -1), 0, NULL, 0);
    cmbDTHBIT_RX->SetToolTip(wxT("NCO bits to dither"));

    fgSizer153->Add(cmbDTHBIT_RX, 1, wxEXPAND, 5);

    fgSizer228->Add(fgSizer153, 1, wxALIGN_LEFT | wxALIGN_TOP | wxEXPAND, 5);

    wxStaticBoxSizer* sbSizer105;
    sbSizer105 = new wxStaticBoxSizer(new wxStaticBox(sbSizer106->GetStaticBox(), wxID_ANY, wxT("TSG")), wxVERTICAL);

    chkTSGSWAPIQ_RXTSP = new wxCheckBox(sbSizer105->GetStaticBox(),
        ID_TSGSWAPIQ_RXTSP,
        wxT("Swap I and Q\n signal sources from TSG"),
        wxDefaultPosition,
        wxDefaultSize,
        0);
    chkTSGSWAPIQ_RXTSP->SetValue(true);
    chkTSGSWAPIQ_RXTSP->SetToolTip(wxT("Swap signals at test signal generator's output"));

    sbSizer105->Add(chkTSGSWAPIQ_RXTSP, 0, wxALIGN_LEFT | wxALIGN_TOP, 5);

    wxFlexGridSizer* fgSizer148;
    fgSizer148 = new wxFlexGridSizer(0, 2, 5, 5);
    fgSizer148->SetFlexibleDirection(wxBOTH);
    fgSizer148->SetNonFlexibleGrowMode(wxFLEX_GROWMODE_SPECIFIED);

    wxString rgrTSGFCW_RXTSPChoices[] = { wxT("TSP clk/8"), wxT("TSP clk/4") };
    int rgrTSGFCW_RXTSPNChoices = sizeof(rgrTSGFCW_RXTSPChoices) / sizeof(wxString);
    rgrTSGFCW_RXTSP = new wxRadioBox(sbSizer105->GetStaticBox(),
        ID_TSGFCW_RXTSP,
        wxT("TSGFCW"),
        wxDefaultPosition,
        wxDefaultSize,
        rgrTSGFCW_RXTSPNChoices,
        rgrTSGFCW_RXTSPChoices,
        1,
        wxRA_SPECIFY_COLS);
    rgrTSGFCW_RXTSP->SetSelection(0);
    rgrTSGFCW_RXTSP->SetToolTip(wxT("Set frequency of TSG's NCO"));

    fgSizer148->Add(rgrTSGFCW_RXTSP, 1, wxEXPAND | wxALIGN_LEFT | wxALIGN_TOP, 5);

    wxString rgrTSGMODE_RXTSPChoices[] = { wxT("NCO"), wxT("DC source") };
    int rgrTSGMODE_RXTSPNChoices = sizeof(rgrTSGMODE_RXTSPChoices) / sizeof(wxString);
    rgrTSGMODE_RXTSP = new wxRadioBox(sbSizer105->GetStaticBox(),
        ID_TSGMODE_RXTSP,
        wxT("TSGMODE"),
        wxDefaultPosition,
        wxDefaultSize,
        rgrTSGMODE_RXTSPNChoices,
        rgrTSGMODE_RXTSPChoices,
        1,
        wxRA_SPECIFY_COLS);
    rgrTSGMODE_RXTSP->SetSelection(0);
    rgrTSGMODE_RXTSP->SetToolTip(wxT("Test signal generator mode"));

    fgSizer148->Add(rgrTSGMODE_RXTSP, 1, wxEXPAND | wxALIGN_LEFT | wxALIGN_TOP, 5);

    wxString rgrINSEL_RXTSPChoices[] = { wxT("ADC"), wxT("Test signal") };
    int rgrINSEL_RXTSPNChoices = sizeof(rgrINSEL_RXTSPChoices) / sizeof(wxString);
    rgrINSEL_RXTSP = new wxRadioBox(sbSizer105->GetStaticBox(),
        ID_INSEL_RXTSP,
        wxT("Input source"),
        wxDefaultPosition,
        wxDefaultSize,
        rgrINSEL_RXTSPNChoices,
        rgrINSEL_RXTSPChoices,
        1,
        wxRA_SPECIFY_COLS);
    rgrINSEL_RXTSP->SetSelection(0);
    rgrINSEL_RXTSP->SetToolTip(wxT("Input source of TxTSP"));

    fgSizer148->Add(rgrINSEL_RXTSP, 1, wxEXPAND | wxALIGN_LEFT | wxALIGN_TOP, 5);

    wxString rgrTSGFC_RXTSPChoices[] = { wxT("-6 dB"), wxT("Full scale") };
    int rgrTSGFC_RXTSPNChoices = sizeof(rgrTSGFC_RXTSPChoices) / sizeof(wxString);
    rgrTSGFC_RXTSP = new wxRadioBox(sbSizer105->GetStaticBox(),
        ID_TSGFC_RXTSP,
        wxT("TSGFC"),
        wxDefaultPosition,
        wxDefaultSize,
        rgrTSGFC_RXTSPNChoices,
        rgrTSGFC_RXTSPChoices,
        1,
        wxRA_SPECIFY_COLS);
    rgrTSGFC_RXTSP->SetSelection(1);
    rgrTSGFC_RXTSP->SetToolTip(wxT("TSG full scale control"));

    fgSizer148->Add(rgrTSGFC_RXTSP, 1, wxEXPAND | wxALL, 5);

    sbSizer105->Add(fgSizer148, 0, wxALIGN_LEFT | wxALIGN_TOP, 5);

    fgSizer228->Add(sbSizer105, 1, wxALIGN_LEFT | wxALIGN_TOP, 5);

    wxStaticBoxSizer* sbSizer134;
    sbSizer134 =
        new wxStaticBoxSizer(new wxStaticBox(sbSizer106->GetStaticBox(), wxID_ANY, wxT("DC avg. window size:")), wxVERTICAL);

    cmbDCCORR_AVG =
        new wxComboBox(sbSizer134->GetStaticBox(), ID_DCCORR_AVG, wxEmptyString, wxDefaultPosition, wxDefaultSize, 0, NULL, 0);
    sbSizer134->Add(cmbDCCORR_AVG, 0, wxEXPAND, 5);

    fgSizer228->Add(sbSizer134, 1, wxEXPAND, 5);

    fgSizer152->Add(fgSizer228, 1, wxEXPAND, 5);

    sbSizer106->Add(fgSizer152, 1, wxALIGN_LEFT | wxALIGN_TOP, 5);

    fgSizer142->Add(sbSizer106, 1, wxALIGN_LEFT | wxALIGN_TOP, 5);

    fgSizer223->Add(fgSizer142, 1, wxEXPAND, 5);

    wxFlexGridSizer* fgSizer218;
    fgSizer218 = new wxFlexGridSizer(0, 1, 5, 5);
    fgSizer218->SetFlexibleDirection(wxBOTH);
    fgSizer218->SetNonFlexibleGrowMode(wxFLEX_GROWMODE_SPECIFIED);

    wxFlexGridSizer* fgSizer220;
    fgSizer220 = new wxFlexGridSizer(0, 3, 0, 5);
    fgSizer220->AddGrowableCol(1);
    fgSizer220->SetFlexibleDirection(wxBOTH);
    fgSizer220->SetNonFlexibleGrowMode(wxFLEX_GROWMODE_SPECIFIED);

    wxFlexGridSizer* fgSizer149;
    fgSizer149 = new wxFlexGridSizer(0, 1, 0, 0);
    fgSizer149->SetFlexibleDirection(wxBOTH);
    fgSizer149->SetNonFlexibleGrowMode(wxFLEX_GROWMODE_SPECIFIED);

    wxFlexGridSizer* fgSizer150;
    fgSizer150 = new wxFlexGridSizer(0, 3, 0, 0);
    fgSizer150->SetFlexibleDirection(wxBOTH);
    fgSizer150->SetNonFlexibleGrowMode(wxFLEX_GROWMODE_SPECIFIED);

    ID_STATICTEXT23 = new wxStaticText(this, wxID_ANY, wxT("DC_REG:"), wxDefaultPosition, wxDefaultSize, 0);
    ID_STATICTEXT23->Wrap(-1);
    fgSizer150->Add(ID_STATICTEXT23, 1, wxALIGN_LEFT | wxALIGN_CENTER_VERTICAL, 5);

    txtDC_REG_RXTSP = new wxTextCtrl(this, ID_DC_REG_RXTSP, wxT("ffff"), wxDefaultPosition, wxSize(40, -1), 0);
    fgSizer150->Add(txtDC_REG_RXTSP, 1, wxEXPAND, 5);

    fgSizer149->Add(fgSizer150, 1, wxALIGN_LEFT | wxALIGN_CENTER_VERTICAL, 5);

    btnLoadDCI = new wxButton(this, wxID_ANY, wxT("Load to DC I"), wxDefaultPosition, wxDefaultSize, 0);
    btnLoadDCI->SetDefault();
    fgSizer149->Add(btnLoadDCI, 1, wxEXPAND, 5);

    btnLoadDCQ = new wxButton(this, wxID_ANY, wxT("Load to DC Q"), wxDefaultPosition, wxDefaultSize, 0);
    btnLoadDCQ->SetDefault();
    fgSizer149->Add(btnLoadDCQ, 1, wxEXPAND, 5);

    fgSizer220->Add(fgSizer149, 1, wxEXPAND, 5);

    wxStaticBoxSizer* sbSizer98;
    sbSizer98 = new wxStaticBoxSizer(new wxStaticBox(this, wxID_ANY, wxT("CMIX")), wxVERTICAL);

    wxFlexGridSizer* fgSizer132;
    fgSizer132 = new wxFlexGridSizer(0, 1, 0, 0);
    fgSizer132->AddGrowableCol(0);
    fgSizer132->SetFlexibleDirection(wxBOTH);
    fgSizer132->SetNonFlexibleGrowMode(wxFLEX_GROWMODE_SPECIFIED);

    cmbCMIX_SC_RXTSP =
        new wxComboBox(sbSizer98->GetStaticBox(), ID_CMIX_SC_RXTSP, wxEmptyString, wxDefaultPosition, wxDefaultSize, 0, NULL, 0);
    cmbCMIX_SC_RXTSP->Append(wxT("Upconvert"));
    cmbCMIX_SC_RXTSP->Append(wxT("Downconvert"));
    fgSizer132->Add(cmbCMIX_SC_RXTSP, 1, wxALL | wxEXPAND, 5);

    wxFlexGridSizer* fgSizer133;
    fgSizer133 = new wxFlexGridSizer(0, 2, 0, 0);
    fgSizer133->AddGrowableCol(1);
    fgSizer133->SetFlexibleDirection(wxBOTH);
    fgSizer133->SetNonFlexibleGrowMode(wxFLEX_GROWMODE_SPECIFIED);

    ID_STATICTEXT24 = new wxStaticText(sbSizer98->GetStaticBox(), wxID_ANY, wxT("Gain:"), wxDefaultPosition, wxDefaultSize, 0);
    ID_STATICTEXT24->Wrap(-1);
    fgSizer133->Add(ID_STATICTEXT24, 1, wxALIGN_CENTER_VERTICAL, 5);

    cmbCMIX_GAIN_RXTSP =
        new wxComboBox(sbSizer98->GetStaticBox(), ID_CMIX_GAIN_RXTSP, wxEmptyString, wxDefaultPosition, wxDefaultSize, 0, NULL, 0);
    cmbCMIX_GAIN_RXTSP->Append(wxT("-6 dB"));
    cmbCMIX_GAIN_RXTSP->Append(wxT("-3 dB"));
    cmbCMIX_GAIN_RXTSP->Append(wxT("0 dB"));
    cmbCMIX_GAIN_RXTSP->Append(wxT("+3 dB"));
    cmbCMIX_GAIN_RXTSP->Append(wxT("+6 dB"));
    cmbCMIX_GAIN_RXTSP->SetToolTip(wxT("Gain of CMIX output"));

    fgSizer133->Add(cmbCMIX_GAIN_RXTSP, 1, wxLEFT | wxEXPAND, 5);

    fgSizer132->Add(fgSizer133, 1, wxALL | wxEXPAND, 5);

    sbSizer98->Add(fgSizer132, 1, wxEXPAND, 5);

    fgSizer220->Add(sbSizer98, 1, wxEXPAND, 5);

    wxFlexGridSizer* fgSizer134;
    fgSizer134 = new wxFlexGridSizer(2, 1, 10, 0);
    fgSizer134->AddGrowableCol(0);
    fgSizer134->SetFlexibleDirection(wxBOTH);
    fgSizer134->SetNonFlexibleGrowMode(wxFLEX_GROWMODE_SPECIFIED);

    wxStaticBoxSizer* sbSizer99;
    sbSizer99 = new wxStaticBoxSizer(new wxStaticBox(this, wxID_ANY, wxT("Decimation")), wxVERTICAL);

    wxFlexGridSizer* fgSizer253;
    fgSizer253 = new wxFlexGridSizer(0, 2, 0, 0);
    fgSizer253->AddGrowableCol(1);
    fgSizer253->SetFlexibleDirection(wxBOTH);
    fgSizer253->SetNonFlexibleGrowMode(wxFLEX_GROWMODE_SPECIFIED);

    ID_STATICTEXT7 = new wxStaticText(sbSizer99->GetStaticBox(), wxID_ANY, wxT("HBD ratio:"), wxDefaultPosition, wxDefaultSize, 0);
    ID_STATICTEXT7->Wrap(-1);
    //ID_STATICTEXT7->SetMinSize( wxSize( 80,-1 ) );

    fgSizer253->Add(ID_STATICTEXT7, 0, wxALL | wxALIGN_LEFT | wxALIGN_CENTER_VERTICAL, 5);

    cmbHBD_OVR_RXTSP =
        new wxComboBox(sbSizer99->GetStaticBox(), ID_HBD_OVR_RXTSP, wxEmptyString, wxDefaultPosition, wxSize(-1, -1), 0, NULL, 0);
    cmbHBD_OVR_RXTSP->SetToolTip(wxT("HBI interpolation ratio"));

    fgSizer253->Add(cmbHBD_OVR_RXTSP, 0, wxEXPAND, 0);

    sbSizer99->Add(fgSizer253, 1, wxEXPAND, 5);

    fgSizer134->Add(sbSizer99, 1, wxEXPAND, 0);

    wxFlexGridSizer* fgSizer252;
    fgSizer252 = new wxFlexGridSizer(0, 2, 0, 0);
    fgSizer252->AddGrowableCol(1);
    fgSizer252->SetFlexibleDirection(wxBOTH);
    fgSizer252->SetNonFlexibleGrowMode(wxFLEX_GROWMODE_SPECIFIED);

    ID_STATICTEXT72 = new wxStaticText(this, wxID_ANY, wxT("Delay line:"), wxDefaultPosition, wxDefaultSize, 0);
    ID_STATICTEXT72->Wrap(-1);
    //ID_STATICTEXT72->SetMinSize( wxSize( 80,-1 ) );

    fgSizer252->Add(ID_STATICTEXT72, 0, wxALIGN_CENTER_VERTICAL, 5);

    cmbHBD_DLY = new wxComboBox(this, ID_HBD_OVR_RXTSP, wxEmptyString, wxDefaultPosition, wxSize(-1, -1), 0, NULL, 0);
    cmbHBD_DLY->Append(wxT("No delay"));
    cmbHBD_DLY->Append(wxT("1 sample"));
    cmbHBD_DLY->Append(wxT("2 samples"));
    cmbHBD_DLY->Append(wxT("3 samples"));
    cmbHBD_DLY->Append(wxT("4 samples"));
    fgSizer252->Add(cmbHBD_DLY, 0, wxEXPAND, 0);

    fgSizer134->Add(fgSizer252, 1, wxEXPAND, 5);

    fgSizer220->Add(fgSizer134, 1, wxEXPAND, 0);

    fgSizer218->Add(fgSizer220, 1, wxEXPAND, 5);

    wxStaticBoxSizer* sbSizer139;
    sbSizer139 = new wxStaticBoxSizer(new wxStaticBox(this, wxID_ANY, wxT("GFIR")), wxVERTICAL);

    wxFlexGridSizer* fgSizer260;
    fgSizer260 = new wxFlexGridSizer(2, 0, 0, 0);
    fgSizer260->SetFlexibleDirection(wxBOTH);
    fgSizer260->SetNonFlexibleGrowMode(wxFLEX_GROWMODE_SPECIFIED);

    wxFlexGridSizer* fgSizer135;
    fgSizer135 = new wxFlexGridSizer(0, 3, 0, 5);
    fgSizer135->SetFlexibleDirection(wxBOTH);
    fgSizer135->SetNonFlexibleGrowMode(wxFLEX_GROWMODE_SPECIFIED);

    wxStaticBoxSizer* sbSizer100;
    sbSizer100 = new wxStaticBoxSizer(new wxStaticBox(sbSizer139->GetStaticBox(), wxID_ANY, wxT("GFIR1")), wxVERTICAL);

    wxFlexGridSizer* fgSizer137;
    fgSizer137 = new wxFlexGridSizer(0, 2, 0, 5);
    fgSizer137->AddGrowableCol(1);
    fgSizer137->SetFlexibleDirection(wxBOTH);
    fgSizer137->SetNonFlexibleGrowMode(wxFLEX_GROWMODE_SPECIFIED);

    ID_STATICTEXT10 = new wxStaticText(sbSizer100->GetStaticBox(), wxID_ANY, wxT("Length:"), wxDefaultPosition, wxDefaultSize, 0);
    ID_STATICTEXT10->Wrap(-1);
    fgSizer137->Add(ID_STATICTEXT10, 0, wxALIGN_LEFT | wxALIGN_CENTER_VERTICAL, 0);

    cmbGFIR1_L_RXTSP =
        new wxComboBox(sbSizer100->GetStaticBox(), ID_GFIR1_L_RXTSP, wxEmptyString, wxDefaultPosition, wxDefaultSize, 0, NULL, 0);
    cmbGFIR1_L_RXTSP->SetToolTip(wxT("Parameter l of GFIR1 (l = roundUp(CoeffN/5)-1). Unsigned integer"));

    fgSizer137->Add(cmbGFIR1_L_RXTSP, 0, wxEXPAND, 0);

    ID_STATICTEXT11 =
        new wxStaticText(sbSizer100->GetStaticBox(), wxID_ANY, wxT("Clk ratio:"), wxDefaultPosition, wxDefaultSize, 0);
    ID_STATICTEXT11->Wrap(-1);
    fgSizer137->Add(ID_STATICTEXT11, 0, wxALIGN_LEFT | wxALIGN_CENTER_VERTICAL, 0);

    cmbGFIR1_N_RXTSP = new wxSpinCtrl(sbSizer100->GetStaticBox(),
        ID_GFIR1_N_RXTSP,
        wxEmptyString,
        wxDefaultPosition,
        wxSize(-1, -1),
        wxSP_ARROW_KEYS,
        0,
        255,
        255);

    fgSizer137->Add(cmbGFIR1_N_RXTSP, 0, wxEXPAND, 5);

    sbSizer100->Add(fgSizer137, 0, wxEXPAND, 0);

    btnGFIR1Coef = new wxButton(sbSizer100->GetStaticBox(), wxID_ANY, wxT("Coefficients"), wxDefaultPosition, wxDefaultSize, 0);
    btnGFIR1Coef->SetDefault();
    sbSizer100->Add(btnGFIR1Coef, 0, wxALIGN_CENTER_HORIZONTAL, 5);

    fgSizer135->Add(sbSizer100, 1, wxEXPAND, 5);

    wxStaticBoxSizer* sbSizer101;
    sbSizer101 = new wxStaticBoxSizer(new wxStaticBox(sbSizer139->GetStaticBox(), wxID_ANY, wxT("GFIR2")), wxVERTICAL);

    wxFlexGridSizer* fgSizer139;
    fgSizer139 = new wxFlexGridSizer(0, 2, 0, 5);
    fgSizer139->AddGrowableCol(1);
    fgSizer139->SetFlexibleDirection(wxBOTH);
    fgSizer139->SetNonFlexibleGrowMode(wxFLEX_GROWMODE_SPECIFIED);

    ID_STATICTEXT12 = new wxStaticText(sbSizer101->GetStaticBox(), wxID_ANY, wxT("Length:"), wxDefaultPosition, wxDefaultSize, 0);
    ID_STATICTEXT12->Wrap(-1);
    fgSizer139->Add(ID_STATICTEXT12, 0, wxALIGN_LEFT | wxALIGN_CENTER_VERTICAL, 0);

    cmbGFIR2_L_RXTSP =
        new wxComboBox(sbSizer101->GetStaticBox(), ID_GFIR2_L_RXTSP, wxEmptyString, wxDefaultPosition, wxDefaultSize, 0, NULL, 0);
    cmbGFIR2_L_RXTSP->SetToolTip(wxT("Parameter l of GFIR2 (l = roundUp(CoeffN/5)-1). Unsigned integer"));

    fgSizer139->Add(cmbGFIR2_L_RXTSP, 0, wxEXPAND, 0);

    ID_STATICTEXT13 =
        new wxStaticText(sbSizer101->GetStaticBox(), wxID_ANY, wxT("Clk ratio:"), wxDefaultPosition, wxDefaultSize, 0);
    ID_STATICTEXT13->Wrap(-1);
    fgSizer139->Add(ID_STATICTEXT13, 0, wxALIGN_LEFT | wxALIGN_CENTER_VERTICAL, 0);

    cmbGFIR2_N_RXTSP = new wxSpinCtrl(sbSizer101->GetStaticBox(),
        ID_GFIR2_N_RXTSP,
        wxEmptyString,
        wxDefaultPosition,
        wxSize(-1, -1),
        wxSP_ARROW_KEYS,
        0,
        255,
        255);

    fgSizer139->Add(cmbGFIR2_N_RXTSP, 0, wxEXPAND, 5);

    sbSizer101->Add(fgSizer139, 0, wxEXPAND, 0);

    btnGFIR2Coef = new wxButton(sbSizer101->GetStaticBox(), wxID_ANY, wxT("Coefficients"), wxDefaultPosition, wxDefaultSize, 0);
    btnGFIR2Coef->SetDefault();
    sbSizer101->Add(btnGFIR2Coef, 1, wxALIGN_CENTER_HORIZONTAL, 5);

    fgSizer135->Add(sbSizer101, 1, wxEXPAND, 5);

    wxStaticBoxSizer* sbSizer102;
    sbSizer102 = new wxStaticBoxSizer(new wxStaticBox(sbSizer139->GetStaticBox(), wxID_ANY, wxT("GFIR3")), wxVERTICAL);

    wxFlexGridSizer* fgSizer141;
    fgSizer141 = new wxFlexGridSizer(0, 2, 0, 5);
    fgSizer141->AddGrowableCol(1);
    fgSizer141->SetFlexibleDirection(wxBOTH);
    fgSizer141->SetNonFlexibleGrowMode(wxFLEX_GROWMODE_SPECIFIED);

    ID_STATICTEXT14 = new wxStaticText(sbSizer102->GetStaticBox(), wxID_ANY, wxT("Length:"), wxDefaultPosition, wxDefaultSize, 0);
    ID_STATICTEXT14->Wrap(-1);
    fgSizer141->Add(ID_STATICTEXT14, 0, wxALIGN_LEFT | wxALIGN_CENTER_VERTICAL, 0);

    cmbGFIR3_L_RXTSP =
        new wxComboBox(sbSizer102->GetStaticBox(), ID_GFIR3_L_RXTSP, wxEmptyString, wxDefaultPosition, wxDefaultSize, 0, NULL, 0);
    cmbGFIR3_L_RXTSP->SetToolTip(wxT("Parameter l of GFIR3 (l = roundUp(CoeffN/5)-1). Unsigned integer"));

    fgSizer141->Add(cmbGFIR3_L_RXTSP, 0, wxEXPAND, 0);

    ID_STATICTEXT15 =
        new wxStaticText(sbSizer102->GetStaticBox(), wxID_ANY, wxT("Clk ratio:"), wxDefaultPosition, wxDefaultSize, 0);
    ID_STATICTEXT15->Wrap(-1);
    fgSizer141->Add(ID_STATICTEXT15, 0, wxALIGN_LEFT | wxALIGN_CENTER_VERTICAL, 0);

    cmbGFIR3_N_RXTSP = new wxSpinCtrl(sbSizer102->GetStaticBox(),
        ID_GFIR3_N_RXTSP,
        wxEmptyString,
        wxDefaultPosition,
        wxSize(-1, -1),
        wxSP_ARROW_KEYS,
        0,
        255,
        255);

    fgSizer141->Add(cmbGFIR3_N_RXTSP, 0, wxEXPAND, 5);

    sbSizer102->Add(fgSizer141, 0, wxEXPAND, 0);

    btnGFIR3Coef = new wxButton(sbSizer102->GetStaticBox(), wxID_ANY, wxT("Coefficients"), wxDefaultPosition, wxDefaultSize, 0);
    btnGFIR3Coef->SetDefault();
    sbSizer102->Add(btnGFIR3Coef, 1, wxALIGN_CENTER_HORIZONTAL, 5);

    fgSizer135->Add(sbSizer102, 1, wxEXPAND, 5);

    fgSizer260->Add(fgSizer135, 1, wxALL | wxEXPAND, 5);

    wxStaticBoxSizer* sbSizer145;
    sbSizer145 =
        new wxStaticBoxSizer(new wxStaticBox(sbSizer139->GetStaticBox(), wxID_ANY, wxT("Configure GFIRs as LPF")), wxVERTICAL);

    wxFlexGridSizer* fgSizer1351;
    fgSizer1351 = new wxFlexGridSizer(0, 3, 0, 5);
    fgSizer1351->SetFlexibleDirection(wxBOTH);
    fgSizer1351->SetNonFlexibleGrowMode(wxFLEX_GROWMODE_SPECIFIED);

    txtBW = new wxStaticText(sbSizer145->GetStaticBox(), wxID_ANY, wxT("Bandwidth (MHz):"), wxDefaultPosition, wxDefaultSize, 0);
    txtBW->Wrap(-1);
    fgSizer1351->Add(txtBW, 0, wxALIGN_CENTER_VERTICAL | wxALL, 0);

    txtLPFBW = new wxTextCtrl(sbSizer145->GetStaticBox(), wxID_ANY, wxT("0"), wxDefaultPosition, wxDefaultSize, 0);
#ifdef __WXGTK__
    if (!txtLPFBW->HasFlag(wxTE_MULTILINE))
    {
        txtLPFBW->SetMaxLength(8);
    }
#else
    txtLPFBW->SetMaxLength(8);
#endif
    fgSizer1351->Add(txtLPFBW, 0, wxEXPAND, 0);

    btnSetLPF = new wxButton(sbSizer145->GetStaticBox(), wxID_ANY, wxT("Set"), wxDefaultPosition, wxDefaultSize, 0);
    btnSetLPF->SetDefault();
    fgSizer1351->Add(btnSetLPF, 0, wxALIGN_CENTER_VERTICAL, 0);

    txtRate = new wxStaticText(sbSizer145->GetStaticBox(), wxID_ANY, wxT("Sample rate"), wxDefaultPosition, wxDefaultSize, 0);
    txtRate->Wrap(-1);
    fgSizer1351->Add(txtRate, 0, wxALIGN_CENTER_VERTICAL | wxALIGN_RIGHT | wxALL, 0);

    txtRateVal = new wxStaticText(sbSizer145->GetStaticBox(), wxID_ANY, wxT("0 MHz"), wxDefaultPosition, wxDefaultSize, 0);
    txtRateVal->Wrap(-1);
    fgSizer1351->Add(txtRateVal, 0, wxALIGN_CENTER_VERTICAL | wxALIGN_LEFT | wxALL, 5);

    sbSizer145->Add(fgSizer1351, 1, wxEXPAND, 5);

    fgSizer260->Add(sbSizer145, 1, wxEXPAND, 5);

    sbSizer139->Add(fgSizer260, 1, wxEXPAND, 5);

    fgSizer218->Add(sbSizer139, 1, wxEXPAND, 5);

    wxFlexGridSizer* fgSizer219;
    fgSizer219 = new wxFlexGridSizer(0, 2, 5, 5);
    fgSizer219->AddGrowableCol(0);
    fgSizer219->SetFlexibleDirection(wxBOTH);
    fgSizer219->SetNonFlexibleGrowMode(wxFLEX_GROWMODE_SPECIFIED);

    wxStaticBoxSizer* sbSizer96;
    sbSizer96 = new wxStaticBoxSizer(new wxStaticBox(this, wxID_ANY, wxT("Phase Corr")), wxVERTICAL);

    cmbIQCORR_RXTSP = new NumericSlider(sbSizer96->GetStaticBox(),
        ID_IQCORR_RXTSP,
        wxEmptyString,
        wxDefaultPosition,
        wxSize(-1, -1),
        wxSP_ARROW_KEYS,
        -2048,
        2047,
        0);

    sbSizer96->Add(cmbIQCORR_RXTSP, 0, wxEXPAND, 5);

    wxFlexGridSizer* fgSizer130;
    fgSizer130 = new wxFlexGridSizer(0, 3, 0, 0);
    fgSizer130->SetFlexibleDirection(wxBOTH);
    fgSizer130->SetNonFlexibleGrowMode(wxFLEX_GROWMODE_SPECIFIED);

    ID_STATICTEXT16 =
        new wxStaticText(sbSizer96->GetStaticBox(), wxID_ANY, wxT("Alpha (Deg):"), wxDefaultPosition, wxDefaultSize, 0);
    ID_STATICTEXT16->Wrap(-1);
    fgSizer130->Add(ID_STATICTEXT16, 1, wxALL | wxALIGN_CENTER_VERTICAL, 5);

    txtPhaseAlpha = new wxStaticText(sbSizer96->GetStaticBox(), wxID_ANY, wxT("0"), wxDefaultPosition, wxDefaultSize, 0);
    txtPhaseAlpha->Wrap(-1);
    fgSizer130->Add(txtPhaseAlpha, 1, wxALL | wxALIGN_CENTER_VERTICAL, 5);

    sbSizer96->Add(fgSizer130, 1, wxEXPAND, 5);

    fgSizer219->Add(sbSizer96, 1, wxEXPAND, 5);

    wxStaticBoxSizer* sbSizer97;
    sbSizer97 = new wxStaticBoxSizer(new wxStaticBox(this, wxID_ANY, wxT("Gain Corrector")), wxVERTICAL);

    wxFlexGridSizer* fgSizer131;
    fgSizer131 = new wxFlexGridSizer(0, 2, 0, 5);
    fgSizer131->AddGrowableCol(1);
    fgSizer131->SetFlexibleDirection(wxBOTH);
    fgSizer131->SetNonFlexibleGrowMode(wxFLEX_GROWMODE_SPECIFIED);

    ID_STATICTEXT5 = new wxStaticText(sbSizer97->GetStaticBox(), wxID_ANY, wxT("I:"), wxDefaultPosition, wxDefaultSize, 0);
    ID_STATICTEXT5->Wrap(-1);
    fgSizer131->Add(ID_STATICTEXT5, 0, wxALIGN_LEFT | wxALIGN_CENTER_VERTICAL, 0);

    cmbGCORRI_RXTSP = new NumericSlider(
        sbSizer97->GetStaticBox(), ID_GCORRI_RXTSP, wxEmptyString, wxDefaultPosition, wxSize(-1, -1), wxSP_ARROW_KEYS, 0, 2047, 0);

    fgSizer131->Add(cmbGCORRI_RXTSP, 0, wxEXPAND, 5);

    ID_STATICTEXT4 = new wxStaticText(sbSizer97->GetStaticBox(), wxID_ANY, wxT("Q:"), wxDefaultPosition, wxDefaultSize, 0);
    ID_STATICTEXT4->Wrap(-1);
    fgSizer131->Add(ID_STATICTEXT4, 0, wxALIGN_LEFT | wxALIGN_CENTER_VERTICAL, 0);

    cmbGCORRQ_RXTSP = new NumericSlider(
        sbSizer97->GetStaticBox(), ID_GCORRQ_RXTSP, wxEmptyString, wxDefaultPosition, wxSize(-1, -1), wxSP_ARROW_KEYS, 0, 2047, 0);

    fgSizer131->Add(cmbGCORRQ_RXTSP, 0, wxEXPAND, 5);

    sbSizer97->Add(fgSizer131, 0, wxEXPAND, 0);

    fgSizer219->Add(sbSizer97, 1, wxEXPAND, 5);

    fgSizer218->Add(fgSizer219, 1, wxEXPAND, 5);

    wxStaticBoxSizer* sbSizer116;
    sbSizer116 = new wxStaticBoxSizer(new wxStaticBox(this, wxID_ANY, wxT("AGC")), wxHORIZONTAL);

    wxFlexGridSizer* fgSizer173;
    fgSizer173 = new wxFlexGridSizer(0, 2, 0, 5);
    fgSizer173->AddGrowableCol(1);
    fgSizer173->SetFlexibleDirection(wxBOTH);
    fgSizer173->SetNonFlexibleGrowMode(wxFLEX_GROWMODE_SPECIFIED);

    ID_STATICTEXT91 = new wxStaticText(sbSizer116->GetStaticBox(), wxID_ANY, wxT("Mode:"), wxDefaultPosition, wxDefaultSize, 0);
    ID_STATICTEXT91->Wrap(-1);
    fgSizer173->Add(ID_STATICTEXT91, 1, wxALIGN_LEFT | wxALIGN_CENTER_VERTICAL, 5);

    cmbAGC_MODE_RXTSP =
        new wxComboBox(sbSizer116->GetStaticBox(), ID_AGC_MODE_RXTSP, wxEmptyString, wxDefaultPosition, wxDefaultSize, 0, NULL, 0);
    cmbAGC_MODE_RXTSP->Append(wxT("AGC"));
    cmbAGC_MODE_RXTSP->Append(wxT("RSSI"));
    cmbAGC_MODE_RXTSP->Append(wxT("Bypass"));
    fgSizer173->Add(cmbAGC_MODE_RXTSP, 1, wxALIGN_LEFT | wxEXPAND, 5);

    ID_STATICTEXT3 =
        new wxStaticText(sbSizer116->GetStaticBox(), wxID_ANY, wxT("Window size:"), wxDefaultPosition, wxDefaultSize, 0);
    ID_STATICTEXT3->Wrap(-1);
    fgSizer173->Add(ID_STATICTEXT3, 0, wxALIGN_LEFT | wxALIGN_CENTER_VERTICAL, 0);

    cmbAGC_AVG_RXTSP =
        new wxComboBox(sbSizer116->GetStaticBox(), ID_AGC_AVG_RXTSP, wxEmptyString, wxDefaultPosition, wxSize(64, -1), 0, NULL, 0);
    cmbAGC_AVG_RXTSP->Append(wxT("2^7"));
    cmbAGC_AVG_RXTSP->Append(wxT("2^8"));
    cmbAGC_AVG_RXTSP->Append(wxT("2^9"));
    cmbAGC_AVG_RXTSP->Append(wxT("2^10"));
    cmbAGC_AVG_RXTSP->Append(wxT("2^11"));
    cmbAGC_AVG_RXTSP->Append(wxT("2^12"));
    cmbAGC_AVG_RXTSP->Append(wxT("2^13"));
    cmbAGC_AVG_RXTSP->Append(wxT("2^14"));
    cmbAGC_AVG_RXTSP->SetToolTip(wxT("AGC Averaging window size"));

    fgSizer173->Add(cmbAGC_AVG_RXTSP, 0, wxEXPAND, 0);

    ID_STATICTEXT1 = new wxStaticText(sbSizer116->GetStaticBox(), wxID_ANY, wxT("Loop gain:"), wxDefaultPosition, wxDefaultSize, 0);
    ID_STATICTEXT1->Wrap(-1);
    fgSizer173->Add(ID_STATICTEXT1, 0, wxALIGN_LEFT | wxALIGN_CENTER_VERTICAL, 0);

    spinAGC_K_RXTSP = new NumericSlider(
        sbSizer116->GetStaticBox(), ID_AGC_K_RXTSP, wxT("1"), wxDefaultPosition, wxSize(64, -1), wxSP_ARROW_KEYS, 0, 262143, 1);
    spinAGC_K_RXTSP->SetToolTip(wxT("AGC loop gain"));

    fgSizer173->Add(spinAGC_K_RXTSP, 1, wxEXPAND, 5);

    ID_STATICTEXT2 =
        new wxStaticText(sbSizer116->GetStaticBox(), wxID_ANY, wxT("Output level:"), wxDefaultPosition, wxDefaultSize, 0);
    ID_STATICTEXT2->Wrap(-1);
    fgSizer173->Add(ID_STATICTEXT2, 0, wxALL | wxALIGN_LEFT | wxALIGN_CENTER_VERTICAL, 0);

    cmbAGC_ADESIRED_RXTSP = new NumericSlider(sbSizer116->GetStaticBox(),
        ID_AGC_ADESIRED_RXTSP,
        wxEmptyString,
        wxDefaultPosition,
        wxDefaultSize,
        wxSP_ARROW_KEYS,
        0,
        4096,
        0);
    fgSizer173->Add(cmbAGC_ADESIRED_RXTSP, 0, wxEXPAND, 5);

    sbSizer116->Add(fgSizer173, 1, wxEXPAND, 5);

    fgSizer218->Add(sbSizer116, 1, wxEXPAND, 5);

    fgSizer223->Add(fgSizer218, 1, wxEXPAND, 5);

    this->SetSizer(fgSizer223);
    this->Layout();

    // Connect Events
    chkEN_RXTSP->Connect(
        wxEVT_COMMAND_CHECKBOX_CLICKED, wxCommandEventHandler(lms7002_pnlRXTSP_view::ParameterChangeHandler), NULL, this);
    chkDC_BYP_RXTSP->Connect(
        wxEVT_COMMAND_CHECKBOX_CLICKED, wxCommandEventHandler(lms7002_pnlRXTSP_view::ParameterChangeHandler), NULL, this);
    chkDC_LOOP_RXTSP->Connect(
        wxEVT_COMMAND_CHECKBOX_CLICKED, wxCommandEventHandler(lms7002_pnlRXTSP_view::ParameterChangeHandler), NULL, this);
    chkGC_BYP_RXTSP->Connect(
        wxEVT_COMMAND_CHECKBOX_CLICKED, wxCommandEventHandler(lms7002_pnlRXTSP_view::ParameterChangeHandler), NULL, this);
    chkPH_BYP_RXTSP->Connect(
        wxEVT_COMMAND_CHECKBOX_CLICKED, wxCommandEventHandler(lms7002_pnlRXTSP_view::ParameterChangeHandler), NULL, this);
    chkCMIX_BYP_RXTSP->Connect(
        wxEVT_COMMAND_CHECKBOX_CLICKED, wxCommandEventHandler(lms7002_pnlRXTSP_view::ParameterChangeHandler), NULL, this);
    chkAGC_BYP_RXTSP->Connect(
        wxEVT_COMMAND_CHECKBOX_CLICKED, wxCommandEventHandler(lms7002_pnlRXTSP_view::ParameterChangeHandler), NULL, this);
    chkGFIR1_BYP_RXTSP->Connect(
        wxEVT_COMMAND_CHECKBOX_CLICKED, wxCommandEventHandler(lms7002_pnlRXTSP_view::ParameterChangeHandler), NULL, this);
    chkGFIR2_BYP_RXTSP->Connect(
        wxEVT_COMMAND_CHECKBOX_CLICKED, wxCommandEventHandler(lms7002_pnlRXTSP_view::ParameterChangeHandler), NULL, this);
    chkGFIR3_BYP_RXTSP->Connect(
        wxEVT_COMMAND_CHECKBOX_CLICKED, wxCommandEventHandler(lms7002_pnlRXTSP_view::ParameterChangeHandler), NULL, this);
    chkBSTART_RXTSP->Connect(
        wxEVT_COMMAND_CHECKBOX_CLICKED, wxCommandEventHandler(lms7002_pnlRXTSP_view::ParameterChangeHandler), NULL, this);
    btnReadBIST->Connect(
        wxEVT_COMMAND_BUTTON_CLICKED, wxCommandEventHandler(lms7002_pnlRXTSP_view::OnbtnReadBISTSignature), NULL, this);
    chkCAPSEL_ADC_RXTSP->Connect(
        wxEVT_COMMAND_CHECKBOX_CLICKED, wxCommandEventHandler(lms7002_pnlRXTSP_view::ParameterChangeHandler), NULL, this);
    ID_BUTTON1->Connect(wxEVT_COMMAND_BUTTON_CLICKED, wxCommandEventHandler(lms7002_pnlRXTSP_view::OnbtnReadRSSI), NULL, this);
    rgrSEL0->Connect(
        wxEVT_COMMAND_RADIOBUTTON_SELECTED, wxCommandEventHandler(lms7002_pnlRXTSP_view::OnNCOSelectionChange), NULL, this);
    txtFCWPHO0->Connect(wxEVT_COMMAND_TEXT_UPDATED, wxCommandEventHandler(lms7002_pnlRXTSP_view::PHOinputChanged), NULL, this);
    rgrSEL01->Connect(
        wxEVT_COMMAND_RADIOBUTTON_SELECTED, wxCommandEventHandler(lms7002_pnlRXTSP_view::OnNCOSelectionChange), NULL, this);
    txtFCWPHO01->Connect(wxEVT_COMMAND_TEXT_UPDATED, wxCommandEventHandler(lms7002_pnlRXTSP_view::PHOinputChanged), NULL, this);
    rgrSEL02->Connect(
        wxEVT_COMMAND_RADIOBUTTON_SELECTED, wxCommandEventHandler(lms7002_pnlRXTSP_view::OnNCOSelectionChange), NULL, this);
    txtFCWPHO02->Connect(wxEVT_COMMAND_TEXT_UPDATED, wxCommandEventHandler(lms7002_pnlRXTSP_view::PHOinputChanged), NULL, this);
    rgrSEL03->Connect(
        wxEVT_COMMAND_RADIOBUTTON_SELECTED, wxCommandEventHandler(lms7002_pnlRXTSP_view::OnNCOSelectionChange), NULL, this);
    txtFCWPHO03->Connect(wxEVT_COMMAND_TEXT_UPDATED, wxCommandEventHandler(lms7002_pnlRXTSP_view::PHOinputChanged), NULL, this);
    rgrSEL04->Connect(
        wxEVT_COMMAND_RADIOBUTTON_SELECTED, wxCommandEventHandler(lms7002_pnlRXTSP_view::OnNCOSelectionChange), NULL, this);
    txtFCWPHO04->Connect(wxEVT_COMMAND_TEXT_UPDATED, wxCommandEventHandler(lms7002_pnlRXTSP_view::PHOinputChanged), NULL, this);
    rgrSEL05->Connect(
        wxEVT_COMMAND_RADIOBUTTON_SELECTED, wxCommandEventHandler(lms7002_pnlRXTSP_view::OnNCOSelectionChange), NULL, this);
    txtFCWPHO05->Connect(wxEVT_COMMAND_TEXT_UPDATED, wxCommandEventHandler(lms7002_pnlRXTSP_view::PHOinputChanged), NULL, this);
    rgrSEL06->Connect(
        wxEVT_COMMAND_RADIOBUTTON_SELECTED, wxCommandEventHandler(lms7002_pnlRXTSP_view::OnNCOSelectionChange), NULL, this);
    txtFCWPHO06->Connect(wxEVT_COMMAND_TEXT_UPDATED, wxCommandEventHandler(lms7002_pnlRXTSP_view::PHOinputChanged), NULL, this);
    rgrSEL07->Connect(
        wxEVT_COMMAND_RADIOBUTTON_SELECTED, wxCommandEventHandler(lms7002_pnlRXTSP_view::OnNCOSelectionChange), NULL, this);
    txtFCWPHO07->Connect(wxEVT_COMMAND_TEXT_UPDATED, wxCommandEventHandler(lms7002_pnlRXTSP_view::PHOinputChanged), NULL, this);
    rgrSEL08->Connect(
        wxEVT_COMMAND_RADIOBUTTON_SELECTED, wxCommandEventHandler(lms7002_pnlRXTSP_view::OnNCOSelectionChange), NULL, this);
    txtFCWPHO08->Connect(wxEVT_COMMAND_TEXT_UPDATED, wxCommandEventHandler(lms7002_pnlRXTSP_view::PHOinputChanged), NULL, this);
    rgrSEL09->Connect(
        wxEVT_COMMAND_RADIOBUTTON_SELECTED, wxCommandEventHandler(lms7002_pnlRXTSP_view::OnNCOSelectionChange), NULL, this);
    txtFCWPHO09->Connect(wxEVT_COMMAND_TEXT_UPDATED, wxCommandEventHandler(lms7002_pnlRXTSP_view::PHOinputChanged), NULL, this);
    rgrSEL10->Connect(
        wxEVT_COMMAND_RADIOBUTTON_SELECTED, wxCommandEventHandler(lms7002_pnlRXTSP_view::OnNCOSelectionChange), NULL, this);
    txtFCWPHO10->Connect(wxEVT_COMMAND_TEXT_UPDATED, wxCommandEventHandler(lms7002_pnlRXTSP_view::PHOinputChanged), NULL, this);
    rgrSEL11->Connect(
        wxEVT_COMMAND_RADIOBUTTON_SELECTED, wxCommandEventHandler(lms7002_pnlRXTSP_view::OnNCOSelectionChange), NULL, this);
    txtFCWPHO11->Connect(wxEVT_COMMAND_TEXT_UPDATED, wxCommandEventHandler(lms7002_pnlRXTSP_view::PHOinputChanged), NULL, this);
    rgrSEL12->Connect(
        wxEVT_COMMAND_RADIOBUTTON_SELECTED, wxCommandEventHandler(lms7002_pnlRXTSP_view::OnNCOSelectionChange), NULL, this);
    txtFCWPHO12->Connect(wxEVT_COMMAND_TEXT_UPDATED, wxCommandEventHandler(lms7002_pnlRXTSP_view::PHOinputChanged), NULL, this);
    rgrSEL13->Connect(
        wxEVT_COMMAND_RADIOBUTTON_SELECTED, wxCommandEventHandler(lms7002_pnlRXTSP_view::OnNCOSelectionChange), NULL, this);
    txtFCWPHO13->Connect(wxEVT_COMMAND_TEXT_UPDATED, wxCommandEventHandler(lms7002_pnlRXTSP_view::PHOinputChanged), NULL, this);
    rgrSEL14->Connect(
        wxEVT_COMMAND_RADIOBUTTON_SELECTED, wxCommandEventHandler(lms7002_pnlRXTSP_view::OnNCOSelectionChange), NULL, this);
    txtFCWPHO14->Connect(wxEVT_COMMAND_TEXT_UPDATED, wxCommandEventHandler(lms7002_pnlRXTSP_view::PHOinputChanged), NULL, this);
    rgrSEL15->Connect(
        wxEVT_COMMAND_RADIOBUTTON_SELECTED, wxCommandEventHandler(lms7002_pnlRXTSP_view::OnNCOSelectionChange), NULL, this);
    txtFCWPHO15->Connect(wxEVT_COMMAND_TEXT_UPDATED, wxCommandEventHandler(lms7002_pnlRXTSP_view::PHOinputChanged), NULL, this);
    btnUploadNCO->Connect(
        wxEVT_COMMAND_BUTTON_CLICKED, wxCommandEventHandler(lms7002_pnlRXTSP_view::OnbtnUploadNCOClick), NULL, this);
    rgrMODE_RX->Connect(
        wxEVT_COMMAND_RADIOBOX_SELECTED, wxCommandEventHandler(lms7002_pnlRXTSP_view::ParameterChangeHandler), NULL, this);
    txtFCWPHOmodeAdditional->Connect(
        wxEVT_MOUSEWHEEL, wxMouseEventHandler(lms7002_pnlRXTSP_view::txtFCWPHOmodeAdditional_OnMouseWheel), NULL, this);
    txtFCWPHOmodeAdditional->Connect(
        wxEVT_COMMAND_TEXT_UPDATED, wxCommandEventHandler(lms7002_pnlRXTSP_view::PHOinputChanged), NULL, this);
    cmbDTHBIT_RX->Connect(
        wxEVT_COMMAND_COMBOBOX_SELECTED, wxCommandEventHandler(lms7002_pnlRXTSP_view::ParameterChangeHandler), NULL, this);
    chkTSGSWAPIQ_RXTSP->Connect(
        wxEVT_COMMAND_CHECKBOX_CLICKED, wxCommandEventHandler(lms7002_pnlRXTSP_view::ParameterChangeHandler), NULL, this);
    rgrTSGFCW_RXTSP->Connect(
        wxEVT_COMMAND_RADIOBOX_SELECTED, wxCommandEventHandler(lms7002_pnlRXTSP_view::ParameterChangeHandler), NULL, this);
    rgrTSGMODE_RXTSP->Connect(
        wxEVT_COMMAND_RADIOBOX_SELECTED, wxCommandEventHandler(lms7002_pnlRXTSP_view::ParameterChangeHandler), NULL, this);
    rgrINSEL_RXTSP->Connect(
        wxEVT_COMMAND_RADIOBOX_SELECTED, wxCommandEventHandler(lms7002_pnlRXTSP_view::ParameterChangeHandler), NULL, this);
    rgrTSGFC_RXTSP->Connect(
        wxEVT_COMMAND_RADIOBOX_SELECTED, wxCommandEventHandler(lms7002_pnlRXTSP_view::ParameterChangeHandler), NULL, this);
    cmbDCCORR_AVG->Connect(
        wxEVT_COMMAND_COMBOBOX_SELECTED, wxCommandEventHandler(lms7002_pnlRXTSP_view::ParameterChangeHandler), NULL, this);
    btnLoadDCI->Connect(wxEVT_COMMAND_BUTTON_CLICKED, wxCommandEventHandler(lms7002_pnlRXTSP_view::OnbtnLoadDCIClick), NULL, this);
    btnLoadDCQ->Connect(wxEVT_COMMAND_BUTTON_CLICKED, wxCommandEventHandler(lms7002_pnlRXTSP_view::OnbtnLoadDCQClick), NULL, this);
    cmbCMIX_SC_RXTSP->Connect(
        wxEVT_COMMAND_COMBOBOX_SELECTED, wxCommandEventHandler(lms7002_pnlRXTSP_view::ParameterChangeHandler), NULL, this);
    cmbCMIX_GAIN_RXTSP->Connect(
        wxEVT_COMMAND_COMBOBOX_SELECTED, wxCommandEventHandler(lms7002_pnlRXTSP_view::ParameterChangeHandler), NULL, this);
    cmbHBD_OVR_RXTSP->Connect(
        wxEVT_COMMAND_COMBOBOX_SELECTED, wxCommandEventHandler(lms7002_pnlRXTSP_view::ParameterChangeHandler), NULL, this);
    cmbHBD_DLY->Connect(
        wxEVT_COMMAND_COMBOBOX_SELECTED, wxCommandEventHandler(lms7002_pnlRXTSP_view::ParameterChangeHandler), NULL, this);
    cmbGFIR1_L_RXTSP->Connect(
        wxEVT_COMMAND_COMBOBOX_SELECTED, wxCommandEventHandler(lms7002_pnlRXTSP_view::ParameterChangeHandler), NULL, this);
    cmbGFIR1_N_RXTSP->Connect(
        wxEVT_COMMAND_SPINCTRL_UPDATED, wxSpinEventHandler(lms7002_pnlRXTSP_view::ParameterChangeHandler), NULL, this);
    btnGFIR1Coef->Connect(wxEVT_COMMAND_BUTTON_CLICKED, wxCommandEventHandler(lms7002_pnlRXTSP_view::onbtnGFIR1Coef), NULL, this);
    cmbGFIR2_L_RXTSP->Connect(
        wxEVT_COMMAND_COMBOBOX_SELECTED, wxCommandEventHandler(lms7002_pnlRXTSP_view::ParameterChangeHandler), NULL, this);
    cmbGFIR2_N_RXTSP->Connect(
        wxEVT_COMMAND_SPINCTRL_UPDATED, wxSpinEventHandler(lms7002_pnlRXTSP_view::ParameterChangeHandler), NULL, this);
    btnGFIR2Coef->Connect(wxEVT_COMMAND_BUTTON_CLICKED, wxCommandEventHandler(lms7002_pnlRXTSP_view::onbtnGFIR2Coef), NULL, this);
    cmbGFIR3_L_RXTSP->Connect(
        wxEVT_COMMAND_COMBOBOX_SELECTED, wxCommandEventHandler(lms7002_pnlRXTSP_view::ParameterChangeHandler), NULL, this);
    cmbGFIR3_N_RXTSP->Connect(
        wxEVT_COMMAND_SPINCTRL_UPDATED, wxSpinEventHandler(lms7002_pnlRXTSP_view::ParameterChangeHandler), NULL, this);
    btnGFIR3Coef->Connect(wxEVT_COMMAND_BUTTON_CLICKED, wxCommandEventHandler(lms7002_pnlRXTSP_view::onbtnGFIR3Coef), NULL, this);
    txtLPFBW->Connect(
        wxEVT_MOUSEWHEEL, wxMouseEventHandler(lms7002_pnlRXTSP_view::txtFCWPHOmodeAdditional_OnMouseWheel), NULL, this);
    btnSetLPF->Connect(wxEVT_COMMAND_BUTTON_CLICKED, wxCommandEventHandler(lms7002_pnlRXTSP_view::OnbtnSetLPFClick), NULL, this);
    cmbIQCORR_RXTSP->Connect(
        wxEVT_COMMAND_SPINCTRL_UPDATED, wxSpinEventHandler(lms7002_pnlRXTSP_view::ParameterChangeHandler), NULL, this);
    cmbGCORRI_RXTSP->Connect(
        wxEVT_COMMAND_SPINCTRL_UPDATED, wxSpinEventHandler(lms7002_pnlRXTSP_view::ParameterChangeHandler), NULL, this);
    cmbGCORRQ_RXTSP->Connect(
        wxEVT_COMMAND_SPINCTRL_UPDATED, wxSpinEventHandler(lms7002_pnlRXTSP_view::ParameterChangeHandler), NULL, this);
    cmbAGC_MODE_RXTSP->Connect(
        wxEVT_COMMAND_COMBOBOX_SELECTED, wxCommandEventHandler(lms7002_pnlRXTSP_view::ParameterChangeHandler), NULL, this);
    cmbAGC_AVG_RXTSP->Connect(
        wxEVT_COMMAND_COMBOBOX_SELECTED, wxCommandEventHandler(lms7002_pnlRXTSP_view::ParameterChangeHandler), NULL, this);
    spinAGC_K_RXTSP->Connect(
        wxEVT_COMMAND_SPINCTRL_UPDATED, wxSpinEventHandler(lms7002_pnlRXTSP_view::ParameterChangeHandler), NULL, this);
    cmbAGC_ADESIRED_RXTSP->Connect(
        wxEVT_COMMAND_SPINCTRL_UPDATED, wxSpinEventHandler(lms7002_pnlRXTSP_view::ParameterChangeHandler), NULL, this);

    wndId2Enum[rgrMODE_RX] = LMS7002MCSR::MODE_RX;
    wndId2Enum[chkBSTART_RXTSP] = LMS7002MCSR::BSTART_RXTSP;
    wndId2Enum[chkCMIX_BYP_RXTSP] = LMS7002MCSR::CMIX_BYP_RXTSP;
    wndId2Enum[cmbCMIX_GAIN_RXTSP] = LMS7002MCSR::CMIX_GAIN_RXTSP;
    wndId2Enum[chkDC_BYP_RXTSP] = LMS7002MCSR::DC_BYP_RXTSP;
    wndId2Enum[chkEN_RXTSP] = LMS7002MCSR::EN_RXTSP;
    wndId2Enum[cmbGCORRI_RXTSP] = LMS7002MCSR::GCORRI_RXTSP;
    wndId2Enum[cmbGCORRQ_RXTSP] = LMS7002MCSR::GCORRQ_RXTSP;
    wndId2Enum[chkGC_BYP_RXTSP] = LMS7002MCSR::GC_BYP_RXTSP;
    wndId2Enum[chkGFIR1_BYP_RXTSP] = LMS7002MCSR::GFIR1_BYP_RXTSP;
    wndId2Enum[cmbGFIR1_L_RXTSP] = LMS7002MCSR::GFIR1_L_RXTSP;
    wndId2Enum[cmbGFIR1_N_RXTSP] = LMS7002MCSR::GFIR1_N_RXTSP;
    wndId2Enum[chkGFIR2_BYP_RXTSP] = LMS7002MCSR::GFIR2_BYP_RXTSP;
    wndId2Enum[cmbGFIR2_L_RXTSP] = LMS7002MCSR::GFIR2_L_RXTSP;
    wndId2Enum[cmbGFIR2_N_RXTSP] = LMS7002MCSR::GFIR2_N_RXTSP;
    wndId2Enum[chkGFIR3_BYP_RXTSP] = LMS7002MCSR::GFIR3_BYP_RXTSP;
    wndId2Enum[cmbGFIR3_L_RXTSP] = LMS7002MCSR::GFIR3_L_RXTSP;
    wndId2Enum[cmbGFIR3_N_RXTSP] = LMS7002MCSR::GFIR3_N_RXTSP;
    wndId2Enum[cmbHBD_OVR_RXTSP] = LMS7002MCSR::HBD_OVR_RXTSP;
    wndId2Enum[cmbIQCORR_RXTSP] = LMS7002MCSR::IQCORR_RXTSP;
    wndId2Enum[chkAGC_BYP_RXTSP] = LMS7002MCSR::AGC_BYP_RXTSP;
    wndId2Enum[chkPH_BYP_RXTSP] = LMS7002MCSR::PH_BYP_RXTSP;
    wndId2Enum[cmbCMIX_SC_RXTSP] = LMS7002MCSR::CMIX_SC_RXTSP;
    wndId2Enum[chkDC_LOOP_RXTSP] = LMS7002MCSR::DCLOOP_STOP;
    wndId2Enum[chkCAPSEL_ADC_RXTSP] = LMS7002MCSR::CAPSEL_ADC;

    wndId2Enum[cmbAGC_MODE_RXTSP] = LMS7002MCSR::AGC_MODE_RXTSP;
    wndId2Enum[cmbAGC_AVG_RXTSP] = LMS7002MCSR::AGC_AVG_RXTSP;
    wndId2Enum[cmbAGC_ADESIRED_RXTSP] = LMS7002MCSR::AGC_ADESIRED_RXTSP;
    wndId2Enum[spinAGC_K_RXTSP] = LMS7002MCSR::AGC_K_RXTSP;

    wndId2Enum[rgrTSGFCW_RXTSP] = LMS7002MCSR::TSGFCW_RXTSP;
    wndId2Enum[chkTSGSWAPIQ_RXTSP] = LMS7002MCSR::TSGSWAPIQ_RXTSP;
    wndId2Enum[rgrTSGMODE_RXTSP] = LMS7002MCSR::TSGMODE_RXTSP;
    wndId2Enum[rgrINSEL_RXTSP] = LMS7002MCSR::INSEL_RXTSP;
    wndId2Enum[rgrTSGFC_RXTSP] = LMS7002MCSR::TSGFC_RXTSP;
    wndId2Enum[cmbDTHBIT_RX] = LMS7002MCSR::DTHBIT_RX;
    wndId2Enum[cmbHBD_DLY] = LMS7002MCSR::HBD_DLY;
    wndId2Enum[cmbDCCORR_AVG] = LMS7002MCSR::DCCORR_AVG_RXTSP;

    wndId2Enum[rgrSEL0] = LMS7002MCSR::SEL_RX;
    wndId2Enum[rgrSEL01] = LMS7002MCSR::SEL_RX;
    wndId2Enum[rgrSEL02] = LMS7002MCSR::SEL_RX;
    wndId2Enum[rgrSEL03] = LMS7002MCSR::SEL_RX;
    wndId2Enum[rgrSEL04] = LMS7002MCSR::SEL_RX;
    wndId2Enum[rgrSEL05] = LMS7002MCSR::SEL_RX;
    wndId2Enum[rgrSEL06] = LMS7002MCSR::SEL_RX;
    wndId2Enum[rgrSEL07] = LMS7002MCSR::SEL_RX;
    wndId2Enum[rgrSEL08] = LMS7002MCSR::SEL_RX;
    wndId2Enum[rgrSEL09] = LMS7002MCSR::SEL_RX;
    wndId2Enum[rgrSEL10] = LMS7002MCSR::SEL_RX;
    wndId2Enum[rgrSEL11] = LMS7002MCSR::SEL_RX;
    wndId2Enum[rgrSEL12] = LMS7002MCSR::SEL_RX;
    wndId2Enum[rgrSEL13] = LMS7002MCSR::SEL_RX;
    wndId2Enum[rgrSEL14] = LMS7002MCSR::SEL_RX;
    wndId2Enum[rgrSEL15] = LMS7002MCSR::SEL_RX;

    lblNCOangles.push_back(txtAnglePHO0);
    lblNCOangles.push_back(txtAnglePHO01);
    lblNCOangles.push_back(txtAnglePHO02);
    lblNCOangles.push_back(txtAnglePHO03);
    lblNCOangles.push_back(txtAnglePHO04);
    lblNCOangles.push_back(txtAnglePHO05);
    lblNCOangles.push_back(txtAnglePHO06);
    lblNCOangles.push_back(txtAnglePHO07);
    lblNCOangles.push_back(txtAnglePHO08);
    lblNCOangles.push_back(txtAnglePHO09);
    lblNCOangles.push_back(txtAnglePHO10);
    lblNCOangles.push_back(txtAnglePHO11);
    lblNCOangles.push_back(txtAnglePHO12);
    lblNCOangles.push_back(txtAnglePHO13);
    lblNCOangles.push_back(txtAnglePHO14);
    lblNCOangles.push_back(txtAnglePHO15);

    rgrNCOselections.push_back(rgrSEL0);
    rgrNCOselections.push_back(rgrSEL01);
    rgrNCOselections.push_back(rgrSEL02);
    rgrNCOselections.push_back(rgrSEL03);
    rgrNCOselections.push_back(rgrSEL04);
    rgrNCOselections.push_back(rgrSEL05);
    rgrNCOselections.push_back(rgrSEL06);
    rgrNCOselections.push_back(rgrSEL07);
    rgrNCOselections.push_back(rgrSEL08);
    rgrNCOselections.push_back(rgrSEL09);
    rgrNCOselections.push_back(rgrSEL10);
    rgrNCOselections.push_back(rgrSEL11);
    rgrNCOselections.push_back(rgrSEL12);
    rgrNCOselections.push_back(rgrSEL13);
    rgrNCOselections.push_back(rgrSEL14);
    rgrNCOselections.push_back(rgrSEL15);

    txtNCOinputs.push_back(txtFCWPHO0);
    txtNCOinputs.push_back(txtFCWPHO01);
    txtNCOinputs.push_back(txtFCWPHO02);
    txtNCOinputs.push_back(txtFCWPHO03);
    txtNCOinputs.push_back(txtFCWPHO04);
    txtNCOinputs.push_back(txtFCWPHO05);
    txtNCOinputs.push_back(txtFCWPHO06);
    txtNCOinputs.push_back(txtFCWPHO07);
    txtNCOinputs.push_back(txtFCWPHO08);
    txtNCOinputs.push_back(txtFCWPHO09);
    txtNCOinputs.push_back(txtFCWPHO10);
    txtNCOinputs.push_back(txtFCWPHO11);
    txtNCOinputs.push_back(txtFCWPHO12);
    txtNCOinputs.push_back(txtFCWPHO13);
    txtNCOinputs.push_back(txtFCWPHO14);
    txtNCOinputs.push_back(txtFCWPHO15);

    wxArrayString temp;

    temp.clear();
    for (int i = 0; i < 8; ++i)
        temp.push_back(std::to_string(i));
    cmbGFIR1_L_RXTSP->Set(temp);
    cmbGFIR2_L_RXTSP->Set(temp);
    cmbGFIR3_L_RXTSP->Set(temp);

    temp.clear();
    for (int i = 0; i < 16; ++i)
        temp.push_back(std::to_string(i));
    cmbDTHBIT_RX->Set(temp);

    temp.clear();
    for (int i = 0; i < 7; ++i)
        temp.push_back("2^"s + std::to_string(i + 12));
    cmbDCCORR_AVG->Set(temp);

    temp.clear();
    temp.push_back("2^1");
    temp.push_back("2^2");
    temp.push_back("2^3");
    temp.push_back("2^4");
    temp.push_back("2^5");
    temp.push_back("Bypass");
    hbd_ovr_rxtsp_IndexValuePairs.push_back(indexValuePair(0, 0));
    hbd_ovr_rxtsp_IndexValuePairs.push_back(indexValuePair(1, 1));
    hbd_ovr_rxtsp_IndexValuePairs.push_back(indexValuePair(2, 2));
    hbd_ovr_rxtsp_IndexValuePairs.push_back(indexValuePair(3, 3));
    hbd_ovr_rxtsp_IndexValuePairs.push_back(indexValuePair(4, 4));
    hbd_ovr_rxtsp_IndexValuePairs.push_back(indexValuePair(5, 7));
    cmbHBD_OVR_RXTSP->Set(temp);

    tsgfcw_rxtsp_IndexValuePairs.push_back(indexValuePair(0, 1));
    tsgfcw_rxtsp_IndexValuePairs.push_back(indexValuePair(1, 2));

    cmix_gain_rxtsp_IndexValuePairs.push_back(indexValuePair(0, 2));
    cmix_gain_rxtsp_IndexValuePairs.push_back(indexValuePair(1, 2));
    cmix_gain_rxtsp_IndexValuePairs.push_back(indexValuePair(2, 0));
    cmix_gain_rxtsp_IndexValuePairs.push_back(indexValuePair(3, 0));
    cmix_gain_rxtsp_IndexValuePairs.push_back(indexValuePair(4, 1));

    UpdateTooltips(wndId2Enum, true);
}

void lms7002_pnlRXTSP_view::onbtnGFIR1Coef(wxCommandEvent& event)
{
    lms7002_dlgGFIR_Coefficients dlg(this, wxID_ANY, wxT("GFIR1 Coefficients"));
    int status = dlg.ReadCoefficients(TRXDir::Rx, 0, lmsControl);

    if (status >= 0 && dlg.ShowModal() == wxID_OK)
    {
        dlg.WriteCoefficients(TRXDir::Rx, 0, lmsControl);
    }

    UpdateGUI();
}

void lms7002_pnlRXTSP_view::onbtnGFIR2Coef(wxCommandEvent& event)
{
    lms7002_dlgGFIR_Coefficients dlg(this, wxID_ANY, wxT("GFIR2 Coefficients"));
    int status = dlg.ReadCoefficients(TRXDir::Rx, 1, lmsControl);

    if (status >= 0 && dlg.ShowModal() == wxID_OK)
    {
        dlg.WriteCoefficients(TRXDir::Rx, 1, lmsControl);
    }

    UpdateGUI();
}

void lms7002_pnlRXTSP_view::onbtnGFIR3Coef(wxCommandEvent& event)
{
    lms7002_dlgGFIR_Coefficients dlg(this, wxID_ANY, wxT("GFIR3 Coefficients"));
    int status = dlg.ReadCoefficients(TRXDir::Rx, 2, lmsControl);

    if (status >= 0 && dlg.ShowModal() == wxID_OK)
    {
        dlg.WriteCoefficients(TRXDir::Rx, 2, lmsControl);
    }

    UpdateGUI();
}

void lms7002_pnlRXTSP_view::Initialize(LMS7002M* pControl)
{
    ILMS7002MTab::Initialize(pControl);

    if (pControl == nullptr)
        return;
    uint16_t value;
    value = ReadParam(LMS7002MCSR::MASK);
    chkDC_LOOP_RXTSP->Enable(value);
    cmbHBD_DLY->Enable(value);
    wxArrayString temp;
    temp.clear();
    temp.push_back("-6 dB");
    temp.push_back(value ? "-3 dB" : "-6 dB");
    temp.push_back("0 dB");
    temp.push_back(value ? "+3 dB" : "+6 dB");
    temp.push_back("+6 dB");
    cmbCMIX_GAIN_RXTSP->Set(temp);
}

void lms7002_pnlRXTSP_view::ParameterChangeHandler(wxSpinEvent& event)
{
    wxCommandEvent evt;
    evt.SetInt(event.GetInt());
    evt.SetId(event.GetId());
    evt.SetEventObject(event.GetEventObject());
    ParameterChangeHandler(evt);
}

void lms7002_pnlRXTSP_view::ParameterChangeHandler(wxCommandEvent& event)
{
    assert(lmsControl != nullptr);
    LMS7002MCSR parameter;
    try
    {
        parameter = wndId2Enum.at(reinterpret_cast<wxWindow*>(event.GetEventObject()));
    } catch (std::exception& e)
    {
        lime::error("Control element(ID = "s + std::to_string(event.GetId()) + ") don't have assigned LMS parameter."s);
        return;
    }
    long value = event.GetInt();
    if (event.GetEventObject() == cmbIQCORR_RXTSP)
    {
        float angle = atan(value / 2048.0) * 180 / 3.141596;
        txtPhaseAlpha->SetLabel(wxString::Format("%.3f", angle));
    }
    else if (event.GetEventObject() == cmbHBD_OVR_RXTSP)
    {
        value = index2value(value, hbd_ovr_rxtsp_IndexValuePairs);
    }
    else if (event.GetEventObject() == rgrTSGFCW_RXTSP)
    {
        value = index2value(value, tsgfcw_rxtsp_IndexValuePairs);
    }
    else if (event.GetEventObject() == cmbCMIX_GAIN_RXTSP)
    {
        WriteParam(LMS7002MCSR::CMIX_GAIN_RXTSP_R3, value % 0x2);
        value = index2value(value, cmix_gain_rxtsp_IndexValuePairs);
    }
    WriteParam(parameter, value);

    if (event.GetEventObject() == rgrMODE_RX)
        UpdateNCOinputs();
}

void lms7002_pnlRXTSP_view::OnNCOSelectionChange(wxCommandEvent& event)
{
    wxRadioButton* btn = reinterpret_cast<wxRadioButton*>(event.GetEventObject());
    int value = 0;
    for (size_t i = 0; i < rgrNCOselections.size(); ++i)
        if (btn == rgrNCOselections[i])
        {
            value = i;
            break;
        }
    WriteParam(LMS7002MCSR::SEL_RX, value);
}

void lms7002_pnlRXTSP_view::OnbtnReadBISTSignature(wxCommandEvent& event)
{
    //Read BISTI BSTATE
<<<<<<< HEAD
    WriteParam(LMS7param(CAPSEL), 2);
    WriteParam(LMS7param(CAPTURE), 1);
    WriteParam(LMS7param(CAPTURE), 0);
    uint16_t value{ ReadLMSReg(0x040E) };
    uint16_t value2{ ReadLMSReg(0x040F) };
=======
    WriteParam(LMS7002MCSR::CAPSEL, 2);
    WriteParam(LMS7002MCSR::CAPTURE, 1);
    WriteParam(LMS7002MCSR::CAPTURE, 0);
    uint16_t value;
    LMS_ReadLMSReg(lmsControl, 0x040E, &value);
    uint16_t value2;
    LMS_ReadLMSReg(lmsControl, 0x040F, &value2);
>>>>>>> 06119d4b
    int valrez = ((value2 << 15) | (value >> 1)) & 0x7FFFFF;
    lblBISTI->SetLabel(wxString::Format("0x%0.6X", valrez));
    lblBSTATE_I->SetLabel(wxString::Format("0x%0.1X", value & 0x1));

    //Read BISTI BSTATE
<<<<<<< HEAD
    WriteParam(LMS7param(CAPSEL), 3);
    WriteParam(LMS7param(CAPTURE), 1);
    WriteParam(LMS7param(CAPTURE), 0);
    value = ReadLMSReg(0x040E);
    value2 = ReadLMSReg(0x040F);
=======
    WriteParam(LMS7002MCSR::CAPSEL, 3);
    WriteParam(LMS7002MCSR::CAPTURE, 1);
    WriteParam(LMS7002MCSR::CAPTURE, 0);
    LMS_ReadLMSReg(lmsControl, 0x040E, &value);
    LMS_ReadLMSReg(lmsControl, 0x040F, &value2);
>>>>>>> 06119d4b
    valrez = ((value2 << 15) | (value >> 1)) & 0x7FFFFF;
    lblBISTQ->SetLabel(wxString::Format("0x%0.6X", valrez));
    lblBSTATE_Q->SetLabel(wxString::Format("0x%0.1X", value & 0x1));
}

void lms7002_pnlRXTSP_view::OnbtnReadRSSI(wxCommandEvent& event)
{
    //Read ADCI, ADCQ
    WriteParam(LMS7002MCSR::CAPSEL, 1);
    WriteParam(LMS7002MCSR::CAPTURE, 1);
    WriteParam(LMS7002MCSR::CAPTURE, 0);

    uint16_t value{ ReadLMSReg(0x040E) };
    uint16_t value2{ ReadLMSReg(0x040F) };

    if (chkCAPSEL_ADC_RXTSP->GetValue())
    {
        lblADCI->SetLabel(wxString::Format("0x%0.4X", value));
        lblADCQ->SetLabel(wxString::Format("0x%0.4X", value2));
        lblRSSI->SetLabel(" ----- ");
    }
    else
    {
        lblADCI->SetLabel(wxString::Format("0x%0.3X", value & 0x3ff));
        lblADCQ->SetLabel(wxString::Format("0x%0.3X", value2 & 0x3ff));
        //Read RSSI
<<<<<<< HEAD
        //WriteParam(LMS7param(CAPSEL_ADC),0);
        WriteParam(LMS7param(CAPSEL), 0);
        WriteParam(LMS7param(CAPTURE), 0);
        WriteParam(LMS7param(CAPTURE), 1);
        WriteParam(LMS7param(CAPTURE), 0);
        value = ReadLMSReg(0x040E);
        value2 = ReadLMSReg(0x040F);
        int valrez{ ((value & 0x3) | (value2 << 2)) & 0x3FFFF };
=======
        //WriteParam(LMS7002MCSR::CAPSEL_ADC,0);
        WriteParam(LMS7002MCSR::CAPSEL, 0);
        WriteParam(LMS7002MCSR::CAPTURE, 0);
        WriteParam(LMS7002MCSR::CAPTURE, 1);
        WriteParam(LMS7002MCSR::CAPTURE, 0);
        LMS_ReadLMSReg(lmsControl, 0x040E, &value);
        LMS_ReadLMSReg(lmsControl, 0x040F, &value2);
        valrez = ((value & 0x3) | (value2 << 2)) & 0x3FFFF;
>>>>>>> 06119d4b
        lblRSSI->SetLabel(wxString::Format("0x%0.5X", valrez));
    }
}

void lms7002_pnlRXTSP_view::OnbtnLoadDCIClick(wxCommandEvent& event)
{
    long value = 0;
    txtDC_REG_RXTSP->GetValue().ToLong(&value, 16);
    WriteParam(LMS7002MCSR::DC_REG_RXTSP, value);
    WriteParam(LMS7002MCSR::TSGDCLDI_RXTSP, 0);
    WriteParam(LMS7002MCSR::TSGDCLDI_RXTSP, 1);
    WriteParam(LMS7002MCSR::TSGDCLDI_RXTSP, 0);
}

void lms7002_pnlRXTSP_view::OnbtnLoadDCQClick(wxCommandEvent& event)
{
    long value = 0;
    txtDC_REG_RXTSP->GetValue().ToLong(&value, 16);
    WriteParam(LMS7002MCSR::DC_REG_RXTSP, value);
    WriteParam(LMS7002MCSR::TSGDCLDQ_RXTSP, 0);
    WriteParam(LMS7002MCSR::TSGDCLDQ_RXTSP, 1);
    WriteParam(LMS7002MCSR::TSGDCLDQ_RXTSP, 0);
}

void lms7002_pnlRXTSP_view::OnbtnUploadNCOClick(wxCommandEvent& event)
{
    WriteParam(LMS7002MCSR::MODE_RX, rgrMODE_RX->GetSelection());
    assert(txtNCOinputs.size() == 16);
    if (rgrMODE_RX->GetSelection() == 0)
    {
        double nco_freq[16];
        for (int i = 0; i < 16; ++i)
        {
            txtNCOinputs[i]->GetValue().ToDouble(&nco_freq[i]);
            nco_freq[i] *= 1e6;
        }
        double phaseOffset;
        txtFCWPHOmodeAdditional->GetValue().ToDouble(&phaseOffset);
        lmsControl->SetNCOFrequencies(TRXDir::Rx, nco_freq, 16, phaseOffset);
    }
    else
    {
        double nco_phase[16];
        for (int i = 0; i < 16; ++i)
        {
            txtNCOinputs[i]->GetValue().ToDouble(&nco_phase[i]);
        }
        double freq_MHz;
        txtFCWPHOmodeAdditional->GetValue().ToDouble(&freq_MHz);
        //LMS_SetNCOPhase(lmsControl, LMS_CH_RX, mChannel, nco_phase, freq_MHz);
        lmsControl->SetNCOPhases(TRXDir::Rx, nco_phase, 16, freq_MHz);
    }
    UpdateGUI(); // API changes nco selection
}

void lms7002_pnlRXTSP_view::OnbtnSetLPFClick(wxCommandEvent& event)
{
    double bw;
    txtLPFBW->GetValue().ToDouble(&bw);
    if (lmsControl->SetGFIRFilter(TRXDir::Rx, mChannel == 0 ? LMS7002M::Channel::ChA : LMS7002M::Channel::ChB, true, bw * 1e6) !=
        OpStatus::Success)
        wxMessageBox(_("GFIR configuration failed"), _("Error"));

    UpdateGUI(); // API changes nco selection
}

void lms7002_pnlRXTSP_view::UpdateNCOinputs()
{
    assert(txtNCOinputs.size() == 16);
    if (rgrMODE_RX->GetSelection() == 0) //FCW mode
    {
        double pho = 0;
        auto freqVector = lmsControl->GetNCOFrequencies(TRXDir::Rx, &pho);
        for (size_t i = 0; i < txtNCOinputs.size() && i < freqVector.size(); ++i)
        {
            txtNCOinputs[i]->SetValue(wxString::Format(_("%.6f"), freqVector[i] / 1e6));
        }
        txtFCWPHOmodeAdditional->SetValue(wxString::Format(_("%.3f"), pho));
        lblFCWPHOmodeName->SetLabel(_("PHO (deg)"));
        tableTitleCol1->SetLabel(_("FCW (MHz)"));
        tableTitleCol2->SetLabel(_("PHO (deg)"));
    }
    else //PHO mode
    {
        double fcw = 0;
        //LMS_GetNCOPhase(lmsControl, LMS_CH_RX, mChannel, phase, &fcw);
        auto angles_deg = lmsControl->GetNCOPhases(TRXDir::Rx, &fcw);
        for (size_t i = 0; i < txtNCOinputs.size() && i < angles_deg.size(); ++i)
        {
            txtNCOinputs[i]->SetValue(wxString::Format(_("%.3f"), angles_deg[i]));
        }
        txtFCWPHOmodeAdditional->SetValue(wxString::Format(_("%.6f"), fcw / 1e6));
        lblFCWPHOmodeName->SetLabel(_("FCW (MHz)"));
        tableTitleCol2->SetLabel(_("FCW (MHz)"));
        tableTitleCol1->SetLabel(_("PHO (deg)"));
    }
}

void lms7002_pnlRXTSP_view::UpdateGUI()
{
    if (lmsControl == nullptr)
        return;
    LMS7002_WXGUI::UpdateControlsByMap(this, lmsControl, wndId2Enum, mChannel);
    double freq = lmsControl->GetClockFreq(LMS7002M::ClockID::CLK_RXTSP);
    lblRefClk->SetLabel(wxString::Format(_("%3.3f"), freq / 1e6));

    int16_t iqcorr_value;
    iqcorr_value = ReadParam(LMS7002MCSR::IQCORR_RXTSP);
    const LMS7002MCSR_Data::CSRegister& r = GetRegister(LMS7002MCSR::IQCORR_RXTSP);
    int bitsToShift = (15 - r.msb - r.lsb);
    iqcorr_value = iqcorr_value << bitsToShift;
    iqcorr_value = iqcorr_value >> bitsToShift;
    cmbIQCORR_RXTSP->SetValue(iqcorr_value);

    int16_t value;
    value = ReadParam(LMS7002MCSR::HBD_OVR_RXTSP);
    cmbHBD_OVR_RXTSP->SetSelection(value2index(value, hbd_ovr_rxtsp_IndexValuePairs));

    value = ReadParam(LMS7002MCSR::TSGFCW_RXTSP);
    rgrTSGFCW_RXTSP->SetSelection(value2index(value, tsgfcw_rxtsp_IndexValuePairs));

    value = ReadParam(LMS7002MCSR::SEL_RX);
    assert(rgrNCOselections.size() == 16);
    rgrNCOselections[value & 0xF]->SetValue(true);
    UpdateNCOinputs();

    uint16_t g_cmix;
    g_cmix = ReadParam(LMS7002MCSR::CMIX_GAIN_RXTSP);
    value = value2index(g_cmix, cmix_gain_rxtsp_IndexValuePairs);
    g_cmix = ReadParam(LMS7002MCSR::CMIX_GAIN_RXTSP_R3);
    if (g_cmix)
        value |= 1;
    else
        value &= ~1;
    cmbCMIX_GAIN_RXTSP->SetSelection(value);

    double sr = 0;
    sr = lmsControl->GetSampleRate(TRXDir::Rx);
    txtRateVal->SetLabel(wxString::Format("%3.3f MHz", sr / 1e6));

    //check if B channel is enabled
    if (mChannel & 1)
    {
        value = ReadParam(LMS7002MCSR::MIMO_SISO);
        if (value != 0)
            wxMessageBox(_("MIMO channel B is disabled"), _("Warning"));
    }
}

void lms7002_pnlRXTSP_view::PHOinputChanged(wxCommandEvent& event)
{
    // Write values for NCO phase or frequency each time they change - to ease the tuning of these values in measurements
    if (rgrMODE_RX->GetSelection() == 0)
    {
        double angle{ 0 };
        txtFCWPHOmodeAdditional->GetValue().ToDouble(&angle);
        lmsControl->SetNCOPhaseOffsetForMode0(TRXDir::Rx, angle);
        //LMS_SetNCOFrequency(lmsControl, LMS_CH_RX, mChannel, nullptr, angle);
    }
    else //PHO mode
    {
        double freq{ 0 };
        txtFCWPHOmodeAdditional->GetValue().ToDouble(&freq);
        //LMS_SetNCOPhase(lmsControl, LMS_CH_RX, mChannel, nullptr, freq * 1e6);
        lmsControl->SetNCOFrequency(TRXDir::Rx, 0, freq * 1e6);
    }

    assert(lblNCOangles.size() == 16);
    if (rgrMODE_RX->GetSelection() == 1)
    {
        double freq{ 0 };
        txtFCWPHOmodeAdditional->GetValue().ToDouble(&freq);
        for (int i = 0; i < 16; ++i)
        {
            lblNCOangles[i]->SetLabel(wxString::Format("%3.3f", freq));
        }
    }
    else
    {
        double angle{ 0 };
        txtFCWPHOmodeAdditional->GetValue().ToDouble(&angle);
        for (int i = 0; i < 16; ++i)
        {
            lblNCOangles[i]->SetLabel(wxString::Format("%3.3f", angle));
        }
    }
}

void lms7002_pnlRXTSP_view::txtFCWPHOmodeAdditional_OnMouseWheel(wxMouseEvent& event)
{
    double angle = 0;
    txtFCWPHOmodeAdditional->GetValue().ToDouble(&angle);
    int change = event.GetWheelRotation() / 120;
    angle += change * 0.1;
    txtFCWPHOmodeAdditional->SetValue(wxString::Format(_("%.1f"), angle > 0 ? angle : 0));
}<|MERGE_RESOLUTION|>--- conflicted
+++ resolved
@@ -1738,39 +1738,21 @@
 void lms7002_pnlRXTSP_view::OnbtnReadBISTSignature(wxCommandEvent& event)
 {
     //Read BISTI BSTATE
-<<<<<<< HEAD
-    WriteParam(LMS7param(CAPSEL), 2);
-    WriteParam(LMS7param(CAPTURE), 1);
-    WriteParam(LMS7param(CAPTURE), 0);
-    uint16_t value{ ReadLMSReg(0x040E) };
-    uint16_t value2{ ReadLMSReg(0x040F) };
-=======
     WriteParam(LMS7002MCSR::CAPSEL, 2);
     WriteParam(LMS7002MCSR::CAPTURE, 1);
     WriteParam(LMS7002MCSR::CAPTURE, 0);
-    uint16_t value;
-    LMS_ReadLMSReg(lmsControl, 0x040E, &value);
-    uint16_t value2;
-    LMS_ReadLMSReg(lmsControl, 0x040F, &value2);
->>>>>>> 06119d4b
+    uint16_t value{ ReadLMSReg(0x040E) };
+    uint16_t value2{ ReadLMSReg(0x040F) };
     int valrez = ((value2 << 15) | (value >> 1)) & 0x7FFFFF;
     lblBISTI->SetLabel(wxString::Format("0x%0.6X", valrez));
     lblBSTATE_I->SetLabel(wxString::Format("0x%0.1X", value & 0x1));
 
     //Read BISTI BSTATE
-<<<<<<< HEAD
-    WriteParam(LMS7param(CAPSEL), 3);
-    WriteParam(LMS7param(CAPTURE), 1);
-    WriteParam(LMS7param(CAPTURE), 0);
-    value = ReadLMSReg(0x040E);
-    value2 = ReadLMSReg(0x040F);
-=======
     WriteParam(LMS7002MCSR::CAPSEL, 3);
     WriteParam(LMS7002MCSR::CAPTURE, 1);
     WriteParam(LMS7002MCSR::CAPTURE, 0);
-    LMS_ReadLMSReg(lmsControl, 0x040E, &value);
-    LMS_ReadLMSReg(lmsControl, 0x040F, &value2);
->>>>>>> 06119d4b
+    value = ReadLMSReg(0x040E);
+    value2 = ReadLMSReg(0x040F);
     valrez = ((value2 << 15) | (value >> 1)) & 0x7FFFFF;
     lblBISTQ->SetLabel(wxString::Format("0x%0.6X", valrez));
     lblBSTATE_Q->SetLabel(wxString::Format("0x%0.1X", value & 0x1));
@@ -1797,25 +1779,14 @@
         lblADCI->SetLabel(wxString::Format("0x%0.3X", value & 0x3ff));
         lblADCQ->SetLabel(wxString::Format("0x%0.3X", value2 & 0x3ff));
         //Read RSSI
-<<<<<<< HEAD
-        //WriteParam(LMS7param(CAPSEL_ADC),0);
-        WriteParam(LMS7param(CAPSEL), 0);
-        WriteParam(LMS7param(CAPTURE), 0);
-        WriteParam(LMS7param(CAPTURE), 1);
-        WriteParam(LMS7param(CAPTURE), 0);
-        value = ReadLMSReg(0x040E);
-        value2 = ReadLMSReg(0x040F);
-        int valrez{ ((value & 0x3) | (value2 << 2)) & 0x3FFFF };
-=======
         //WriteParam(LMS7002MCSR::CAPSEL_ADC,0);
         WriteParam(LMS7002MCSR::CAPSEL, 0);
         WriteParam(LMS7002MCSR::CAPTURE, 0);
         WriteParam(LMS7002MCSR::CAPTURE, 1);
         WriteParam(LMS7002MCSR::CAPTURE, 0);
-        LMS_ReadLMSReg(lmsControl, 0x040E, &value);
-        LMS_ReadLMSReg(lmsControl, 0x040F, &value2);
-        valrez = ((value & 0x3) | (value2 << 2)) & 0x3FFFF;
->>>>>>> 06119d4b
+        value = ReadLMSReg(0x040E);
+        value2 = ReadLMSReg(0x040F);
+        int valrez{ ((value & 0x3) | (value2 << 2)) & 0x3FFFF };
         lblRSSI->SetLabel(wxString::Format("0x%0.5X", valrez));
     }
 }
