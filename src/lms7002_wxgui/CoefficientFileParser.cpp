--- conflicted
+++ resolved
@@ -222,13 +222,8 @@
     fstream fout;
     fout.open(filename, ios::out);
 
-<<<<<<< HEAD
     char fname[81];
-    char *name_pos = 0;
-=======
-    char fname[80];
     char* name_pos = 0;
->>>>>>> b13e2dbb
 
     name_pos = strrchr((char*)filename, '\\');
     if (name_pos == NULL)
@@ -238,12 +233,8 @@
     fout << "   FILE:\t";
     if (name_pos != NULL)
     {
-<<<<<<< HEAD
-        strncpy(fname, name_pos+1, 80);
-		fname[80] = '\0';
-=======
         strncpy(fname, name_pos + 1, 80);
->>>>>>> b13e2dbb
+        fname[80] = '\0';
         fout << fname << endl;
     }
     else
