#include "lms7002_pnlTxTSP_view.h"
#include "commonWxHeaders.h"
#include "lms7002_gui_utilities.h"
#include "numericSlider.h"
#include "lms7002_dlgGFIR_Coefficients.h"
#include "lms7002m/LMS7002MCSR_Data.h"
#include "lms7suiteAppFrame.h"
#include "limesuiteng/LMS7002M.h"
#include "limesuiteng/LMS7002MCSR.h"
#include "limesuiteng/Logger.h"

#include <wx/msgdlg.h>

using namespace lime;
using namespace LMS7002_WXGUI;
using namespace std::literals::string_literals;

indexValueMap hbi_ovr_txtsp_IndexValuePairs;
indexValueMap tsgfcw_txtsp_IndexValuePairs;
indexValueMap cmix_gain_txtsp_IndexValuePairs;

lms7002_pnlTXTSP_view::lms7002_pnlTXTSP_view(wxWindow* parent, wxWindowID id, const wxPoint& pos, const wxSize& size, long style)
    : ILMS7002MTab(parent, id, pos, size, style)
{
    const int flags = 0;
    wxFlexGridSizer* fgSizer215;
    fgSizer215 = new wxFlexGridSizer(0, 4, 5, 5);
    fgSizer215->SetFlexibleDirection(wxBOTH);
    fgSizer215->SetNonFlexibleGrowMode(wxFLEX_GROWMODE_SPECIFIED);

    wxFlexGridSizer* fgSizer216;
    fgSizer216 = new wxFlexGridSizer(0, 1, 5, 5);
    fgSizer216->SetFlexibleDirection(wxBOTH);
    fgSizer216->SetNonFlexibleGrowMode(wxFLEX_GROWMODE_SPECIFIED);

    chkEN_TXTSP = new wxCheckBox(this, ID_EN_TXTSP, wxT("Enable TxTSP"), wxDefaultPosition, wxDefaultSize, 0);
    chkEN_TXTSP->SetToolTip(wxT("TxTSP modules enable"));
    chkEN_TXTSP->SetMinSize(wxSize(135, -1));

    fgSizer216->Add(chkEN_TXTSP, 1, wxALIGN_LEFT | wxALL, 5);

    wxStaticBoxSizer* sbSizer103;
    sbSizer103 = new wxStaticBoxSizer(new wxStaticBox(this, wxID_ANY, wxT("Bypass")), wxHORIZONTAL);

    wxFlexGridSizer* fgSizer145;
    fgSizer145 = new wxFlexGridSizer(0, 1, 0, 0);
    fgSizer145->SetFlexibleDirection(wxBOTH);
    fgSizer145->SetNonFlexibleGrowMode(wxFLEX_GROWMODE_SPECIFIED);

    chkDC_BYP_TXTSP =
        new wxCheckBox(sbSizer103->GetStaticBox(), ID_DC_BYP_TXTSP, wxT("DC corrector"), wxDefaultPosition, wxDefaultSize, 0);
    chkDC_BYP_TXTSP->SetToolTip(wxT("DC corrector bypass"));

    fgSizer145->Add(chkDC_BYP_TXTSP, 0, flags, 0);

    chkGC_BYP_TXTSP =
        new wxCheckBox(sbSizer103->GetStaticBox(), ID_GC_BYP_TXTSP, wxT("Gain corrector"), wxDefaultPosition, wxDefaultSize, 0);
    chkGC_BYP_TXTSP->SetToolTip(wxT("Gain corrector bypass"));

    fgSizer145->Add(chkGC_BYP_TXTSP, 0, flags, 0);

    chkPH_BYP_TXTSP =
        new wxCheckBox(sbSizer103->GetStaticBox(), ID_PH_BYP_TXTSP, wxT("Phase corrector"), wxDefaultPosition, wxDefaultSize, 0);
    chkPH_BYP_TXTSP->SetToolTip(wxT("Phase corrector bypass"));

    fgSizer145->Add(chkPH_BYP_TXTSP, 0, flags, 0);

    chkCMIX_BYP_TXTSP =
        new wxCheckBox(sbSizer103->GetStaticBox(), ID_CMIX_BYP_TXTSP, wxT("CMIX"), wxDefaultPosition, wxDefaultSize, 0);
    chkCMIX_BYP_TXTSP->SetValue(true);
    chkCMIX_BYP_TXTSP->SetToolTip(wxT("CMIX bypass"));

    fgSizer145->Add(chkCMIX_BYP_TXTSP, 0, flags, 0);

    chkISINC_BYP_TXTSP =
        new wxCheckBox(sbSizer103->GetStaticBox(), ID_ISINC_BYP_TXTSP, wxT("ISINC "), wxDefaultPosition, wxDefaultSize, 0);
    chkISINC_BYP_TXTSP->SetValue(true);
    chkISINC_BYP_TXTSP->SetToolTip(wxT("ISINC bypass"));

    fgSizer145->Add(chkISINC_BYP_TXTSP, 0, flags, 0);

    chkGFIR1_BYP_TXTSP =
        new wxCheckBox(sbSizer103->GetStaticBox(), ID_GFIR1_BYP_TXTSP, wxT("GFIR1"), wxDefaultPosition, wxDefaultSize, 0);
    chkGFIR1_BYP_TXTSP->SetToolTip(wxT("GFIR1 bypass"));

    fgSizer145->Add(chkGFIR1_BYP_TXTSP, 0, flags, 0);

    chkGFIR2_BYP_TXTSP =
        new wxCheckBox(sbSizer103->GetStaticBox(), ID_GFIR2_BYP_TXTSP, wxT("GFIR2"), wxDefaultPosition, wxDefaultSize, 0);
    chkGFIR2_BYP_TXTSP->SetValue(true);
    chkGFIR2_BYP_TXTSP->SetToolTip(wxT("GFIR2 bypass"));

    fgSizer145->Add(chkGFIR2_BYP_TXTSP, 0, flags, 0);

    chkGFIR3_BYP_TXTSP =
        new wxCheckBox(sbSizer103->GetStaticBox(), ID_GFIR3_BYP_TXTSP, wxT("GFIR3"), wxDefaultPosition, wxDefaultSize, 0);
    chkGFIR3_BYP_TXTSP->SetValue(true);
    chkGFIR3_BYP_TXTSP->SetToolTip(wxT("GFIR3 bypass"));

    fgSizer145->Add(chkGFIR3_BYP_TXTSP, 0, flags, 0);

    sbSizer103->Add(fgSizer145, 0, 0, 0);

    fgSizer216->Add(sbSizer103, 1, wxEXPAND, 5);

    wxStaticBoxSizer* sbSizer104;
    sbSizer104 = new wxStaticBoxSizer(new wxStaticBox(this, wxID_ANY, wxT("BIST")), wxVERTICAL);

    chkBSTART_TXTSP =
        new wxCheckBox(sbSizer104->GetStaticBox(), ID_BSTART_TXTSP, wxT("Start BIST"), wxDefaultPosition, wxDefaultSize, 0);
    chkBSTART_TXTSP->SetValue(true);
    chkBSTART_TXTSP->SetToolTip(wxT("Starts delta sigma built in self test. Keep it at 1 one at least three clock cycles"));

    sbSizer104->Add(chkBSTART_TXTSP, 0, flags, 0);

    wxFlexGridSizer* fgSizer146;
    fgSizer146 = new wxFlexGridSizer(0, 2, 0, 5);
    fgSizer146->SetFlexibleDirection(wxBOTH);
    fgSizer146->SetNonFlexibleGrowMode(wxFLEX_GROWMODE_SPECIFIED);

    ID_STATICTEXT2 = new wxStaticText(sbSizer104->GetStaticBox(), wxID_ANY, wxT("State"), wxDefaultPosition, wxDefaultSize, 0);
    ID_STATICTEXT2->Wrap(-1);
    fgSizer146->Add(ID_STATICTEXT2, 0, flags, 0);

    lblBSTATE_TXTSP = new wxStaticText(sbSizer104->GetStaticBox(), ID_BSTATE_TXTSP, wxT("?"), wxDefaultPosition, wxDefaultSize, 0);
    lblBSTATE_TXTSP->Wrap(0);
    fgSizer146->Add(lblBSTATE_TXTSP, 0, flags, 0);

    ID_STATICTEXT1 =
        new wxStaticText(sbSizer104->GetStaticBox(), wxID_ANY, wxT("Signature ch. I"), wxDefaultPosition, wxDefaultSize, 0);
    ID_STATICTEXT1->Wrap(-1);
    fgSizer146->Add(ID_STATICTEXT1, 0, flags, 0);

    lblBSIGI_TXTSP =
        new wxStaticText(sbSizer104->GetStaticBox(), ID_BSIGI_TXTSP, wxT("?????????"), wxDefaultPosition, wxDefaultSize, 0);
    lblBSIGI_TXTSP->Wrap(0);
    fgSizer146->Add(lblBSIGI_TXTSP, 0, flags, 0);

    ID_STATICTEXT3 =
        new wxStaticText(sbSizer104->GetStaticBox(), wxID_ANY, wxT("Signature ch. Q"), wxDefaultPosition, wxDefaultSize, 0);
    ID_STATICTEXT3->Wrap(-1);
    fgSizer146->Add(ID_STATICTEXT3, 0, flags, 0);

    lblBSIGQ_TXTSP =
        new wxStaticText(sbSizer104->GetStaticBox(), ID_BSIGQ_TXTSP, wxT("?????????"), wxDefaultPosition, wxDefaultSize, 0);
    lblBSIGQ_TXTSP->Wrap(0);
    fgSizer146->Add(lblBSIGQ_TXTSP, 0, flags, 0);

    sbSizer104->Add(fgSizer146, 0, wxEXPAND, 0);

    btnReadBIST = new wxButton(sbSizer104->GetStaticBox(), wxID_ANY, wxT("Read BIST"), wxDefaultPosition, wxDefaultSize, 0);
    btnReadBIST->SetDefault();
    sbSizer104->Add(btnReadBIST, 1, wxALIGN_CENTER_HORIZONTAL, 5);

    fgSizer216->Add(sbSizer104, 1, wxALIGN_LEFT | wxALIGN_TOP, 5);

    fgSizer215->Add(fgSizer216, 1, wxEXPAND, 5);

    wxFlexGridSizer* fgSizer142;
    fgSizer142 = new wxFlexGridSizer(0, 1, 5, 5);
    fgSizer142->SetFlexibleDirection(wxBOTH);
    fgSizer142->SetNonFlexibleGrowMode(wxFLEX_GROWMODE_SPECIFIED);

    wxStaticBoxSizer* sbSizer106;
    sbSizer106 = new wxStaticBoxSizer(new wxStaticBox(this, wxID_ANY, wxT("NCO")), wxHORIZONTAL);

    wxFlexGridSizer* fgSizer152;
    fgSizer152 = new wxFlexGridSizer(0, 2, 0, 0);
    fgSizer152->SetFlexibleDirection(wxBOTH);
    fgSizer152->SetNonFlexibleGrowMode(wxFLEX_GROWMODE_SPECIFIED);

    sizerNCOgrid = new wxFlexGridSizer(0, 1, 0, 5);
    sizerNCOgrid->SetFlexibleDirection(wxBOTH);
    sizerNCOgrid->SetNonFlexibleGrowMode(wxFLEX_GROWMODE_SPECIFIED);

    wxFlexGridSizer* fgSizer221;
    fgSizer221 = new wxFlexGridSizer(0, 3, 0, 0);
    fgSizer221->SetFlexibleDirection(wxBOTH);
    fgSizer221->SetNonFlexibleGrowMode(wxFLEX_GROWMODE_SPECIFIED);

    fgSizer221->Add(0, 0, 1, wxEXPAND, 5);

    tableTitleCol1 = new wxStaticText(sbSizer106->GetStaticBox(), wxID_ANY, wxT("FCW (MHz)"), wxDefaultPosition, wxDefaultSize, 0);
    tableTitleCol1->Wrap(-1);
    fgSizer221->Add(tableTitleCol1, 1, wxALIGN_CENTER_HORIZONTAL, 5);

    tableTitleCol2 =
        new wxStaticText(sbSizer106->GetStaticBox(), wxID_ANY, wxT("Angle (Deg)"), wxDefaultPosition, wxSize(-1, -1), 0);
    tableTitleCol2->Wrap(-1);
    fgSizer221->Add(tableTitleCol2, 1, wxLEFT | wxALIGN_RIGHT, 5);

    int NCOlineflags = wxLEFT | wxALIGN_CENTER_VERTICAL;
    rgrSEL0 = new wxRadioButton(sbSizer106->GetStaticBox(), wxID_ANY, wxEmptyString, wxDefaultPosition, wxDefaultSize, 0);
    fgSizer221->Add(rgrSEL0, 0, NCOlineflags, 5);

    txtFCWPHO0 = new wxTextCtrl(sbSizer106->GetStaticBox(), wxID_ANY, wxEmptyString, wxDefaultPosition, wxDefaultSize, 0);
#ifdef __WXGTK__
    if (!txtFCWPHO0->HasFlag(wxTE_MULTILINE))
    {
        txtFCWPHO0->SetMaxLength(10);
    }
#else
    txtFCWPHO0->SetMaxLength(10);
#endif
    fgSizer221->Add(txtFCWPHO0, 0, 0, 5);

    txtAnglePHO0 = new wxStaticText(sbSizer106->GetStaticBox(), wxID_ANY, wxT("0.00000"), wxDefaultPosition, wxDefaultSize, 0);
    txtAnglePHO0->Wrap(-1);
    fgSizer221->Add(txtAnglePHO0, 0, NCOlineflags, 5);

    sizerNCOgrid->Add(fgSizer221, 1, wxEXPAND, 5);

    wxFlexGridSizer* fgSizer2211;
    fgSizer2211 = new wxFlexGridSizer(0, 4, 0, 0);
    fgSizer2211->SetFlexibleDirection(wxBOTH);
    fgSizer2211->SetNonFlexibleGrowMode(wxFLEX_GROWMODE_SPECIFIED);

    rgrSEL01 = new wxRadioButton(sbSizer106->GetStaticBox(), wxID_ANY, wxEmptyString, wxDefaultPosition, wxDefaultSize, 0);
    fgSizer2211->Add(rgrSEL01, 0, NCOlineflags, 5);

    txtFCWPHO01 = new wxTextCtrl(sbSizer106->GetStaticBox(), wxID_ANY, wxEmptyString, wxDefaultPosition, wxDefaultSize, 0);
#ifdef __WXGTK__
    if (!txtFCWPHO01->HasFlag(wxTE_MULTILINE))
    {
        txtFCWPHO01->SetMaxLength(10);
    }
#else
    txtFCWPHO01->SetMaxLength(10);
#endif
    fgSizer2211->Add(txtFCWPHO01, 0, 0, 5);

    txtAnglePHO01 = new wxStaticText(sbSizer106->GetStaticBox(), wxID_ANY, wxT("0.0000"), wxDefaultPosition, wxDefaultSize, 0);
    txtAnglePHO01->Wrap(-1);
    fgSizer2211->Add(txtAnglePHO01, 0, NCOlineflags, 5);

    sizerNCOgrid->Add(fgSizer2211, 1, wxEXPAND, 5);

    wxFlexGridSizer* fgSizer2212;
    fgSizer2212 = new wxFlexGridSizer(0, 4, 0, 0);
    fgSizer2212->SetFlexibleDirection(wxBOTH);
    fgSizer2212->SetNonFlexibleGrowMode(wxFLEX_GROWMODE_SPECIFIED);

    rgrSEL02 = new wxRadioButton(sbSizer106->GetStaticBox(), wxID_ANY, wxEmptyString, wxDefaultPosition, wxDefaultSize, 0);
    fgSizer2212->Add(rgrSEL02, 0, NCOlineflags, 5);

    txtFCWPHO02 = new wxTextCtrl(sbSizer106->GetStaticBox(), wxID_ANY, wxEmptyString, wxDefaultPosition, wxDefaultSize, 0);
#ifdef __WXGTK__
    if (!txtFCWPHO02->HasFlag(wxTE_MULTILINE))
    {
        txtFCWPHO02->SetMaxLength(10);
    }
#else
    txtFCWPHO02->SetMaxLength(10);
#endif
    fgSizer2212->Add(txtFCWPHO02, 0, 0, 5);

    txtAnglePHO02 = new wxStaticText(sbSizer106->GetStaticBox(), wxID_ANY, wxT("0.0000"), wxDefaultPosition, wxDefaultSize, 0);
    txtAnglePHO02->Wrap(-1);
    fgSizer2212->Add(txtAnglePHO02, 0, NCOlineflags, 5);

    sizerNCOgrid->Add(fgSizer2212, 1, wxEXPAND, 5);

    wxFlexGridSizer* fgSizer2213;
    fgSizer2213 = new wxFlexGridSizer(0, 4, 0, 0);
    fgSizer2213->SetFlexibleDirection(wxBOTH);
    fgSizer2213->SetNonFlexibleGrowMode(wxFLEX_GROWMODE_SPECIFIED);

    rgrSEL03 = new wxRadioButton(sbSizer106->GetStaticBox(), wxID_ANY, wxEmptyString, wxDefaultPosition, wxDefaultSize, 0);
    fgSizer2213->Add(rgrSEL03, 0, NCOlineflags, 5);

    txtFCWPHO03 = new wxTextCtrl(sbSizer106->GetStaticBox(), wxID_ANY, wxEmptyString, wxDefaultPosition, wxDefaultSize, 0);
#ifdef __WXGTK__
    if (!txtFCWPHO03->HasFlag(wxTE_MULTILINE))
    {
        txtFCWPHO03->SetMaxLength(10);
    }
#else
    txtFCWPHO03->SetMaxLength(10);
#endif
    fgSizer2213->Add(txtFCWPHO03, 0, 0, 5);

    txtAnglePHO03 = new wxStaticText(sbSizer106->GetStaticBox(), wxID_ANY, wxT("0.0000"), wxDefaultPosition, wxDefaultSize, 0);
    txtAnglePHO03->Wrap(-1);
    fgSizer2213->Add(txtAnglePHO03, 0, NCOlineflags, 5);

    sizerNCOgrid->Add(fgSizer2213, 1, wxEXPAND, 5);

    wxFlexGridSizer* fgSizer2214;
    fgSizer2214 = new wxFlexGridSizer(0, 4, 0, 0);
    fgSizer2214->SetFlexibleDirection(wxBOTH);
    fgSizer2214->SetNonFlexibleGrowMode(wxFLEX_GROWMODE_SPECIFIED);

    rgrSEL04 = new wxRadioButton(sbSizer106->GetStaticBox(), wxID_ANY, wxEmptyString, wxDefaultPosition, wxDefaultSize, 0);
    fgSizer2214->Add(rgrSEL04, 0, NCOlineflags, 5);

    txtFCWPHO04 = new wxTextCtrl(sbSizer106->GetStaticBox(), wxID_ANY, wxEmptyString, wxDefaultPosition, wxDefaultSize, 0);
#ifdef __WXGTK__
    if (!txtFCWPHO04->HasFlag(wxTE_MULTILINE))
    {
        txtFCWPHO04->SetMaxLength(10);
    }
#else
    txtFCWPHO04->SetMaxLength(10);
#endif
    fgSizer2214->Add(txtFCWPHO04, 0, 0, 5);

    txtAnglePHO04 = new wxStaticText(sbSizer106->GetStaticBox(), wxID_ANY, wxT("0.0000"), wxDefaultPosition, wxDefaultSize, 0);
    txtAnglePHO04->Wrap(-1);
    fgSizer2214->Add(txtAnglePHO04, 0, NCOlineflags, 5);

    sizerNCOgrid->Add(fgSizer2214, 1, wxEXPAND, 5);

    wxFlexGridSizer* fgSizer2215;
    fgSizer2215 = new wxFlexGridSizer(0, 4, 0, 0);
    fgSizer2215->SetFlexibleDirection(wxBOTH);
    fgSizer2215->SetNonFlexibleGrowMode(wxFLEX_GROWMODE_SPECIFIED);

    rgrSEL05 = new wxRadioButton(sbSizer106->GetStaticBox(), wxID_ANY, wxEmptyString, wxDefaultPosition, wxDefaultSize, 0);
    fgSizer2215->Add(rgrSEL05, 0, NCOlineflags, 5);

    txtFCWPHO05 = new wxTextCtrl(sbSizer106->GetStaticBox(), wxID_ANY, wxEmptyString, wxDefaultPosition, wxDefaultSize, 0);
#ifdef __WXGTK__
    if (!txtFCWPHO05->HasFlag(wxTE_MULTILINE))
    {
        txtFCWPHO05->SetMaxLength(10);
    }
#else
    txtFCWPHO05->SetMaxLength(10);
#endif
    fgSizer2215->Add(txtFCWPHO05, 0, 0, 5);

    txtAnglePHO05 = new wxStaticText(sbSizer106->GetStaticBox(), wxID_ANY, wxT("0.0000"), wxDefaultPosition, wxDefaultSize, 0);
    txtAnglePHO05->Wrap(-1);
    fgSizer2215->Add(txtAnglePHO05, 0, NCOlineflags, 5);

    sizerNCOgrid->Add(fgSizer2215, 1, wxEXPAND, 5);

    wxFlexGridSizer* fgSizer2216;
    fgSizer2216 = new wxFlexGridSizer(0, 4, 0, 0);
    fgSizer2216->SetFlexibleDirection(wxBOTH);
    fgSizer2216->SetNonFlexibleGrowMode(wxFLEX_GROWMODE_SPECIFIED);

    rgrSEL06 = new wxRadioButton(sbSizer106->GetStaticBox(), wxID_ANY, wxEmptyString, wxDefaultPosition, wxDefaultSize, 0);
    fgSizer2216->Add(rgrSEL06, 0, NCOlineflags, 5);

    txtFCWPHO06 = new wxTextCtrl(sbSizer106->GetStaticBox(), wxID_ANY, wxEmptyString, wxDefaultPosition, wxDefaultSize, 0);
#ifdef __WXGTK__
    if (!txtFCWPHO06->HasFlag(wxTE_MULTILINE))
    {
        txtFCWPHO06->SetMaxLength(10);
    }
#else
    txtFCWPHO06->SetMaxLength(10);
#endif
    fgSizer2216->Add(txtFCWPHO06, 0, 0, 5);

    txtAnglePHO06 = new wxStaticText(sbSizer106->GetStaticBox(), wxID_ANY, wxT("0.0000"), wxDefaultPosition, wxDefaultSize, 0);
    txtAnglePHO06->Wrap(-1);
    fgSizer2216->Add(txtAnglePHO06, 0, NCOlineflags, 5);

    sizerNCOgrid->Add(fgSizer2216, 1, wxEXPAND, 5);

    wxFlexGridSizer* fgSizer2217;
    fgSizer2217 = new wxFlexGridSizer(0, 4, 0, 0);
    fgSizer2217->SetFlexibleDirection(wxBOTH);
    fgSizer2217->SetNonFlexibleGrowMode(wxFLEX_GROWMODE_SPECIFIED);

    rgrSEL07 = new wxRadioButton(sbSizer106->GetStaticBox(), wxID_ANY, wxEmptyString, wxDefaultPosition, wxDefaultSize, 0);
    fgSizer2217->Add(rgrSEL07, 0, NCOlineflags, 5);

    txtFCWPHO07 = new wxTextCtrl(sbSizer106->GetStaticBox(), wxID_ANY, wxEmptyString, wxDefaultPosition, wxDefaultSize, 0);
#ifdef __WXGTK__
    if (!txtFCWPHO07->HasFlag(wxTE_MULTILINE))
    {
        txtFCWPHO07->SetMaxLength(10);
    }
#else
    txtFCWPHO07->SetMaxLength(10);
#endif
    fgSizer2217->Add(txtFCWPHO07, 0, 0, 5);

    txtAnglePHO07 = new wxStaticText(sbSizer106->GetStaticBox(), wxID_ANY, wxT("0.0000"), wxDefaultPosition, wxDefaultSize, 0);
    txtAnglePHO07->Wrap(-1);
    fgSizer2217->Add(txtAnglePHO07, 0, NCOlineflags, 5);

    sizerNCOgrid->Add(fgSizer2217, 1, wxEXPAND, 5);

    wxFlexGridSizer* fgSizer2218;
    fgSizer2218 = new wxFlexGridSizer(0, 4, 0, 0);
    fgSizer2218->SetFlexibleDirection(wxBOTH);
    fgSizer2218->SetNonFlexibleGrowMode(wxFLEX_GROWMODE_SPECIFIED);

    rgrSEL08 = new wxRadioButton(sbSizer106->GetStaticBox(), wxID_ANY, wxEmptyString, wxDefaultPosition, wxDefaultSize, 0);
    fgSizer2218->Add(rgrSEL08, 0, NCOlineflags, 5);

    txtFCWPHO08 = new wxTextCtrl(sbSizer106->GetStaticBox(), wxID_ANY, wxEmptyString, wxDefaultPosition, wxDefaultSize, 0);
#ifdef __WXGTK__
    if (!txtFCWPHO08->HasFlag(wxTE_MULTILINE))
    {
        txtFCWPHO08->SetMaxLength(10);
    }
#else
    txtFCWPHO08->SetMaxLength(10);
#endif
    fgSizer2218->Add(txtFCWPHO08, 0, 0, 5);

    txtAnglePHO08 = new wxStaticText(sbSizer106->GetStaticBox(), wxID_ANY, wxT("0.0000"), wxDefaultPosition, wxDefaultSize, 0);
    txtAnglePHO08->Wrap(-1);
    fgSizer2218->Add(txtAnglePHO08, 0, NCOlineflags, 5);

    sizerNCOgrid->Add(fgSizer2218, 1, wxEXPAND, 5);

    wxFlexGridSizer* fgSizer2219;
    fgSizer2219 = new wxFlexGridSizer(0, 4, 0, 0);
    fgSizer2219->SetFlexibleDirection(wxBOTH);
    fgSizer2219->SetNonFlexibleGrowMode(wxFLEX_GROWMODE_SPECIFIED);

    rgrSEL09 = new wxRadioButton(sbSizer106->GetStaticBox(), wxID_ANY, wxEmptyString, wxDefaultPosition, wxDefaultSize, 0);
    fgSizer2219->Add(rgrSEL09, 0, NCOlineflags, 5);

    txtFCWPHO09 = new wxTextCtrl(sbSizer106->GetStaticBox(), wxID_ANY, wxEmptyString, wxDefaultPosition, wxDefaultSize, 0);
#ifdef __WXGTK__
    if (!txtFCWPHO09->HasFlag(wxTE_MULTILINE))
    {
        txtFCWPHO09->SetMaxLength(10);
    }
#else
    txtFCWPHO09->SetMaxLength(10);
#endif
    fgSizer2219->Add(txtFCWPHO09, 0, 0, 5);

    txtAnglePHO09 = new wxStaticText(sbSizer106->GetStaticBox(), wxID_ANY, wxT("0.0000"), wxDefaultPosition, wxDefaultSize, 0);
    txtAnglePHO09->Wrap(-1);
    fgSizer2219->Add(txtAnglePHO09, 0, NCOlineflags, 5);

    sizerNCOgrid->Add(fgSizer2219, 1, wxEXPAND, 5);

    wxFlexGridSizer* fgSizer22110;
    fgSizer22110 = new wxFlexGridSizer(0, 4, 0, 0);
    fgSizer22110->SetFlexibleDirection(wxBOTH);
    fgSizer22110->SetNonFlexibleGrowMode(wxFLEX_GROWMODE_SPECIFIED);

    rgrSEL10 = new wxRadioButton(sbSizer106->GetStaticBox(), wxID_ANY, wxEmptyString, wxDefaultPosition, wxDefaultSize, 0);
    fgSizer22110->Add(rgrSEL10, 0, NCOlineflags, 5);

    txtFCWPHO10 = new wxTextCtrl(sbSizer106->GetStaticBox(), wxID_ANY, wxEmptyString, wxDefaultPosition, wxDefaultSize, 0);
#ifdef __WXGTK__
    if (!txtFCWPHO10->HasFlag(wxTE_MULTILINE))
    {
        txtFCWPHO10->SetMaxLength(10);
    }
#else
    txtFCWPHO10->SetMaxLength(10);
#endif
    fgSizer22110->Add(txtFCWPHO10, 0, 0, 5);

    txtAnglePHO10 = new wxStaticText(sbSizer106->GetStaticBox(), wxID_ANY, wxT("0.0000"), wxDefaultPosition, wxDefaultSize, 0);
    txtAnglePHO10->Wrap(-1);
    fgSizer22110->Add(txtAnglePHO10, 0, NCOlineflags, 5);

    sizerNCOgrid->Add(fgSizer22110, 1, wxEXPAND, 5);

    wxFlexGridSizer* fgSizer22111;
    fgSizer22111 = new wxFlexGridSizer(0, 4, 0, 0);
    fgSizer22111->SetFlexibleDirection(wxBOTH);
    fgSizer22111->SetNonFlexibleGrowMode(wxFLEX_GROWMODE_SPECIFIED);

    rgrSEL11 = new wxRadioButton(sbSizer106->GetStaticBox(), wxID_ANY, wxEmptyString, wxDefaultPosition, wxDefaultSize, 0);
    fgSizer22111->Add(rgrSEL11, 0, NCOlineflags, 5);

    txtFCWPHO11 = new wxTextCtrl(sbSizer106->GetStaticBox(), wxID_ANY, wxEmptyString, wxDefaultPosition, wxDefaultSize, 0);
#ifdef __WXGTK__
    if (!txtFCWPHO11->HasFlag(wxTE_MULTILINE))
    {
        txtFCWPHO11->SetMaxLength(10);
    }
#else
    txtFCWPHO11->SetMaxLength(10);
#endif
    fgSizer22111->Add(txtFCWPHO11, 0, 0, 5);

    txtAnglePHO11 = new wxStaticText(sbSizer106->GetStaticBox(), wxID_ANY, wxT("0.0000"), wxDefaultPosition, wxDefaultSize, 0);
    txtAnglePHO11->Wrap(-1);
    fgSizer22111->Add(txtAnglePHO11, 0, NCOlineflags, 5);

    sizerNCOgrid->Add(fgSizer22111, 1, wxEXPAND, 5);

    wxFlexGridSizer* fgSizer22112;
    fgSizer22112 = new wxFlexGridSizer(0, 4, 0, 0);
    fgSizer22112->SetFlexibleDirection(wxBOTH);
    fgSizer22112->SetNonFlexibleGrowMode(wxFLEX_GROWMODE_SPECIFIED);

    rgrSEL12 = new wxRadioButton(sbSizer106->GetStaticBox(), wxID_ANY, wxEmptyString, wxDefaultPosition, wxDefaultSize, 0);
    fgSizer22112->Add(rgrSEL12, 0, NCOlineflags, 5);

    txtFCWPHO12 = new wxTextCtrl(sbSizer106->GetStaticBox(), wxID_ANY, wxEmptyString, wxDefaultPosition, wxDefaultSize, 0);
#ifdef __WXGTK__
    if (!txtFCWPHO12->HasFlag(wxTE_MULTILINE))
    {
        txtFCWPHO12->SetMaxLength(10);
    }
#else
    txtFCWPHO12->SetMaxLength(10);
#endif
    fgSizer22112->Add(txtFCWPHO12, 0, 0, 5);

    txtAnglePHO12 = new wxStaticText(sbSizer106->GetStaticBox(), wxID_ANY, wxT("0.0000"), wxDefaultPosition, wxDefaultSize, 0);
    txtAnglePHO12->Wrap(-1);
    fgSizer22112->Add(txtAnglePHO12, 0, NCOlineflags, 5);

    sizerNCOgrid->Add(fgSizer22112, 1, wxEXPAND, 5);

    wxFlexGridSizer* fgSizer22113;
    fgSizer22113 = new wxFlexGridSizer(0, 4, 0, 0);
    fgSizer22113->SetFlexibleDirection(wxBOTH);
    fgSizer22113->SetNonFlexibleGrowMode(wxFLEX_GROWMODE_SPECIFIED);

    rgrSEL13 = new wxRadioButton(sbSizer106->GetStaticBox(), wxID_ANY, wxEmptyString, wxDefaultPosition, wxDefaultSize, 0);
    fgSizer22113->Add(rgrSEL13, 0, NCOlineflags, 5);

    txtFCWPHO13 = new wxTextCtrl(sbSizer106->GetStaticBox(), wxID_ANY, wxEmptyString, wxDefaultPosition, wxDefaultSize, 0);
#ifdef __WXGTK__
    if (!txtFCWPHO13->HasFlag(wxTE_MULTILINE))
    {
        txtFCWPHO13->SetMaxLength(10);
    }
#else
    txtFCWPHO13->SetMaxLength(10);
#endif
    fgSizer22113->Add(txtFCWPHO13, 0, 0, 5);

    txtAnglePHO13 = new wxStaticText(sbSizer106->GetStaticBox(), wxID_ANY, wxT("0.0000"), wxDefaultPosition, wxDefaultSize, 0);
    txtAnglePHO13->Wrap(-1);
    fgSizer22113->Add(txtAnglePHO13, 0, NCOlineflags, 5);

    sizerNCOgrid->Add(fgSizer22113, 1, wxEXPAND, 5);

    wxFlexGridSizer* fgSizer22114;
    fgSizer22114 = new wxFlexGridSizer(0, 4, 0, 0);
    fgSizer22114->SetFlexibleDirection(wxBOTH);
    fgSizer22114->SetNonFlexibleGrowMode(wxFLEX_GROWMODE_SPECIFIED);

    rgrSEL14 = new wxRadioButton(sbSizer106->GetStaticBox(), wxID_ANY, wxEmptyString, wxDefaultPosition, wxDefaultSize, 0);
    fgSizer22114->Add(rgrSEL14, 0, NCOlineflags, 5);

    txtFCWPHO14 = new wxTextCtrl(sbSizer106->GetStaticBox(), wxID_ANY, wxEmptyString, wxDefaultPosition, wxDefaultSize, 0);
#ifdef __WXGTK__
    if (!txtFCWPHO14->HasFlag(wxTE_MULTILINE))
    {
        txtFCWPHO14->SetMaxLength(10);
    }
#else
    txtFCWPHO14->SetMaxLength(10);
#endif
    fgSizer22114->Add(txtFCWPHO14, 0, 0, 5);

    txtAnglePHO14 = new wxStaticText(sbSizer106->GetStaticBox(), wxID_ANY, wxT("0.0000"), wxDefaultPosition, wxDefaultSize, 0);
    txtAnglePHO14->Wrap(-1);
    fgSizer22114->Add(txtAnglePHO14, 0, NCOlineflags, 5);

    sizerNCOgrid->Add(fgSizer22114, 1, wxEXPAND, 5);

    wxFlexGridSizer* fgSizer22115;
    fgSizer22115 = new wxFlexGridSizer(0, 4, 0, 0);
    fgSizer22115->SetFlexibleDirection(wxBOTH);
    fgSizer22115->SetNonFlexibleGrowMode(wxFLEX_GROWMODE_SPECIFIED);

    rgrSEL15 = new wxRadioButton(sbSizer106->GetStaticBox(), wxID_ANY, wxEmptyString, wxDefaultPosition, wxDefaultSize, 0);
    fgSizer22115->Add(rgrSEL15, 0, NCOlineflags, 5);

    txtFCWPHO15 = new wxTextCtrl(sbSizer106->GetStaticBox(), wxID_ANY, wxEmptyString, wxDefaultPosition, wxDefaultSize, 0);
#ifdef __WXGTK__
    if (!txtFCWPHO15->HasFlag(wxTE_MULTILINE))
    {
        txtFCWPHO15->SetMaxLength(10);
    }
#else
    txtFCWPHO15->SetMaxLength(10);
#endif
    fgSizer22115->Add(txtFCWPHO15, 0, 0, 5);

    txtAnglePHO15 = new wxStaticText(sbSizer106->GetStaticBox(), wxID_ANY, wxT("0.0000"), wxDefaultPosition, wxDefaultSize, 0);
    txtAnglePHO15->Wrap(-1);
    fgSizer22115->Add(txtAnglePHO15, 0, NCOlineflags, 5);

    sizerNCOgrid->Add(fgSizer22115, 1, wxEXPAND, 5);

    fgSizer152->Add(sizerNCOgrid, 1, wxALIGN_LEFT | wxALIGN_TOP, 5);

    wxFlexGridSizer* fgSizer228;
    fgSizer228 = new wxFlexGridSizer(0, 1, 5, 0);
    fgSizer228->SetFlexibleDirection(wxBOTH);
    fgSizer228->SetNonFlexibleGrowMode(wxFLEX_GROWMODE_SPECIFIED);

    wxFlexGridSizer* fgSizer154;
    fgSizer154 = new wxFlexGridSizer(0, 2, 5, 5);
    fgSizer154->SetFlexibleDirection(wxBOTH);
    fgSizer154->SetNonFlexibleGrowMode(wxFLEX_GROWMODE_SPECIFIED);

    ID_STATICTEXT21 =
        new wxStaticText(sbSizer106->GetStaticBox(), wxID_ANY, wxT("RefClk (MHz):"), wxDefaultPosition, wxDefaultSize, 0);
    ID_STATICTEXT21->Wrap(-1);
    fgSizer154->Add(ID_STATICTEXT21, 1, wxALIGN_LEFT | wxALIGN_TOP, 5);

    lblRefClk = new wxStaticText(sbSizer106->GetStaticBox(), wxID_ANY, wxT("30.72"), wxDefaultPosition, wxDefaultSize, 0);
    lblRefClk->Wrap(-1);
    fgSizer154->Add(lblRefClk, 1, wxALIGN_LEFT | wxALIGN_TOP, 5);

    fgSizer228->Add(fgSizer154, 1, wxALIGN_LEFT | wxALIGN_TOP, 5);

    btnUploadNCO = new wxButton(sbSizer106->GetStaticBox(), wxID_ANY, wxT("Upload NCO"), wxDefaultPosition, wxDefaultSize, 0);
    btnUploadNCO->SetDefault();
    fgSizer228->Add(btnUploadNCO, 1, wxEXPAND, 5);

    wxString rgrMODE_TXChoices[] = { wxT("FCW"), wxT("PHO") };
    int rgrMODE_TXNChoices = sizeof(rgrMODE_TXChoices) / sizeof(wxString);
    rgrMODE_TX = new wxRadioBox(sbSizer106->GetStaticBox(),
        ID_MODE_TX,
        wxT("Mode"),
        wxDefaultPosition,
        wxDefaultSize,
        rgrMODE_TXNChoices,
        rgrMODE_TXChoices,
        2,
        wxRA_SPECIFY_COLS);
    rgrMODE_TX->SetSelection(0);
    rgrMODE_TX->SetToolTip(wxT("Memory table mode"));

    fgSizer228->Add(rgrMODE_TX, 1, wxEXPAND, 5);

    wxFlexGridSizer* fgSizer229;
    fgSizer229 = new wxFlexGridSizer(0, 2, 5, 5);
    fgSizer229->AddGrowableCol(1);
    fgSizer229->SetFlexibleDirection(wxBOTH);
    fgSizer229->SetNonFlexibleGrowMode(wxFLEX_GROWMODE_SPECIFIED);

    lblFCWPHOmodeName =
        new wxStaticText(sbSizer106->GetStaticBox(), wxID_ANY, wxT("FCW (MHz):"), wxDefaultPosition, wxDefaultSize, 0);
    lblFCWPHOmodeName->Wrap(-1);
    fgSizer229->Add(lblFCWPHOmodeName, 0, wxALIGN_CENTER_VERTICAL, 5);

    txtFCWPHOmodeAdditional =
        new wxTextCtrl(sbSizer106->GetStaticBox(), wxID_ANY, wxEmptyString, wxDefaultPosition, wxDefaultSize, 0);
#ifdef __WXGTK__
    if (!txtFCWPHOmodeAdditional->HasFlag(wxTE_MULTILINE))
    {
        txtFCWPHOmodeAdditional->SetMaxLength(10);
    }
#else
    txtFCWPHOmodeAdditional->SetMaxLength(10);
#endif
    fgSizer229->Add(txtFCWPHOmodeAdditional, 1, wxEXPAND, 5);

    fgSizer228->Add(fgSizer229, 1, wxEXPAND, 5);

    wxFlexGridSizer* fgSizer153;
    fgSizer153 = new wxFlexGridSizer(0, 2, 5, 5);
    fgSizer153->AddGrowableCol(1);
    fgSizer153->SetFlexibleDirection(wxBOTH);
    fgSizer153->SetNonFlexibleGrowMode(wxFLEX_GROWMODE_SPECIFIED);

    ID_STATICTEXT25 =
        new wxStaticText(sbSizer106->GetStaticBox(), wxID_ANY, wxT("Bits to dither:"), wxDefaultPosition, wxDefaultSize, 0);
    ID_STATICTEXT25->Wrap(-1);
    fgSizer153->Add(ID_STATICTEXT25, 1, wxALIGN_CENTER_VERTICAL, 5);

    cmbDTHBIT_TX =
        new wxComboBox(sbSizer106->GetStaticBox(), ID_DTHBIT_TX, wxEmptyString, wxDefaultPosition, wxSize(-1, -1), 0, NULL, 0);
    cmbDTHBIT_TX->SetToolTip(wxT("NCO bits to dither"));

    fgSizer153->Add(cmbDTHBIT_TX, 1, wxEXPAND, 5);

    fgSizer228->Add(fgSizer153, 1, wxEXPAND, 5);

    wxStaticBoxSizer* sbSizer105;
    sbSizer105 = new wxStaticBoxSizer(new wxStaticBox(sbSizer106->GetStaticBox(), wxID_ANY, wxT("TSG")), wxVERTICAL);

    chkTSGSWAPIQ_TXTSP = new wxCheckBox(sbSizer105->GetStaticBox(),
        ID_TSGSWAPIQ_TXTSP,
        wxT("Swap I and Q\n signal sources from TSG"),
        wxDefaultPosition,
        wxDefaultSize,
        0);
    chkTSGSWAPIQ_TXTSP->SetValue(true);
    chkTSGSWAPIQ_TXTSP->SetToolTip(wxT("Swap signals at test signal generator's output"));

    sbSizer105->Add(chkTSGSWAPIQ_TXTSP, 0, wxALIGN_LEFT | wxALIGN_TOP, 5);

    wxFlexGridSizer* fgSizer148;
    fgSizer148 = new wxFlexGridSizer(0, 2, 5, 5);
    fgSizer148->SetFlexibleDirection(wxBOTH);
    fgSizer148->SetNonFlexibleGrowMode(wxFLEX_GROWMODE_SPECIFIED);

    wxString rgrTSGFCW_TXTSPChoices[] = { wxT("TSP clk/8"), wxT("TSP clk/4") };
    int rgrTSGFCW_TXTSPNChoices = sizeof(rgrTSGFCW_TXTSPChoices) / sizeof(wxString);
    rgrTSGFCW_TXTSP = new wxRadioBox(sbSizer105->GetStaticBox(),
        ID_TSGFCW_TXTSP,
        wxT("TSGFCW"),
        wxDefaultPosition,
        wxDefaultSize,
        rgrTSGFCW_TXTSPNChoices,
        rgrTSGFCW_TXTSPChoices,
        1,
        wxRA_SPECIFY_COLS);
    rgrTSGFCW_TXTSP->SetSelection(0);
    rgrTSGFCW_TXTSP->SetToolTip(wxT("Set frequency of TSG's NCO"));

    fgSizer148->Add(rgrTSGFCW_TXTSP, 1, wxEXPAND, 5);

    wxString rgrTSGMODE_TXTSPChoices[] = { wxT("NCO"), wxT("DC source") };
    int rgrTSGMODE_TXTSPNChoices = sizeof(rgrTSGMODE_TXTSPChoices) / sizeof(wxString);
    rgrTSGMODE_TXTSP = new wxRadioBox(sbSizer105->GetStaticBox(),
        ID_TSGMODE_TXTSP,
        wxT("TSGMODE"),
        wxDefaultPosition,
        wxDefaultSize,
        rgrTSGMODE_TXTSPNChoices,
        rgrTSGMODE_TXTSPChoices,
        1,
        wxRA_SPECIFY_COLS);
    rgrTSGMODE_TXTSP->SetSelection(0);
    rgrTSGMODE_TXTSP->SetToolTip(wxT("Test signal generator mode"));

    fgSizer148->Add(rgrTSGMODE_TXTSP, 1, wxEXPAND, 5);

    wxString rgrINSEL_TXTSPChoices[] = { wxT("LML output"), wxT("Test signal") };
    int rgrINSEL_TXTSPNChoices = sizeof(rgrINSEL_TXTSPChoices) / sizeof(wxString);
    rgrINSEL_TXTSP = new wxRadioBox(sbSizer105->GetStaticBox(),
        ID_INSEL_TXTSP,
        wxT("Input source"),
        wxDefaultPosition,
        wxDefaultSize,
        rgrINSEL_TXTSPNChoices,
        rgrINSEL_TXTSPChoices,
        1,
        wxRA_SPECIFY_COLS);
    rgrINSEL_TXTSP->SetSelection(0);
    rgrINSEL_TXTSP->SetToolTip(wxT("Input source of TxTSP"));

    fgSizer148->Add(rgrINSEL_TXTSP, 1, wxEXPAND, 5);

    wxString rgrTSGFC_TXTSPChoices[] = { wxT("-6 dB"), wxT("Full scale") };
    int rgrTSGFC_TXTSPNChoices = sizeof(rgrTSGFC_TXTSPChoices) / sizeof(wxString);
    rgrTSGFC_TXTSP = new wxRadioBox(sbSizer105->GetStaticBox(),
        ID_TSGFC_TXTSP,
        wxT("TSGFC"),
        wxDefaultPosition,
        wxDefaultSize,
        rgrTSGFC_TXTSPNChoices,
        rgrTSGFC_TXTSPChoices,
        1,
        wxRA_SPECIFY_COLS);
    rgrTSGFC_TXTSP->SetSelection(0);
    rgrTSGFC_TXTSP->SetToolTip(wxT("TSG full scale control"));

    fgSizer148->Add(rgrTSGFC_TXTSP, 1, wxEXPAND, 5);

    sbSizer105->Add(fgSizer148, 0, wxALIGN_LEFT | wxALIGN_TOP, 5);

    fgSizer228->Add(sbSizer105, 1, wxALIGN_LEFT | wxALIGN_TOP, 5);

    fgSizer152->Add(fgSizer228, 1, wxEXPAND, 5);

    sbSizer106->Add(fgSizer152, 1, wxALIGN_LEFT | wxALIGN_TOP, 5);

    fgSizer142->Add(sbSizer106, 1, wxALIGN_LEFT | wxALIGN_TOP, 5);

    fgSizer215->Add(fgSizer142, 1, wxALIGN_LEFT | wxALIGN_TOP, 5);

    wxFlexGridSizer* fgSizer218;
    fgSizer218 = new wxFlexGridSizer(0, 1, 5, 5);
    fgSizer218->SetFlexibleDirection(wxBOTH);
    fgSizer218->SetNonFlexibleGrowMode(wxFLEX_GROWMODE_SPECIFIED);

    wxFlexGridSizer* fgSizer220;
    fgSizer220 = new wxFlexGridSizer(0, 3, 0, 5);
    fgSizer220->AddGrowableCol(1);
    fgSizer220->AddGrowableCol(2);
    fgSizer220->SetFlexibleDirection(wxBOTH);
    fgSizer220->SetNonFlexibleGrowMode(wxFLEX_GROWMODE_SPECIFIED);

    wxFlexGridSizer* fgSizer149;
    fgSizer149 = new wxFlexGridSizer(0, 1, 0, 0);
    fgSizer149->SetFlexibleDirection(wxBOTH);
    fgSizer149->SetNonFlexibleGrowMode(wxFLEX_GROWMODE_SPECIFIED);

    wxFlexGridSizer* fgSizer150;
    fgSizer150 = new wxFlexGridSizer(0, 3, 0, 0);
    fgSizer150->SetFlexibleDirection(wxBOTH);
    fgSizer150->SetNonFlexibleGrowMode(wxFLEX_GROWMODE_SPECIFIED);

    ID_STATICTEXT23 = new wxStaticText(this, wxID_ANY, wxT("DC_REG:"), wxDefaultPosition, wxDefaultSize, 0);
    ID_STATICTEXT23->Wrap(-1);
    fgSizer150->Add(ID_STATICTEXT23, 1, wxALIGN_CENTER_VERTICAL, 5);

    txtDC_REG_TXTSP = new wxTextCtrl(this, ID_DC_REG_TXTSP, wxT("ffff"), wxDefaultPosition, wxSize(40, -1), 0);
    fgSizer150->Add(txtDC_REG_TXTSP, 1, wxEXPAND, 5);

    fgSizer149->Add(fgSizer150, 1, flags, 5);

    btnLoadDCI = new wxButton(this, wxID_ANY, wxT("Load to DC I"), wxDefaultPosition, wxDefaultSize, 0);
    btnLoadDCI->SetDefault();
    fgSizer149->Add(btnLoadDCI, 1, wxEXPAND, 5);

    btnLoadDCQ = new wxButton(this, wxID_ANY, wxT("Load to DC Q"), wxDefaultPosition, wxDefaultSize, 0);
    btnLoadDCQ->SetDefault();
    fgSizer149->Add(btnLoadDCQ, 1, wxEXPAND, 5);

    fgSizer220->Add(fgSizer149, 1, wxEXPAND, 5);

    wxStaticBoxSizer* sbSizer98;
    sbSizer98 = new wxStaticBoxSizer(new wxStaticBox(this, wxID_ANY, wxT("CMIX")), wxVERTICAL);

    wxFlexGridSizer* fgSizer132;
    fgSizer132 = new wxFlexGridSizer(0, 1, 0, 0);
    fgSizer132->AddGrowableCol(0);
    fgSizer132->SetFlexibleDirection(wxBOTH);
    fgSizer132->SetNonFlexibleGrowMode(wxFLEX_GROWMODE_SPECIFIED);

    cmbCMIX_SC_TXTSP =
        new wxComboBox(sbSizer98->GetStaticBox(), ID_CMIX_SC_TXTSP, wxEmptyString, wxDefaultPosition, wxDefaultSize, 0, NULL, 0);
    cmbCMIX_SC_TXTSP->Append(wxT("Upconvert"));
    cmbCMIX_SC_TXTSP->Append(wxT("Downconvert"));
    fgSizer132->Add(cmbCMIX_SC_TXTSP, 1, wxEXPAND | wxALL, 5);

    wxFlexGridSizer* fgSizer133;
    fgSizer133 = new wxFlexGridSizer(0, 2, 0, 0);
    fgSizer133->AddGrowableCol(1);
    fgSizer133->SetFlexibleDirection(wxBOTH);
    fgSizer133->SetNonFlexibleGrowMode(wxFLEX_GROWMODE_SPECIFIED);

    ID_STATICTEXT24 = new wxStaticText(sbSizer98->GetStaticBox(), wxID_ANY, wxT("Gain:"), wxDefaultPosition, wxDefaultSize, 0);
    ID_STATICTEXT24->Wrap(-1);
    fgSizer133->Add(ID_STATICTEXT24, 1, wxALIGN_CENTER_VERTICAL, 5);

    cmbCMIX_GAIN_TXTSP =
        new wxComboBox(sbSizer98->GetStaticBox(), ID_CMIX_GAIN_TXTSP, wxEmptyString, wxDefaultPosition, wxDefaultSize, 0, NULL, 0);
    cmbCMIX_GAIN_TXTSP->Append(wxT("-6 dB"));
    cmbCMIX_GAIN_TXTSP->Append(wxT("-3 dB"));
    cmbCMIX_GAIN_TXTSP->Append(wxT("0 dB"));
    cmbCMIX_GAIN_TXTSP->Append(wxT("+3 dB"));
    cmbCMIX_GAIN_TXTSP->Append(wxT("+6 dB"));
    cmbCMIX_GAIN_TXTSP->SetToolTip(wxT("Gain of CMIX output"));

    fgSizer133->Add(cmbCMIX_GAIN_TXTSP, 1, wxEXPAND | wxLEFT, 5);

    fgSizer132->Add(fgSizer133, 1, wxALL | wxEXPAND, 5);

    sbSizer98->Add(fgSizer132, 1, wxEXPAND, 5);

    fgSizer220->Add(sbSizer98, 1, wxEXPAND, 5);

    wxStaticBoxSizer* sbSizer99;
    sbSizer99 = new wxStaticBoxSizer(new wxStaticBox(this, wxID_ANY, wxT("Interpolation")), wxHORIZONTAL);

    ID_STATICTEXT7 = new wxStaticText(sbSizer99->GetStaticBox(), wxID_ANY, wxT("HBI ratio:"), wxDefaultPosition, wxDefaultSize, 0);
    ID_STATICTEXT7->Wrap(-1);
    sbSizer99->Add(ID_STATICTEXT7, 0, wxALL, 5);

    cmbHBI_OVR_TXTSP =
        new wxComboBox(sbSizer99->GetStaticBox(), ID_HBI_OVR_TXTSP, wxEmptyString, wxDefaultPosition, wxDefaultSize, 0, NULL, 0);
    cmbHBI_OVR_TXTSP->SetToolTip(wxT("HBI interpolation ratio"));

    sbSizer99->Add(cmbHBI_OVR_TXTSP, 0, wxLEFT | wxEXPAND, 5);

    fgSizer220->Add(sbSizer99, 1, 0, 5);

    fgSizer218->Add(fgSizer220, 1, wxEXPAND, 5);

    wxStaticBoxSizer* sbSizer138;
    sbSizer138 = new wxStaticBoxSizer(new wxStaticBox(this, wxID_ANY, wxT("GFIR")), wxVERTICAL);

    wxFlexGridSizer* fgSizer259;
    fgSizer259 = new wxFlexGridSizer(2, 0, 0, 0);
    fgSizer259->SetFlexibleDirection(wxBOTH);
    fgSizer259->SetNonFlexibleGrowMode(wxFLEX_GROWMODE_SPECIFIED);

    wxFlexGridSizer* fgSizer135;
    fgSizer135 = new wxFlexGridSizer(0, 3, 0, 5);
    fgSizer135->SetFlexibleDirection(wxBOTH);
    fgSizer135->SetNonFlexibleGrowMode(wxFLEX_GROWMODE_SPECIFIED);

    wxStaticBoxSizer* sbSizer100;
    sbSizer100 = new wxStaticBoxSizer(new wxStaticBox(sbSizer138->GetStaticBox(), wxID_ANY, wxT("GFIR1")), wxVERTICAL);

    wxFlexGridSizer* fgSizer137;
    fgSizer137 = new wxFlexGridSizer(0, 2, 0, 5);
    fgSizer137->AddGrowableCol(1);
    fgSizer137->SetFlexibleDirection(wxBOTH);
    fgSizer137->SetNonFlexibleGrowMode(wxFLEX_GROWMODE_SPECIFIED);

    ID_STATICTEXT10 = new wxStaticText(sbSizer100->GetStaticBox(), wxID_ANY, wxT("Length:"), wxDefaultPosition, wxDefaultSize, 0);
    ID_STATICTEXT10->Wrap(-1);
    fgSizer137->Add(ID_STATICTEXT10, 0, wxALIGN_CENTER_VERTICAL, 0);

    cmbGFIR1_L_TXTSP =
        new wxComboBox(sbSizer100->GetStaticBox(), ID_GFIR1_L_TXTSP, wxEmptyString, wxDefaultPosition, wxDefaultSize, 0, NULL, 0);
    cmbGFIR1_L_TXTSP->SetToolTip(wxT("Parameter l of GFIR1 (l = roundUp(CoeffN/5)-1). Unsigned integer"));

    fgSizer137->Add(cmbGFIR1_L_TXTSP, 0, wxEXPAND, 0);

    ID_STATICTEXT11 =
        new wxStaticText(sbSizer100->GetStaticBox(), wxID_ANY, wxT("Clk ratio:"), wxDefaultPosition, wxDefaultSize, 0);
    ID_STATICTEXT11->Wrap(-1);
    fgSizer137->Add(ID_STATICTEXT11, 0, wxALIGN_CENTER_VERTICAL, 0);

    cmbGFIR1_N_TXTSP = new wxSpinCtrl(sbSizer100->GetStaticBox(),
        ID_GFIR1_N_TXTSP,
        wxEmptyString,
        wxDefaultPosition,
        wxDefaultSize,
        wxSP_ARROW_KEYS,
        0,
        255,
        255);
    //cmbGFIR1_N_TXTSP->SetMinSize( wxSize( 48,-1 ) );

    fgSizer137->Add(cmbGFIR1_N_TXTSP, 0, wxEXPAND, 5);

    sbSizer100->Add(fgSizer137, 0, wxEXPAND, 0);

    btnGFIR1Coef = new wxButton(sbSizer100->GetStaticBox(), wxID_ANY, wxT("Coefficients"), wxDefaultPosition, wxDefaultSize, 0);
    btnGFIR1Coef->SetDefault();
    sbSizer100->Add(btnGFIR1Coef, 0, wxALIGN_CENTER_HORIZONTAL, 5);

    fgSizer135->Add(sbSizer100, 1, wxALIGN_CENTER_HORIZONTAL | flags, 5);

    wxStaticBoxSizer* sbSizer101;
    sbSizer101 = new wxStaticBoxSizer(new wxStaticBox(sbSizer138->GetStaticBox(), wxID_ANY, wxT("GFIR2")), wxVERTICAL);

    wxFlexGridSizer* fgSizer139;
    fgSizer139 = new wxFlexGridSizer(0, 2, 0, 5);
    fgSizer139->AddGrowableCol(1);
    fgSizer139->SetFlexibleDirection(wxBOTH);
    fgSizer139->SetNonFlexibleGrowMode(wxFLEX_GROWMODE_SPECIFIED);

    ID_STATICTEXT12 = new wxStaticText(sbSizer101->GetStaticBox(), wxID_ANY, wxT("Length:"), wxDefaultPosition, wxDefaultSize, 0);
    ID_STATICTEXT12->Wrap(-1);
    fgSizer139->Add(ID_STATICTEXT12, 0, wxALIGN_CENTER_VERTICAL, 0);

    cmbGFIR2_L_TXTSP =
        new wxComboBox(sbSizer101->GetStaticBox(), ID_GFIR2_L_TXTSP, wxEmptyString, wxDefaultPosition, wxDefaultSize, 0, NULL, 0);
    cmbGFIR2_L_TXTSP->SetToolTip(wxT("Parameter l of GFIR2 (l = roundUp(CoeffN/5)-1). Unsigned integer"));

    fgSizer139->Add(cmbGFIR2_L_TXTSP, 0, wxEXPAND, 0);

    ID_STATICTEXT13 =
        new wxStaticText(sbSizer101->GetStaticBox(), wxID_ANY, wxT("Clk ratio:"), wxDefaultPosition, wxDefaultSize, 0);
    ID_STATICTEXT13->Wrap(-1);
    fgSizer139->Add(ID_STATICTEXT13, 0, wxALIGN_CENTER_VERTICAL, 0);

    cmbGFIR2_N_TXTSP = new wxSpinCtrl(sbSizer101->GetStaticBox(),
        ID_GFIR2_N_TXTSP,
        wxEmptyString,
        wxDefaultPosition,
        wxDefaultSize,
        wxSP_ARROW_KEYS,
        0,
        255,
        255);
    //cmbGFIR2_N_TXTSP->SetMinSize( wxSize( 48,-1 ) );

    fgSizer139->Add(cmbGFIR2_N_TXTSP, 0, wxEXPAND, 5);

    sbSizer101->Add(fgSizer139, 0, wxEXPAND, 0);

    btnGFIR2Coef = new wxButton(sbSizer101->GetStaticBox(), wxID_ANY, wxT("Coefficients"), wxDefaultPosition, wxDefaultSize, 0);
    btnGFIR2Coef->SetDefault();
    sbSizer101->Add(btnGFIR2Coef, 1, wxALIGN_CENTER_HORIZONTAL, 5);

    fgSizer135->Add(sbSizer101, 1, wxEXPAND, 5);

    wxStaticBoxSizer* sbSizer102;
    sbSizer102 = new wxStaticBoxSizer(new wxStaticBox(sbSizer138->GetStaticBox(), wxID_ANY, wxT("GFIR3")), wxVERTICAL);

    wxFlexGridSizer* fgSizer141;
    fgSizer141 = new wxFlexGridSizer(0, 2, 0, 5);
    fgSizer141->AddGrowableCol(1);
    fgSizer141->SetFlexibleDirection(wxBOTH);
    fgSizer141->SetNonFlexibleGrowMode(wxFLEX_GROWMODE_SPECIFIED);

    ID_STATICTEXT14 = new wxStaticText(sbSizer102->GetStaticBox(), wxID_ANY, wxT("Length:"), wxDefaultPosition, wxDefaultSize, 0);
    ID_STATICTEXT14->Wrap(-1);
    fgSizer141->Add(ID_STATICTEXT14, 0, wxALIGN_CENTER_VERTICAL, 0);

    cmbGFIR3_L_TXTSP =
        new wxComboBox(sbSizer102->GetStaticBox(), ID_GFIR3_L_TXTSP, wxEmptyString, wxDefaultPosition, wxDefaultSize, 0, NULL, 0);
    cmbGFIR3_L_TXTSP->SetToolTip(wxT("Parameter l of GFIR3 (l = roundUp(CoeffN/5)-1). Unsigned integer"));

    fgSizer141->Add(cmbGFIR3_L_TXTSP, 0, wxEXPAND, 0);

    ID_STATICTEXT15 =
        new wxStaticText(sbSizer102->GetStaticBox(), wxID_ANY, wxT("Clk ratio:"), wxDefaultPosition, wxDefaultSize, 0);
    ID_STATICTEXT15->Wrap(-1);
    fgSizer141->Add(ID_STATICTEXT15, 0, wxALIGN_CENTER_VERTICAL, 0);

    cmbGFIR3_N_TXTSP = new wxSpinCtrl(sbSizer102->GetStaticBox(),
        ID_GFIR3_N_TXTSP,
        wxEmptyString,
        wxDefaultPosition,
        wxDefaultSize,
        wxSP_ARROW_KEYS,
        0,
        255,
        255);
    //cmbGFIR3_N_TXTSP->SetMinSize( wxSize( 48,-1 ) );

    fgSizer141->Add(cmbGFIR3_N_TXTSP, 0, wxEXPAND, 5);

    sbSizer102->Add(fgSizer141, 0, wxEXPAND, 0);

    btnGFIR3Coef = new wxButton(sbSizer102->GetStaticBox(), wxID_ANY, wxT("Coefficients"), wxDefaultPosition, wxDefaultSize, 0);
    btnGFIR3Coef->SetDefault();
    sbSizer102->Add(btnGFIR3Coef, 1, wxALIGN_CENTER_HORIZONTAL, 5);

    fgSizer135->Add(sbSizer102, 1, wxEXPAND, 5);

    fgSizer259->Add(fgSizer135, 1, wxALL | wxEXPAND, 5);

    wxStaticBoxSizer* sbSizer145;
    sbSizer145 =
        new wxStaticBoxSizer(new wxStaticBox(sbSizer138->GetStaticBox(), wxID_ANY, wxT("Configure GFIRs as LPF")), wxVERTICAL);

    wxFlexGridSizer* fgSizer1351;
    fgSizer1351 = new wxFlexGridSizer(0, 3, 0, 5);
    fgSizer1351->SetFlexibleDirection(wxBOTH);
    fgSizer1351->SetNonFlexibleGrowMode(wxFLEX_GROWMODE_SPECIFIED);

    txtBW = new wxStaticText(sbSizer145->GetStaticBox(), wxID_ANY, wxT("Bandwidth (MHz):"), wxDefaultPosition, wxDefaultSize, 0);
    txtBW->Wrap(-1);
    fgSizer1351->Add(txtBW, 0, wxALIGN_CENTER_VERTICAL | wxALL, 0);

    txtLPFBW = new wxTextCtrl(sbSizer145->GetStaticBox(), wxID_ANY, wxT("0"), wxDefaultPosition, wxDefaultSize, 0);
#ifdef __WXGTK__
    if (!txtLPFBW->HasFlag(wxTE_MULTILINE))
    {
        txtLPFBW->SetMaxLength(8);
    }
#else
    txtLPFBW->SetMaxLength(8);
#endif
    fgSizer1351->Add(txtLPFBW, 0, wxALL | wxALIGN_CENTER_VERTICAL, 0);

    btnSetLPF = new wxButton(sbSizer145->GetStaticBox(), wxID_ANY, wxT("Set"), wxDefaultPosition, wxDefaultSize, 0);
    btnSetLPF->SetDefault();
    fgSizer1351->Add(btnSetLPF, 0, wxALL | wxALIGN_CENTER_VERTICAL, 0);

    txtRATE = new wxStaticText(sbSizer145->GetStaticBox(), wxID_ANY, wxT("Sample rate:"), wxDefaultPosition, wxDefaultSize, 0);
    txtRATE->Wrap(-1);
    fgSizer1351->Add(txtRATE, 0, wxALIGN_CENTER_VERTICAL | wxALIGN_RIGHT | wxALL, 0);

    txtRATEVAL = new wxStaticText(sbSizer145->GetStaticBox(), wxID_ANY, wxT("0 MHz"), wxDefaultPosition, wxDefaultSize, 0);
    txtRATEVAL->Wrap(-1);
    fgSizer1351->Add(txtRATEVAL, 0, wxALIGN_CENTER_VERTICAL | wxALIGN_LEFT | wxALL, 5);

    sbSizer145->Add(fgSizer1351, 1, wxEXPAND, 5);

    fgSizer259->Add(sbSizer145, 1, wxEXPAND, 5);

    sbSizer138->Add(fgSizer259, 1, wxEXPAND, 5);

    fgSizer218->Add(sbSizer138, 1, wxEXPAND, 5);

    wxFlexGridSizer* fgSizer219;
    fgSizer219 = new wxFlexGridSizer(0, 1, 0, 0);
    fgSizer219->AddGrowableCol(0);
    fgSizer219->SetFlexibleDirection(wxBOTH);
    fgSizer219->SetNonFlexibleGrowMode(wxFLEX_GROWMODE_SPECIFIED);

    wxStaticBoxSizer* sbSizer96;
    sbSizer96 = new wxStaticBoxSizer(new wxStaticBox(this, wxID_ANY, wxT("Phase Corr")), wxVERTICAL);

    cmbIQCORR_TXTSP = new NumericSlider(sbSizer96->GetStaticBox(),
        ID_IQCORR_TXTSP,
        wxEmptyString,
        wxDefaultPosition,
        wxSize(-1, -1),
        wxSP_ARROW_KEYS,
        -2048,
        2047,
        0);
    //cmbIQCORR_TXTSP->SetMinSize( wxSize( 48,-1 ) );

    sbSizer96->Add(cmbIQCORR_TXTSP, 0, wxEXPAND, 5);

    wxFlexGridSizer* fgSizer130;
    fgSizer130 = new wxFlexGridSizer(0, 3, 0, 0);
    fgSizer130->SetFlexibleDirection(wxBOTH);
    fgSizer130->SetNonFlexibleGrowMode(wxFLEX_GROWMODE_SPECIFIED);

    ID_STATICTEXT16 =
        new wxStaticText(sbSizer96->GetStaticBox(), wxID_ANY, wxT("Alpha (Deg):"), wxDefaultPosition, wxDefaultSize, 0);
    ID_STATICTEXT16->Wrap(-1);
    fgSizer130->Add(ID_STATICTEXT16, 1, wxALIGN_CENTER_VERTICAL, 5);

    txtPhaseAlpha = new wxStaticText(sbSizer96->GetStaticBox(), wxID_ANY, wxT("0"), wxDefaultPosition, wxDefaultSize, 0);
    txtPhaseAlpha->Wrap(-1);
    fgSizer130->Add(txtPhaseAlpha, 1, wxALIGN_CENTER_VERTICAL, 5);

    sbSizer96->Add(fgSizer130, 1, wxALIGN_LEFT | wxALIGN_TOP | wxALL, 5);

    fgSizer219->Add(sbSizer96, 1, wxEXPAND, 5);

    wxStaticBoxSizer* sbSizer97;
    sbSizer97 = new wxStaticBoxSizer(new wxStaticBox(this, wxID_ANY, wxT("Gain Corrector")), wxVERTICAL);

    wxFlexGridSizer* fgSizer131;
    fgSizer131 = new wxFlexGridSizer(0, 2, 0, 5);
    fgSizer131->AddGrowableCol(1);
    fgSizer131->SetFlexibleDirection(wxBOTH);
    fgSizer131->SetNonFlexibleGrowMode(wxFLEX_GROWMODE_SPECIFIED);

    ID_STATICTEXT5 = new wxStaticText(sbSizer97->GetStaticBox(), wxID_ANY, wxT("I:"), wxDefaultPosition, wxDefaultSize, 0);
    ID_STATICTEXT5->Wrap(-1);
    fgSizer131->Add(ID_STATICTEXT5, 0, wxALIGN_CENTER_VERTICAL, 0);

    cmbGCORRI_TXTSP = new NumericSlider(
        sbSizer97->GetStaticBox(), ID_GCORRI_TXTSP, wxEmptyString, wxDefaultPosition, wxSize(-1, -1), wxSP_ARROW_KEYS, 0, 2047, 0);
    //cmbGCORRI_TXTSP->SetMinSize( wxSize( 48,-1 ) );

    fgSizer131->Add(cmbGCORRI_TXTSP, 0, wxEXPAND, 5);

    ID_STATICTEXT4 = new wxStaticText(sbSizer97->GetStaticBox(), wxID_ANY, wxT("Q:"), wxDefaultPosition, wxDefaultSize, 0);
    ID_STATICTEXT4->Wrap(-1);
    fgSizer131->Add(ID_STATICTEXT4, 0, wxALIGN_CENTER_VERTICAL, 0);

    cmbGCORRQ_TXTSP = new NumericSlider(
        sbSizer97->GetStaticBox(), ID_GCORRQ_TXTSP, wxEmptyString, wxDefaultPosition, wxSize(-1, -1), wxSP_ARROW_KEYS, 0, 2047, 0);
    //cmbGCORRQ_TXTSP->SetMinSize( wxSize( 48,-1 ) );

    fgSizer131->Add(cmbGCORRQ_TXTSP, 0, wxEXPAND, 5);

    ID_BUTTON10 = new wxButton(sbSizer97->GetStaticBox(), wxID_ANY, wxT("Calibrate"), wxDefaultPosition, wxDefaultSize, 0);
    ID_BUTTON10->SetDefault();
    ID_BUTTON10->Hide();

    fgSizer131->Add(ID_BUTTON10, 1, wxALIGN_CENTER_HORIZONTAL, 5);

    sbSizer97->Add(fgSizer131, 0, wxEXPAND | wxALL, 5);

    fgSizer219->Add(sbSizer97, 1, wxEXPAND, 5);

    wxStaticBoxSizer* sbSizer95;
    sbSizer95 = new wxStaticBoxSizer(new wxStaticBox(this, wxID_ANY, wxT("DC Corrector")), wxVERTICAL);

    wxFlexGridSizer* fgSizer129;
    fgSizer129 = new wxFlexGridSizer(0, 2, 0, 5);
    fgSizer129->AddGrowableCol(1);
    fgSizer129->SetFlexibleDirection(wxBOTH);
    fgSizer129->SetNonFlexibleGrowMode(wxFLEX_GROWMODE_SPECIFIED);

    ID_STATICTEXT8 = new wxStaticText(sbSizer95->GetStaticBox(), wxID_ANY, wxT("I:"), wxDefaultPosition, wxDefaultSize, 0);
    ID_STATICTEXT8->Wrap(-1);
    fgSizer129->Add(ID_STATICTEXT8, 0, wxALIGN_CENTER_VERTICAL, 0);

    cmbDCCORRI_TXTSP = new NumericSlider(sbSizer95->GetStaticBox(),
        ID_DCCORRI_TXTSP,
        wxEmptyString,
        wxDefaultPosition,
        wxSize(-1, -1),
        wxSP_ARROW_KEYS,
        -128,
        127,
        0);
    //cmbDCCORRI_TXTSP->SetMinSize( wxSize( 48,-1 ) );

    fgSizer129->Add(cmbDCCORRI_TXTSP, 0, wxEXPAND, 5);

    ID_STATICTEXT9 = new wxStaticText(sbSizer95->GetStaticBox(), wxID_ANY, wxT("Q:"), wxDefaultPosition, wxDefaultSize, 0);
    ID_STATICTEXT9->Wrap(-1);
    fgSizer129->Add(ID_STATICTEXT9, 0, wxALIGN_CENTER_VERTICAL, 0);

    cmbDCCORRQ_TXTSP = new NumericSlider(sbSizer95->GetStaticBox(),
        ID_DCCORRQ_TXTSP,
        wxEmptyString,
        wxDefaultPosition,
        wxSize(-1, -1),
        wxSP_ARROW_KEYS,
        -128,
        127,
        0);
    //cmbDCCORRQ_TXTSP->SetMinSize( wxSize( 48,-1 ) );

    fgSizer129->Add(cmbDCCORRQ_TXTSP, 0, wxEXPAND, 5);

    sbSizer95->Add(fgSizer129, 1, wxEXPAND | wxALL, 5);

    fgSizer219->Add(sbSizer95, 1, wxEXPAND, 5);

    fgSizer218->Add(fgSizer219, 1, wxEXPAND, 5);

    fgSizer215->Add(fgSizer218, 1, wxEXPAND, 5);

    this->SetSizer(fgSizer215);
    this->Layout();
    fgSizer215->Fit(this);

    // Connect Events
    chkEN_TXTSP->Connect(
        wxEVT_COMMAND_CHECKBOX_CLICKED, wxCommandEventHandler(lms7002_pnlTXTSP_view::ParameterChangeHandler), NULL, this);
    chkDC_BYP_TXTSP->Connect(
        wxEVT_COMMAND_CHECKBOX_CLICKED, wxCommandEventHandler(lms7002_pnlTXTSP_view::ParameterChangeHandler), NULL, this);
    chkGC_BYP_TXTSP->Connect(
        wxEVT_COMMAND_CHECKBOX_CLICKED, wxCommandEventHandler(lms7002_pnlTXTSP_view::ParameterChangeHandler), NULL, this);
    chkPH_BYP_TXTSP->Connect(
        wxEVT_COMMAND_CHECKBOX_CLICKED, wxCommandEventHandler(lms7002_pnlTXTSP_view::ParameterChangeHandler), NULL, this);
    chkCMIX_BYP_TXTSP->Connect(
        wxEVT_COMMAND_CHECKBOX_CLICKED, wxCommandEventHandler(lms7002_pnlTXTSP_view::ParameterChangeHandler), NULL, this);
    chkISINC_BYP_TXTSP->Connect(
        wxEVT_COMMAND_CHECKBOX_CLICKED, wxCommandEventHandler(lms7002_pnlTXTSP_view::ParameterChangeHandler), NULL, this);
    chkGFIR1_BYP_TXTSP->Connect(
        wxEVT_COMMAND_CHECKBOX_CLICKED, wxCommandEventHandler(lms7002_pnlTXTSP_view::ParameterChangeHandler), NULL, this);
    chkGFIR2_BYP_TXTSP->Connect(
        wxEVT_COMMAND_CHECKBOX_CLICKED, wxCommandEventHandler(lms7002_pnlTXTSP_view::ParameterChangeHandler), NULL, this);
    chkGFIR3_BYP_TXTSP->Connect(
        wxEVT_COMMAND_CHECKBOX_CLICKED, wxCommandEventHandler(lms7002_pnlTXTSP_view::ParameterChangeHandler), NULL, this);
    chkBSTART_TXTSP->Connect(
        wxEVT_COMMAND_CHECKBOX_CLICKED, wxCommandEventHandler(lms7002_pnlTXTSP_view::ParameterChangeHandler), NULL, this);
    btnReadBIST->Connect(
        wxEVT_COMMAND_BUTTON_CLICKED, wxCommandEventHandler(lms7002_pnlTXTSP_view::onbtnReadBISTSignature), NULL, this);
    rgrSEL0->Connect(
        wxEVT_COMMAND_RADIOBUTTON_SELECTED, wxCommandEventHandler(lms7002_pnlTXTSP_view::OnNCOSelectionChange), NULL, this);
    txtFCWPHO0->Connect(wxEVT_COMMAND_TEXT_UPDATED, wxCommandEventHandler(lms7002_pnlTXTSP_view::PHOinputChanged), NULL, this);
    rgrSEL01->Connect(
        wxEVT_COMMAND_RADIOBUTTON_SELECTED, wxCommandEventHandler(lms7002_pnlTXTSP_view::OnNCOSelectionChange), NULL, this);
    txtFCWPHO01->Connect(wxEVT_COMMAND_TEXT_UPDATED, wxCommandEventHandler(lms7002_pnlTXTSP_view::PHOinputChanged), NULL, this);
    rgrSEL02->Connect(
        wxEVT_COMMAND_RADIOBUTTON_SELECTED, wxCommandEventHandler(lms7002_pnlTXTSP_view::OnNCOSelectionChange), NULL, this);
    txtFCWPHO02->Connect(wxEVT_COMMAND_TEXT_UPDATED, wxCommandEventHandler(lms7002_pnlTXTSP_view::PHOinputChanged), NULL, this);
    rgrSEL03->Connect(
        wxEVT_COMMAND_RADIOBUTTON_SELECTED, wxCommandEventHandler(lms7002_pnlTXTSP_view::OnNCOSelectionChange), NULL, this);
    txtFCWPHO03->Connect(wxEVT_COMMAND_TEXT_UPDATED, wxCommandEventHandler(lms7002_pnlTXTSP_view::PHOinputChanged), NULL, this);
    rgrSEL04->Connect(
        wxEVT_COMMAND_RADIOBUTTON_SELECTED, wxCommandEventHandler(lms7002_pnlTXTSP_view::OnNCOSelectionChange), NULL, this);
    txtFCWPHO04->Connect(wxEVT_COMMAND_TEXT_UPDATED, wxCommandEventHandler(lms7002_pnlTXTSP_view::PHOinputChanged), NULL, this);
    rgrSEL05->Connect(
        wxEVT_COMMAND_RADIOBUTTON_SELECTED, wxCommandEventHandler(lms7002_pnlTXTSP_view::OnNCOSelectionChange), NULL, this);
    txtFCWPHO05->Connect(wxEVT_COMMAND_TEXT_UPDATED, wxCommandEventHandler(lms7002_pnlTXTSP_view::PHOinputChanged), NULL, this);
    rgrSEL06->Connect(
        wxEVT_COMMAND_RADIOBUTTON_SELECTED, wxCommandEventHandler(lms7002_pnlTXTSP_view::OnNCOSelectionChange), NULL, this);
    txtFCWPHO06->Connect(wxEVT_COMMAND_TEXT_UPDATED, wxCommandEventHandler(lms7002_pnlTXTSP_view::PHOinputChanged), NULL, this);
    rgrSEL07->Connect(
        wxEVT_COMMAND_RADIOBUTTON_SELECTED, wxCommandEventHandler(lms7002_pnlTXTSP_view::OnNCOSelectionChange), NULL, this);
    txtFCWPHO07->Connect(wxEVT_COMMAND_TEXT_UPDATED, wxCommandEventHandler(lms7002_pnlTXTSP_view::PHOinputChanged), NULL, this);
    rgrSEL08->Connect(
        wxEVT_COMMAND_RADIOBUTTON_SELECTED, wxCommandEventHandler(lms7002_pnlTXTSP_view::OnNCOSelectionChange), NULL, this);
    txtFCWPHO08->Connect(wxEVT_COMMAND_TEXT_UPDATED, wxCommandEventHandler(lms7002_pnlTXTSP_view::PHOinputChanged), NULL, this);
    rgrSEL09->Connect(
        wxEVT_COMMAND_RADIOBUTTON_SELECTED, wxCommandEventHandler(lms7002_pnlTXTSP_view::OnNCOSelectionChange), NULL, this);
    txtFCWPHO09->Connect(wxEVT_COMMAND_TEXT_UPDATED, wxCommandEventHandler(lms7002_pnlTXTSP_view::PHOinputChanged), NULL, this);
    rgrSEL10->Connect(
        wxEVT_COMMAND_RADIOBUTTON_SELECTED, wxCommandEventHandler(lms7002_pnlTXTSP_view::OnNCOSelectionChange), NULL, this);
    txtFCWPHO10->Connect(wxEVT_COMMAND_TEXT_UPDATED, wxCommandEventHandler(lms7002_pnlTXTSP_view::PHOinputChanged), NULL, this);
    rgrSEL11->Connect(
        wxEVT_COMMAND_RADIOBUTTON_SELECTED, wxCommandEventHandler(lms7002_pnlTXTSP_view::OnNCOSelectionChange), NULL, this);
    txtFCWPHO11->Connect(wxEVT_COMMAND_TEXT_UPDATED, wxCommandEventHandler(lms7002_pnlTXTSP_view::PHOinputChanged), NULL, this);
    rgrSEL12->Connect(
        wxEVT_COMMAND_RADIOBUTTON_SELECTED, wxCommandEventHandler(lms7002_pnlTXTSP_view::OnNCOSelectionChange), NULL, this);
    txtFCWPHO12->Connect(wxEVT_COMMAND_TEXT_UPDATED, wxCommandEventHandler(lms7002_pnlTXTSP_view::PHOinputChanged), NULL, this);
    rgrSEL13->Connect(
        wxEVT_COMMAND_RADIOBUTTON_SELECTED, wxCommandEventHandler(lms7002_pnlTXTSP_view::OnNCOSelectionChange), NULL, this);
    txtFCWPHO13->Connect(wxEVT_COMMAND_TEXT_UPDATED, wxCommandEventHandler(lms7002_pnlTXTSP_view::PHOinputChanged), NULL, this);
    rgrSEL14->Connect(
        wxEVT_COMMAND_RADIOBUTTON_SELECTED, wxCommandEventHandler(lms7002_pnlTXTSP_view::OnNCOSelectionChange), NULL, this);
    txtFCWPHO14->Connect(wxEVT_COMMAND_TEXT_UPDATED, wxCommandEventHandler(lms7002_pnlTXTSP_view::PHOinputChanged), NULL, this);
    rgrSEL15->Connect(
        wxEVT_COMMAND_RADIOBUTTON_SELECTED, wxCommandEventHandler(lms7002_pnlTXTSP_view::OnNCOSelectionChange), NULL, this);
    txtFCWPHO15->Connect(wxEVT_COMMAND_TEXT_UPDATED, wxCommandEventHandler(lms7002_pnlTXTSP_view::PHOinputChanged), NULL, this);
    btnUploadNCO->Connect(
        wxEVT_COMMAND_BUTTON_CLICKED, wxCommandEventHandler(lms7002_pnlTXTSP_view::OnbtnUploadNCOClick), NULL, this);
    rgrMODE_TX->Connect(
        wxEVT_COMMAND_RADIOBOX_SELECTED, wxCommandEventHandler(lms7002_pnlTXTSP_view::ParameterChangeHandler), NULL, this);
    txtFCWPHOmodeAdditional->Connect(
        wxEVT_MOUSEWHEEL, wxMouseEventHandler(lms7002_pnlTXTSP_view::txtFCWPHOmodeAdditional_OnMouseWheel), NULL, this);
    txtFCWPHOmodeAdditional->Connect(
        wxEVT_COMMAND_TEXT_UPDATED, wxCommandEventHandler(lms7002_pnlTXTSP_view::PHOinputChanged), NULL, this);
    cmbDTHBIT_TX->Connect(
        wxEVT_COMMAND_COMBOBOX_SELECTED, wxCommandEventHandler(lms7002_pnlTXTSP_view::ParameterChangeHandler), NULL, this);
    chkTSGSWAPIQ_TXTSP->Connect(
        wxEVT_COMMAND_CHECKBOX_CLICKED, wxCommandEventHandler(lms7002_pnlTXTSP_view::ParameterChangeHandler), NULL, this);
    rgrTSGFCW_TXTSP->Connect(
        wxEVT_COMMAND_RADIOBOX_SELECTED, wxCommandEventHandler(lms7002_pnlTXTSP_view::ParameterChangeHandler), NULL, this);
    rgrTSGMODE_TXTSP->Connect(
        wxEVT_COMMAND_RADIOBOX_SELECTED, wxCommandEventHandler(lms7002_pnlTXTSP_view::ParameterChangeHandler), NULL, this);
    rgrINSEL_TXTSP->Connect(
        wxEVT_COMMAND_RADIOBOX_SELECTED, wxCommandEventHandler(lms7002_pnlTXTSP_view::ParameterChangeHandler), NULL, this);
    rgrTSGFC_TXTSP->Connect(
        wxEVT_COMMAND_RADIOBOX_SELECTED, wxCommandEventHandler(lms7002_pnlTXTSP_view::ParameterChangeHandler), NULL, this);
    btnLoadDCI->Connect(wxEVT_COMMAND_BUTTON_CLICKED, wxCommandEventHandler(lms7002_pnlTXTSP_view::OnbtnLoadDCIClick), NULL, this);
    btnLoadDCQ->Connect(wxEVT_COMMAND_BUTTON_CLICKED, wxCommandEventHandler(lms7002_pnlTXTSP_view::OnbtnLoadDCQClick), NULL, this);
    cmbCMIX_SC_TXTSP->Connect(
        wxEVT_COMMAND_COMBOBOX_SELECTED, wxCommandEventHandler(lms7002_pnlTXTSP_view::ParameterChangeHandler), NULL, this);
    cmbCMIX_GAIN_TXTSP->Connect(
        wxEVT_COMMAND_COMBOBOX_SELECTED, wxCommandEventHandler(lms7002_pnlTXTSP_view::ParameterChangeHandler), NULL, this);
    cmbHBI_OVR_TXTSP->Connect(
        wxEVT_COMMAND_COMBOBOX_SELECTED, wxCommandEventHandler(lms7002_pnlTXTSP_view::ParameterChangeHandler), NULL, this);
    cmbGFIR1_L_TXTSP->Connect(
        wxEVT_COMMAND_COMBOBOX_SELECTED, wxCommandEventHandler(lms7002_pnlTXTSP_view::ParameterChangeHandler), NULL, this);
    cmbGFIR1_N_TXTSP->Connect(
        wxEVT_COMMAND_SPINCTRL_UPDATED, wxSpinEventHandler(lms7002_pnlTXTSP_view::ParameterChangeHandler), NULL, this);
    btnGFIR1Coef->Connect(wxEVT_COMMAND_BUTTON_CLICKED, wxCommandEventHandler(lms7002_pnlTXTSP_view::onbtnGFIR1Coef), NULL, this);
    cmbGFIR2_L_TXTSP->Connect(
        wxEVT_COMMAND_COMBOBOX_SELECTED, wxCommandEventHandler(lms7002_pnlTXTSP_view::ParameterChangeHandler), NULL, this);
    cmbGFIR2_N_TXTSP->Connect(
        wxEVT_COMMAND_SPINCTRL_UPDATED, wxSpinEventHandler(lms7002_pnlTXTSP_view::ParameterChangeHandler), NULL, this);
    btnGFIR2Coef->Connect(wxEVT_COMMAND_BUTTON_CLICKED, wxCommandEventHandler(lms7002_pnlTXTSP_view::onbtnGFIR2Coef), NULL, this);
    cmbGFIR3_L_TXTSP->Connect(
        wxEVT_COMMAND_COMBOBOX_SELECTED, wxCommandEventHandler(lms7002_pnlTXTSP_view::ParameterChangeHandler), NULL, this);
    cmbGFIR3_N_TXTSP->Connect(
        wxEVT_COMMAND_SPINCTRL_UPDATED, wxSpinEventHandler(lms7002_pnlTXTSP_view::ParameterChangeHandler), NULL, this);
    btnGFIR3Coef->Connect(wxEVT_COMMAND_BUTTON_CLICKED, wxCommandEventHandler(lms7002_pnlTXTSP_view::onbtnGFIR3Coef), NULL, this);
    txtLPFBW->Connect(
        wxEVT_MOUSEWHEEL, wxMouseEventHandler(lms7002_pnlTXTSP_view::txtFCWPHOmodeAdditional_OnMouseWheel), NULL, this);
    btnSetLPF->Connect(wxEVT_COMMAND_BUTTON_CLICKED, wxCommandEventHandler(lms7002_pnlTXTSP_view::OnbtnSetLPFClick), NULL, this);
    cmbIQCORR_TXTSP->Connect(
        wxEVT_COMMAND_SPINCTRL_UPDATED, wxSpinEventHandler(lms7002_pnlTXTSP_view::ParameterChangeHandler), NULL, this);
    cmbGCORRI_TXTSP->Connect(
        wxEVT_COMMAND_SPINCTRL_UPDATED, wxSpinEventHandler(lms7002_pnlTXTSP_view::ParameterChangeHandler), NULL, this);
    cmbGCORRQ_TXTSP->Connect(
        wxEVT_COMMAND_SPINCTRL_UPDATED, wxSpinEventHandler(lms7002_pnlTXTSP_view::ParameterChangeHandler), NULL, this);
    cmbDCCORRI_TXTSP->Connect(
        wxEVT_COMMAND_SPINCTRL_UPDATED, wxSpinEventHandler(lms7002_pnlTXTSP_view::ParameterChangeHandler), NULL, this);
    cmbDCCORRQ_TXTSP->Connect(
        wxEVT_COMMAND_SPINCTRL_UPDATED, wxSpinEventHandler(lms7002_pnlTXTSP_view::ParameterChangeHandler), NULL, this);

    wndId2Enum[rgrMODE_TX] = LMS7002MCSR::MODE_TX;
    wndId2Enum[chkBSTART_TXTSP] = LMS7002MCSR::BSTART_TXTSP;
    wndId2Enum[chkCMIX_BYP_TXTSP] = LMS7002MCSR::CMIX_BYP_TXTSP;
    wndId2Enum[cmbCMIX_GAIN_TXTSP] = LMS7002MCSR::CMIX_GAIN_TXTSP;
    wndId2Enum[cmbDCCORRI_TXTSP] = LMS7002MCSR::DCCORRI_TXTSP;
    wndId2Enum[cmbDCCORRQ_TXTSP] = LMS7002MCSR::DCCORRQ_TXTSP;
    wndId2Enum[chkDC_BYP_TXTSP] = LMS7002MCSR::DC_BYP_TXTSP;
    wndId2Enum[chkEN_TXTSP] = LMS7002MCSR::EN_TXTSP;
    wndId2Enum[cmbGCORRI_TXTSP] = LMS7002MCSR::GCORRI_TXTSP;
    wndId2Enum[cmbGCORRQ_TXTSP] = LMS7002MCSR::GCORRQ_TXTSP;
    wndId2Enum[chkGC_BYP_TXTSP] = LMS7002MCSR::GC_BYP_TXTSP;
    wndId2Enum[chkGFIR1_BYP_TXTSP] = LMS7002MCSR::GFIR1_BYP_TXTSP;
    wndId2Enum[cmbGFIR1_L_TXTSP] = LMS7002MCSR::GFIR1_L_TXTSP;
    wndId2Enum[cmbGFIR1_N_TXTSP] = LMS7002MCSR::GFIR1_N_TXTSP;
    wndId2Enum[chkGFIR2_BYP_TXTSP] = LMS7002MCSR::GFIR2_BYP_TXTSP;
    wndId2Enum[cmbGFIR2_L_TXTSP] = LMS7002MCSR::GFIR2_L_TXTSP;
    wndId2Enum[cmbGFIR2_N_TXTSP] = LMS7002MCSR::GFIR2_N_TXTSP;
    wndId2Enum[chkGFIR3_BYP_TXTSP] = LMS7002MCSR::GFIR3_BYP_TXTSP;
    wndId2Enum[cmbGFIR3_L_TXTSP] = LMS7002MCSR::GFIR3_L_TXTSP;
    wndId2Enum[cmbGFIR3_N_TXTSP] = LMS7002MCSR::GFIR3_N_TXTSP;
    wndId2Enum[cmbHBI_OVR_TXTSP] = LMS7002MCSR::HBI_OVR_TXTSP;
    wndId2Enum[cmbIQCORR_TXTSP] = LMS7002MCSR::IQCORR_TXTSP;
    wndId2Enum[chkISINC_BYP_TXTSP] = LMS7002MCSR::ISINC_BYP_TXTSP;
    wndId2Enum[chkPH_BYP_TXTSP] = LMS7002MCSR::PH_BYP_TXTSP;
    wndId2Enum[cmbCMIX_SC_TXTSP] = LMS7002MCSR::CMIX_SC_TXTSP;

    wndId2Enum[rgrTSGFCW_TXTSP] = LMS7002MCSR::TSGFCW_TXTSP;
    wndId2Enum[chkTSGSWAPIQ_TXTSP] = LMS7002MCSR::TSGSWAPIQ_TXTSP;
    wndId2Enum[rgrTSGMODE_TXTSP] = LMS7002MCSR::TSGMODE_TXTSP;
    wndId2Enum[rgrINSEL_TXTSP] = LMS7002MCSR::INSEL_TXTSP;
    wndId2Enum[rgrTSGFC_TXTSP] = LMS7002MCSR::TSGFC_TXTSP;
    wndId2Enum[cmbDTHBIT_TX] = LMS7002MCSR::DTHBIT_TX;

    wndId2Enum[rgrSEL0] = LMS7002MCSR::SEL_TX;
    wndId2Enum[rgrSEL01] = LMS7002MCSR::SEL_TX;
    wndId2Enum[rgrSEL02] = LMS7002MCSR::SEL_TX;
    wndId2Enum[rgrSEL03] = LMS7002MCSR::SEL_TX;
    wndId2Enum[rgrSEL04] = LMS7002MCSR::SEL_TX;
    wndId2Enum[rgrSEL05] = LMS7002MCSR::SEL_TX;
    wndId2Enum[rgrSEL06] = LMS7002MCSR::SEL_TX;
    wndId2Enum[rgrSEL07] = LMS7002MCSR::SEL_TX;
    wndId2Enum[rgrSEL08] = LMS7002MCSR::SEL_TX;
    wndId2Enum[rgrSEL09] = LMS7002MCSR::SEL_TX;
    wndId2Enum[rgrSEL10] = LMS7002MCSR::SEL_TX;
    wndId2Enum[rgrSEL11] = LMS7002MCSR::SEL_TX;
    wndId2Enum[rgrSEL12] = LMS7002MCSR::SEL_TX;
    wndId2Enum[rgrSEL13] = LMS7002MCSR::SEL_TX;
    wndId2Enum[rgrSEL14] = LMS7002MCSR::SEL_TX;
    wndId2Enum[rgrSEL15] = LMS7002MCSR::SEL_TX;

    lblNCOangles.push_back(txtAnglePHO0);
    lblNCOangles.push_back(txtAnglePHO01);
    lblNCOangles.push_back(txtAnglePHO02);
    lblNCOangles.push_back(txtAnglePHO03);
    lblNCOangles.push_back(txtAnglePHO04);
    lblNCOangles.push_back(txtAnglePHO05);
    lblNCOangles.push_back(txtAnglePHO06);
    lblNCOangles.push_back(txtAnglePHO07);
    lblNCOangles.push_back(txtAnglePHO08);
    lblNCOangles.push_back(txtAnglePHO09);
    lblNCOangles.push_back(txtAnglePHO10);
    lblNCOangles.push_back(txtAnglePHO11);
    lblNCOangles.push_back(txtAnglePHO12);
    lblNCOangles.push_back(txtAnglePHO13);
    lblNCOangles.push_back(txtAnglePHO14);
    lblNCOangles.push_back(txtAnglePHO15);

    rgrNCOselections.push_back(rgrSEL0);
    rgrNCOselections.push_back(rgrSEL01);
    rgrNCOselections.push_back(rgrSEL02);
    rgrNCOselections.push_back(rgrSEL03);
    rgrNCOselections.push_back(rgrSEL04);
    rgrNCOselections.push_back(rgrSEL05);
    rgrNCOselections.push_back(rgrSEL06);
    rgrNCOselections.push_back(rgrSEL07);
    rgrNCOselections.push_back(rgrSEL08);
    rgrNCOselections.push_back(rgrSEL09);
    rgrNCOselections.push_back(rgrSEL10);
    rgrNCOselections.push_back(rgrSEL11);
    rgrNCOselections.push_back(rgrSEL12);
    rgrNCOselections.push_back(rgrSEL13);
    rgrNCOselections.push_back(rgrSEL14);
    rgrNCOselections.push_back(rgrSEL15);

    txtNCOinputs.push_back(txtFCWPHO0);
    txtNCOinputs.push_back(txtFCWPHO01);
    txtNCOinputs.push_back(txtFCWPHO02);
    txtNCOinputs.push_back(txtFCWPHO03);
    txtNCOinputs.push_back(txtFCWPHO04);
    txtNCOinputs.push_back(txtFCWPHO05);
    txtNCOinputs.push_back(txtFCWPHO06);
    txtNCOinputs.push_back(txtFCWPHO07);
    txtNCOinputs.push_back(txtFCWPHO08);
    txtNCOinputs.push_back(txtFCWPHO09);
    txtNCOinputs.push_back(txtFCWPHO10);
    txtNCOinputs.push_back(txtFCWPHO11);
    txtNCOinputs.push_back(txtFCWPHO12);
    txtNCOinputs.push_back(txtFCWPHO13);
    txtNCOinputs.push_back(txtFCWPHO14);
    txtNCOinputs.push_back(txtFCWPHO15);

    wxArrayString temp;

    temp.clear();
    for (int i = 0; i < 8; ++i)
        temp.push_back(std::to_string(i));
    cmbGFIR1_L_TXTSP->Set(temp);
    cmbGFIR2_L_TXTSP->Set(temp);
    cmbGFIR3_L_TXTSP->Set(temp);

    temp.clear();
    for (int i = 0; i < 16; ++i)
        temp.push_back(std::to_string(i));
    cmbDTHBIT_TX->Set(temp);

    temp.clear();
    temp.push_back("2^1");
    temp.push_back("2^2");
    temp.push_back("2^3");
    temp.push_back("2^4");
    temp.push_back("2^5");
    temp.push_back("Bypass");
    hbi_ovr_txtsp_IndexValuePairs.push_back(indexValuePair(0, 0));
    hbi_ovr_txtsp_IndexValuePairs.push_back(indexValuePair(1, 1));
    hbi_ovr_txtsp_IndexValuePairs.push_back(indexValuePair(2, 2));
    hbi_ovr_txtsp_IndexValuePairs.push_back(indexValuePair(3, 3));
    hbi_ovr_txtsp_IndexValuePairs.push_back(indexValuePair(4, 4));
    hbi_ovr_txtsp_IndexValuePairs.push_back(indexValuePair(5, 7));
    cmbHBI_OVR_TXTSP->Set(temp);

    tsgfcw_txtsp_IndexValuePairs.push_back(indexValuePair(0, 1));
    tsgfcw_txtsp_IndexValuePairs.push_back(indexValuePair(1, 2));

    cmix_gain_txtsp_IndexValuePairs.push_back(indexValuePair(0, 2));
    cmix_gain_txtsp_IndexValuePairs.push_back(indexValuePair(1, 2));
    cmix_gain_txtsp_IndexValuePairs.push_back(indexValuePair(2, 0));
    cmix_gain_txtsp_IndexValuePairs.push_back(indexValuePair(3, 0));
    cmix_gain_txtsp_IndexValuePairs.push_back(indexValuePair(4, 1));

    LMS7002_WXGUI::UpdateTooltips(wndId2Enum, true);
}

void lms7002_pnlTXTSP_view::Initialize(LMS7002M* pControl)
{
    ILMS7002MTab::Initialize(pControl);
    if (pControl == nullptr)
        return;

<<<<<<< HEAD
    uint16_t value{ ReadParam(LMS7param(MASK)) };
    if (value != 0)
=======
    uint16_t value;
    if (LMS_ReadParam(lmsControl, LMS7002MCSR::MASK, &value) != 0 || value != 0)
>>>>>>> 06119d4b
        value = 1;
    wxArrayString temp;
    temp.clear();
    temp.push_back("-6 dB");
    temp.push_back(value ? "-3 dB" : "-6 dB");
    temp.push_back("0 dB");
    temp.push_back(value ? "+3 dB" : "+6 dB");
    temp.push_back("+6 dB");
    cmbCMIX_GAIN_TXTSP->Set(temp);
}

void lms7002_pnlTXTSP_view::ParameterChangeHandler(wxSpinEvent& event)
{
    wxCommandEvent evt;
    evt.SetInt(event.GetInt());
    evt.SetId(event.GetId());
    evt.SetEventObject(event.GetEventObject());
    ParameterChangeHandler(evt);
}

void lms7002_pnlTXTSP_view::ParameterChangeHandler(wxCommandEvent& event)
{
    assert(lmsControl != nullptr);
    LMS7002MCSR parameter;
    try
    {
        parameter = wndId2Enum.at(reinterpret_cast<wxWindow*>(event.GetEventObject()));
    } catch (std::exception& e)
    {
        lime::error("Control element(ID = "s + std::to_string(event.GetId()) + ") don't have assigned LMS parameter."s);
        return;
    }
    long value = event.GetInt();
    if (event.GetEventObject() == cmbIQCORR_TXTSP)
    {
        float angle = atan(value / 2048.0) * 180 / 3.141596;
        txtPhaseAlpha->SetLabel(wxString::Format("%.3f", angle));
    }
    else if (event.GetEventObject() == rgrTSGFCW_TXTSP)
    {
        value = index2value(value, tsgfcw_txtsp_IndexValuePairs);
    }
    else if (event.GetEventObject() == cmbHBI_OVR_TXTSP)
    {
        value = index2value(value, hbi_ovr_txtsp_IndexValuePairs);
    }
    else if (event.GetEventObject() == cmbCMIX_GAIN_TXTSP)
    {
        WriteParam(LMS7002MCSR::CMIX_GAIN_TXTSP_R3, value % 0x2);
        value = index2value(value, cmix_gain_txtsp_IndexValuePairs);
    }

    WriteParam(parameter, value);

    if (event.GetEventObject() == rgrMODE_TX)
        UpdateNCOinputs();
}

void lms7002_pnlTXTSP_view::OnNCOSelectionChange(wxCommandEvent& event)
{
    wxRadioButton* btn = reinterpret_cast<wxRadioButton*>(event.GetEventObject());
    int value = 0;
    for (size_t i = 0; i < rgrNCOselections.size(); ++i)
        if (btn == rgrNCOselections[i])
        {
            value = i;
            break;
        }
    WriteParam(LMS7002MCSR::SEL_TX, value);
}

void lms7002_pnlTXTSP_view::onbtnReadBISTSignature(wxCommandEvent& event)
{
<<<<<<< HEAD
    uint16_t value{ ReadParam(LMS7param(BSTATE_TXTSP)) };
    lblBSTATE_TXTSP->SetLabel(std::to_string(value));
    value = ReadParam(LMS7param(BSIGI_TXTSP));
    lblBSIGI_TXTSP->SetLabel(wxString::Format("0x%0.6X", value));
    value = ReadParam(LMS7param(BSIGQ_TXTSP));
=======
    uint16_t value;
    LMS_ReadParam(lmsControl, LMS7002MCSR::BSTATE_TXTSP, &value);
    lblBSTATE_TXTSP->SetLabel(std::to_string(value));
    LMS_ReadParam(lmsControl, LMS7002MCSR::BSIGI_TXTSP, &value);
    lblBSIGI_TXTSP->SetLabel(wxString::Format("0x%0.6X", value));
    LMS_ReadParam(lmsControl, LMS7002MCSR::BSIGQ_TXTSP, &value);
>>>>>>> 06119d4b
    lblBSIGQ_TXTSP->SetLabel(wxString::Format("0x%0.6X", value));
}

void lms7002_pnlTXTSP_view::OnbtnLoadDCIClick(wxCommandEvent& event)
{
    long value = 0;
    txtDC_REG_TXTSP->GetValue().ToLong(&value, 16);
    WriteParam(LMS7002MCSR::DC_REG_TXTSP, value);
    WriteParam(LMS7002MCSR::TSGDCLDI_TXTSP, 0);
    WriteParam(LMS7002MCSR::TSGDCLDI_TXTSP, 1);
    WriteParam(LMS7002MCSR::TSGDCLDI_TXTSP, 0);
}

void lms7002_pnlTXTSP_view::OnbtnLoadDCQClick(wxCommandEvent& event)
{
    long value = 0;
    txtDC_REG_TXTSP->GetValue().ToLong(&value, 16);
    WriteParam(LMS7002MCSR::DC_REG_TXTSP, value);
    WriteParam(LMS7002MCSR::TSGDCLDQ_TXTSP, 0);
    WriteParam(LMS7002MCSR::TSGDCLDQ_TXTSP, 1);
    WriteParam(LMS7002MCSR::TSGDCLDQ_TXTSP, 0);
}

void lms7002_pnlTXTSP_view::onbtnGFIR1Coef(wxCommandEvent& event)
{
    lms7002_dlgGFIR_Coefficients dlg(this, wxID_ANY, wxT("GFIR1 Coefficients"));
    int status = dlg.ReadCoefficients(TRXDir::Tx, 0, lmsControl);

    if (status >= 0 && dlg.ShowModal() == wxID_OK)
    {
        dlg.WriteCoefficients(TRXDir::Tx, 0, lmsControl);
    }

    UpdateGUI();
}

void lms7002_pnlTXTSP_view::onbtnGFIR2Coef(wxCommandEvent& event)
{
    lms7002_dlgGFIR_Coefficients dlg(this, wxID_ANY, wxT("GFIR2 Coefficients"));
    int status = dlg.ReadCoefficients(TRXDir::Tx, 1, lmsControl);

    if (status >= 0 && dlg.ShowModal() == wxID_OK)
    {
        dlg.WriteCoefficients(TRXDir::Tx, 1, lmsControl);
    }

    UpdateGUI();
}

void lms7002_pnlTXTSP_view::onbtnGFIR3Coef(wxCommandEvent& event)
{
    lms7002_dlgGFIR_Coefficients dlg(this, wxID_ANY, wxT("GFIR3 Coefficients"));
    int status = dlg.ReadCoefficients(TRXDir::Tx, 2, lmsControl);

    if (status >= 0 && dlg.ShowModal() == wxID_OK)
    {
        dlg.WriteCoefficients(TRXDir::Tx, 2, lmsControl);
    }

    UpdateGUI();
}

void lms7002_pnlTXTSP_view::OnbtnUploadNCOClick(wxCommandEvent& event)
{
    WriteParam(LMS7002MCSR::MODE_TX, rgrMODE_TX->GetSelection());
    assert(txtNCOinputs.size() == 16);

    if (rgrMODE_TX->GetSelection() == 0)
    {
        float_type nco_freq[16];
        for (int i = 0; i < 16; ++i)
        {
            txtNCOinputs[i]->GetValue().ToDouble(&nco_freq[i]);
            nco_freq[i] *= 1e6;
        }
        long phaseOffset;
        txtFCWPHOmodeAdditional->GetValue().ToLong(&phaseOffset);
        lmsControl->SetNCOFrequencies(TRXDir::Tx, nco_freq, 16, phaseOffset);
    }
    else //PHO mode
    {
        float_type nco_phase[16];
        for (int i = 0; i < 16; ++i)
        {
            txtNCOinputs[i]->GetValue().ToDouble(&nco_phase[i]);
        }
        double freq_MHz;
        txtFCWPHOmodeAdditional->GetValue().ToDouble(&freq_MHz);
        lmsControl->SetNCOPhases(TRXDir::Tx, nco_phase, 16, freq_MHz);
    }
    UpdateGUI(); // API changes nco selection
}

void lms7002_pnlTXTSP_view::OnbtnSetLPFClick(wxCommandEvent& event)
{
    uint16_t ch;
    ch = ReadParam(LMS7002MCSR::MAC);
    ch = (ch == 2) ? 1 : 0;
    ch += 2 * LMS7SuiteAppFrame::m_lmsSelection;
    double bw;
    txtLPFBW->GetValue().ToDouble(&bw);

    if (lmsControl->SetGFIRFilter(TRXDir::Tx, mChannel == 0 ? LMS7002M::Channel::ChA : LMS7002M::Channel::ChB, true, bw * 1e6) !=
        OpStatus::Success)
        wxMessageBox(_("GFIR configuration failed"), _("Error"));
    UpdateGUI(); // API changes nco selection
}

void lms7002_pnlTXTSP_view::UpdateNCOinputs()
{
    assert(txtNCOinputs.size() == 16);
    if (rgrMODE_TX->GetSelection() == 0) //FCW mode
    {
        double pho = 0;
        auto freqVector = lmsControl->GetNCOFrequencies(TRXDir::Tx, &pho);
        for (size_t i = 0; i < txtNCOinputs.size() && i < freqVector.size(); ++i)
        {
            txtNCOinputs[i]->SetValue(wxString::Format(_("%.6f"), freqVector[i] / 1e6));
        }
        txtFCWPHOmodeAdditional->SetValue(wxString::Format(_("%3.3f"), pho));
        lblFCWPHOmodeName->SetLabel(_("PHO (deg)"));
        tableTitleCol1->SetLabel(_("FCW (MHz)"));
        tableTitleCol2->SetLabel(_("PHO (deg)"));
    }
    else //PHO mode
    {
        float_type fcw = 0;
        auto angles_deg = lmsControl->GetNCOPhases(TRXDir::Tx, &fcw);
        for (size_t i = 0; i < txtNCOinputs.size() && i < angles_deg.size(); ++i)
        {
            txtNCOinputs[i]->SetValue(wxString::Format(_("%.3f"), angles_deg[i]));
        }
        txtFCWPHOmodeAdditional->SetValue(wxString::Format(_("%.6f"), fcw / 1e6));
        lblFCWPHOmodeName->SetLabel(_("FCW (MHz)"));
        tableTitleCol2->SetLabel(_("FCW (MHz)"));
        tableTitleCol1->SetLabel(_("PHO (deg)"));
    }
}

void lms7002_pnlTXTSP_view::UpdateGUI()
{
    ILMS7002MTab::UpdateGUI();
    float_type freq;
    freq = lmsControl->GetReferenceClk_TSP(TRXDir::Tx);
    lblRefClk->SetLabel(wxString::Format(_("%3.3f"), freq / 1e6));

<<<<<<< HEAD
    uint16_t hbi{ ReadParam(LMS7param(HBI_OVR_TXTSP)) };
    cmbHBI_OVR_TXTSP->SetSelection(value2index(hbi, hbi_ovr_txtsp_IndexValuePairs));

    int16_t value{ static_cast<int16_t>(ReadParam(LMS7param(TSGFCW_TXTSP))) };

    rgrTSGFCW_TXTSP->SetSelection(value2index(value, tsgfcw_txtsp_IndexValuePairs));

    value = ReadParam(LMS7param(IQCORR_TXTSP));
    int bitsToShift = (15 - LMS7param(IQCORR_TXTSP).msb - LMS7param(IQCORR_TXTSP).lsb);
=======
    uint16_t hbi;
    LMS_ReadParam(lmsControl, LMS7002MCSR::HBI_OVR_TXTSP, &hbi);
    cmbHBI_OVR_TXTSP->SetSelection(value2index(hbi, hbi_ovr_txtsp_IndexValuePairs));

    int16_t value;
    LMS_ReadParam(lmsControl, LMS7002MCSR::TSGFCW_TXTSP, reinterpret_cast<uint16_t*>(&value));

    rgrTSGFCW_TXTSP->SetSelection(value2index(value, tsgfcw_txtsp_IndexValuePairs));

    LMS_ReadParam(lmsControl, LMS7002MCSR::IQCORR_TXTSP, reinterpret_cast<uint16_t*>(&value));
    const LMS7002MCSR_Data::CSRegister& r = GetRegister(LMS7002MCSR::IQCORR_TXTSP);
    int bitsToShift = (15 - r.msb - r.lsb);
>>>>>>> 06119d4b
    value = value << bitsToShift;
    value = value >> bitsToShift;
    cmbIQCORR_TXTSP->SetValue(value);

<<<<<<< HEAD
    value = ReadParam(LMS7param(SEL_TX));
=======
    LMS_ReadParam(lmsControl, LMS7002MCSR::SEL_TX, reinterpret_cast<uint16_t*>(&value));
>>>>>>> 06119d4b
    assert(rgrNCOselections.size() == 16);
    rgrNCOselections[value & 0xF]->SetValue(true);
    UpdateNCOinputs();

<<<<<<< HEAD
    int8_t dccorr{ static_cast<int8_t>(ReadParam(LMS7param(DCCORRI_TXTSP))) };
    cmbDCCORRI_TXTSP->SetValue(dccorr);
    dccorr = ReadParam(LMS7param(DCCORRQ_TXTSP));
    cmbDCCORRQ_TXTSP->SetValue(dccorr);

    uint16_t g_cmix{ ReadParam(LMS7param(CMIX_GAIN_TXTSP)) };
    value = value2index(g_cmix, cmix_gain_txtsp_IndexValuePairs);
    g_cmix = ReadParam(LMS7param(CMIX_GAIN_TXTSP_R3));
=======
    LMS_ReadParam(lmsControl, LMS7002MCSR::DCCORRI_TXTSP, reinterpret_cast<uint16_t*>(&value));
    int8_t dccorr = value;
    cmbDCCORRI_TXTSP->SetValue(dccorr);
    LMS_ReadParam(lmsControl, LMS7002MCSR::DCCORRQ_TXTSP, reinterpret_cast<uint16_t*>(&value));
    dccorr = value;
    cmbDCCORRQ_TXTSP->SetValue(dccorr);

    uint16_t g_cmix;
    LMS_ReadParam(lmsControl, LMS7002MCSR::CMIX_GAIN_TXTSP, &g_cmix);
    value = value2index(g_cmix, cmix_gain_txtsp_IndexValuePairs);
    LMS_ReadParam(lmsControl, LMS7002MCSR::CMIX_GAIN_TXTSP_R3, &g_cmix);
>>>>>>> 06119d4b
    if (g_cmix)
        value |= 1;
    else
        value &= ~1;
    cmbCMIX_GAIN_TXTSP->SetSelection(value);

<<<<<<< HEAD
    uint16_t ch{ ReadParam(LMS7param(MAC)) };
=======
    uint16_t ch;
    LMS_ReadParam(lmsControl, LMS7002MCSR::MAC, &ch);
>>>>>>> 06119d4b
    ch = (ch == 2) ? 1 : 0;
    ch += 2 * LMS7SuiteAppFrame::m_lmsSelection;

    double sr = 0;
    sr = lmsControl->GetSampleRate(TRXDir::Tx);
    //LMS_GetSampleRate(lmsControl, LMS_CH_TX, ch , &sr, nullptr);
    txtRATEVAL->SetLabel(wxString::Format("%3.3f MHz", sr / 1e6));
    //check if B channel is enabled
<<<<<<< HEAD
    value = ReadParam(LMS7param(MAC));
    if (value >= 2)
    {
        value = ReadParam(LMS7param(MIMO_SISO));
=======
    LMS_ReadParam(lmsControl, LMS7002MCSR::MAC, reinterpret_cast<uint16_t*>(&value));
    if (value >= 2)
    {
        LMS_ReadParam(lmsControl, LMS7002MCSR::MIMO_SISO, reinterpret_cast<uint16_t*>(&value));
>>>>>>> 06119d4b
        if (value != 0)
            wxMessageBox(_("MIMO channel B is disabled"), _("Warning"));
    }
}

void lms7002_pnlTXTSP_view::PHOinputChanged(wxCommandEvent& event)
{
<<<<<<< HEAD
    uint16_t ch{ ReadParam(LMS7param(MAC)) };
=======
    uint16_t ch{ 0 };
    LMS_ReadParam(lmsControl, LMS7002MCSR::MAC, &ch);
>>>>>>> 06119d4b
    ch = (ch == 2) ? 1 : 0;
    ch += 2 * LMS7SuiteAppFrame::m_lmsSelection;
    // Write values for NCO phase or frequency each time they change - to ease the tuning of these values in measurements
    if (rgrMODE_TX->GetSelection() == 0)
    {
        double angle{ 0 };
        txtFCWPHOmodeAdditional->GetValue().ToDouble(&angle);
        lmsControl->SetNCOPhaseOffsetForMode0(TRXDir::Tx, angle);
        //LMS_SetNCOFrequency(lmsControl,LMS_CH_TX,ch,nullptr,angle);
    }
    else //PHO mode
    {
        double freq{ 0 };
        txtFCWPHOmodeAdditional->GetValue().ToDouble(&freq);
        //LMS_SetNCOPhase(lmsControl, LMS_CH_TX, ch, nullptr, freq*1e6);
        lmsControl->SetNCOFrequency(TRXDir::Tx, 0, freq * 1e6);
    }

    assert(lblNCOangles.size() == 16);
    if (rgrMODE_TX->GetSelection() == 1)
    {
        double freq{ 0 };
        txtFCWPHOmodeAdditional->GetValue().ToDouble(&freq);
        for (int i = 0; i < 16; ++i)
        {
            lblNCOangles[i]->SetLabel(wxString::Format("%3.3f", freq));
        }
    }
    else
    {
        double angle{ 0 };
        txtFCWPHOmodeAdditional->GetValue().ToDouble(&angle);
        for (int i = 0; i < 16; ++i)
        {
            lblNCOangles[i]->SetLabel(wxString::Format("%3.3f", angle));
        }
    }
}

void lms7002_pnlTXTSP_view::txtFCWPHOmodeAdditional_OnMouseWheel(wxMouseEvent& event)
{
    double angle = 0;
    txtFCWPHOmodeAdditional->GetValue().ToDouble(&angle);
    int change = event.GetWheelRotation() / 120;
    angle += change * 0.1;
    txtFCWPHOmodeAdditional->SetValue(wxString::Format(_("%.1f"), angle > 0 ? angle : 0));
}<|MERGE_RESOLUTION|>--- conflicted
+++ resolved
@@ -1471,13 +1471,8 @@
     if (pControl == nullptr)
         return;
 
-<<<<<<< HEAD
-    uint16_t value{ ReadParam(LMS7param(MASK)) };
+    uint16_t value{ ReadParam(LMS7002MCSR::MASK) };
     if (value != 0)
-=======
-    uint16_t value;
-    if (LMS_ReadParam(lmsControl, LMS7002MCSR::MASK, &value) != 0 || value != 0)
->>>>>>> 06119d4b
         value = 1;
     wxArrayString temp;
     temp.clear();
@@ -1551,20 +1546,11 @@
 
 void lms7002_pnlTXTSP_view::onbtnReadBISTSignature(wxCommandEvent& event)
 {
-<<<<<<< HEAD
-    uint16_t value{ ReadParam(LMS7param(BSTATE_TXTSP)) };
+    uint16_t value{ ReadParam(LMS7002MCSR::BSTATE_TXTSP) };
     lblBSTATE_TXTSP->SetLabel(std::to_string(value));
-    value = ReadParam(LMS7param(BSIGI_TXTSP));
+    value = ReadParam(LMS7002MCSR::BSIGI_TXTSP);
     lblBSIGI_TXTSP->SetLabel(wxString::Format("0x%0.6X", value));
-    value = ReadParam(LMS7param(BSIGQ_TXTSP));
-=======
-    uint16_t value;
-    LMS_ReadParam(lmsControl, LMS7002MCSR::BSTATE_TXTSP, &value);
-    lblBSTATE_TXTSP->SetLabel(std::to_string(value));
-    LMS_ReadParam(lmsControl, LMS7002MCSR::BSIGI_TXTSP, &value);
-    lblBSIGI_TXTSP->SetLabel(wxString::Format("0x%0.6X", value));
-    LMS_ReadParam(lmsControl, LMS7002MCSR::BSIGQ_TXTSP, &value);
->>>>>>> 06119d4b
+    value = ReadParam(LMS7002MCSR::BSIGQ_TXTSP);
     lblBSIGQ_TXTSP->SetLabel(wxString::Format("0x%0.6X", value));
 }
 
@@ -1711,77 +1697,40 @@
     freq = lmsControl->GetReferenceClk_TSP(TRXDir::Tx);
     lblRefClk->SetLabel(wxString::Format(_("%3.3f"), freq / 1e6));
 
-<<<<<<< HEAD
-    uint16_t hbi{ ReadParam(LMS7param(HBI_OVR_TXTSP)) };
+    uint16_t hbi{ ReadParam(LMS7002MCSR::HBI_OVR_TXTSP) };
     cmbHBI_OVR_TXTSP->SetSelection(value2index(hbi, hbi_ovr_txtsp_IndexValuePairs));
 
-    int16_t value{ static_cast<int16_t>(ReadParam(LMS7param(TSGFCW_TXTSP))) };
+    int16_t value{ static_cast<int16_t>(ReadParam(LMS7002MCSR::TSGFCW_TXTSP)) };
 
     rgrTSGFCW_TXTSP->SetSelection(value2index(value, tsgfcw_txtsp_IndexValuePairs));
 
-    value = ReadParam(LMS7param(IQCORR_TXTSP));
-    int bitsToShift = (15 - LMS7param(IQCORR_TXTSP).msb - LMS7param(IQCORR_TXTSP).lsb);
-=======
-    uint16_t hbi;
-    LMS_ReadParam(lmsControl, LMS7002MCSR::HBI_OVR_TXTSP, &hbi);
-    cmbHBI_OVR_TXTSP->SetSelection(value2index(hbi, hbi_ovr_txtsp_IndexValuePairs));
-
-    int16_t value;
-    LMS_ReadParam(lmsControl, LMS7002MCSR::TSGFCW_TXTSP, reinterpret_cast<uint16_t*>(&value));
-
-    rgrTSGFCW_TXTSP->SetSelection(value2index(value, tsgfcw_txtsp_IndexValuePairs));
-
-    LMS_ReadParam(lmsControl, LMS7002MCSR::IQCORR_TXTSP, reinterpret_cast<uint16_t*>(&value));
+    value = ReadParam(LMS7002MCSR::IQCORR_TXTSP);
     const LMS7002MCSR_Data::CSRegister& r = GetRegister(LMS7002MCSR::IQCORR_TXTSP);
     int bitsToShift = (15 - r.msb - r.lsb);
->>>>>>> 06119d4b
     value = value << bitsToShift;
     value = value >> bitsToShift;
     cmbIQCORR_TXTSP->SetValue(value);
 
-<<<<<<< HEAD
-    value = ReadParam(LMS7param(SEL_TX));
-=======
-    LMS_ReadParam(lmsControl, LMS7002MCSR::SEL_TX, reinterpret_cast<uint16_t*>(&value));
->>>>>>> 06119d4b
+    value = ReadParam(LMS7002MCSR::SEL_TX);
     assert(rgrNCOselections.size() == 16);
     rgrNCOselections[value & 0xF]->SetValue(true);
     UpdateNCOinputs();
 
-<<<<<<< HEAD
-    int8_t dccorr{ static_cast<int8_t>(ReadParam(LMS7param(DCCORRI_TXTSP))) };
+    int8_t dccorr{ static_cast<int8_t>(ReadParam(LMS7002MCSR::DCCORRI_TXTSP)) };
     cmbDCCORRI_TXTSP->SetValue(dccorr);
-    dccorr = ReadParam(LMS7param(DCCORRQ_TXTSP));
+    dccorr = ReadParam(LMS7002MCSR::DCCORRQ_TXTSP);
     cmbDCCORRQ_TXTSP->SetValue(dccorr);
 
-    uint16_t g_cmix{ ReadParam(LMS7param(CMIX_GAIN_TXTSP)) };
+    uint16_t g_cmix{ ReadParam(LMS7002MCSR::CMIX_GAIN_TXTSP) };
     value = value2index(g_cmix, cmix_gain_txtsp_IndexValuePairs);
-    g_cmix = ReadParam(LMS7param(CMIX_GAIN_TXTSP_R3));
-=======
-    LMS_ReadParam(lmsControl, LMS7002MCSR::DCCORRI_TXTSP, reinterpret_cast<uint16_t*>(&value));
-    int8_t dccorr = value;
-    cmbDCCORRI_TXTSP->SetValue(dccorr);
-    LMS_ReadParam(lmsControl, LMS7002MCSR::DCCORRQ_TXTSP, reinterpret_cast<uint16_t*>(&value));
-    dccorr = value;
-    cmbDCCORRQ_TXTSP->SetValue(dccorr);
-
-    uint16_t g_cmix;
-    LMS_ReadParam(lmsControl, LMS7002MCSR::CMIX_GAIN_TXTSP, &g_cmix);
-    value = value2index(g_cmix, cmix_gain_txtsp_IndexValuePairs);
-    LMS_ReadParam(lmsControl, LMS7002MCSR::CMIX_GAIN_TXTSP_R3, &g_cmix);
->>>>>>> 06119d4b
+    g_cmix = ReadParam(LMS7002MCSR::CMIX_GAIN_TXTSP_R3);
     if (g_cmix)
         value |= 1;
     else
         value &= ~1;
     cmbCMIX_GAIN_TXTSP->SetSelection(value);
 
-<<<<<<< HEAD
-    uint16_t ch{ ReadParam(LMS7param(MAC)) };
-=======
-    uint16_t ch;
-    LMS_ReadParam(lmsControl, LMS7002MCSR::MAC, &ch);
->>>>>>> 06119d4b
+    uint16_t ch{ ReadParam(LMS7002MCSR::MAC) };
     ch = (ch == 2) ? 1 : 0;
     ch += 2 * LMS7SuiteAppFrame::m_lmsSelection;
 
@@ -1790,17 +1739,10 @@
     //LMS_GetSampleRate(lmsControl, LMS_CH_TX, ch , &sr, nullptr);
     txtRATEVAL->SetLabel(wxString::Format("%3.3f MHz", sr / 1e6));
     //check if B channel is enabled
-<<<<<<< HEAD
-    value = ReadParam(LMS7param(MAC));
+    value = ReadParam(LMS7002MCSR::MAC);
     if (value >= 2)
     {
-        value = ReadParam(LMS7param(MIMO_SISO));
-=======
-    LMS_ReadParam(lmsControl, LMS7002MCSR::MAC, reinterpret_cast<uint16_t*>(&value));
-    if (value >= 2)
-    {
-        LMS_ReadParam(lmsControl, LMS7002MCSR::MIMO_SISO, reinterpret_cast<uint16_t*>(&value));
->>>>>>> 06119d4b
+        value = ReadParam(LMS7002MCSR::MIMO_SISO);
         if (value != 0)
             wxMessageBox(_("MIMO channel B is disabled"), _("Warning"));
     }
@@ -1808,12 +1750,7 @@
 
 void lms7002_pnlTXTSP_view::PHOinputChanged(wxCommandEvent& event)
 {
-<<<<<<< HEAD
-    uint16_t ch{ ReadParam(LMS7param(MAC)) };
-=======
-    uint16_t ch{ 0 };
-    LMS_ReadParam(lmsControl, LMS7002MCSR::MAC, &ch);
->>>>>>> 06119d4b
+    uint16_t ch{ ReadParam(LMS7002MCSR::MAC) };
     ch = (ch == 2) ? 1 : 0;
     ch += 2 * LMS7SuiteAppFrame::m_lmsSelection;
     // Write values for NCO phase or frequency each time they change - to ease the tuning of these values in measurements
