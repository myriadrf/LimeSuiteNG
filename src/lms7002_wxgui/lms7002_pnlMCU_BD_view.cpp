#include <fstream>
#include "lms7002_pnlMCU_BD_view.h"
#include <wx/msgdlg.h>
#include <wx/filedlg.h>
#include "dlgViewIRAM.h"
#include "dlgViewSFR.h"
#include "MCU_File.h"
#include "Logger.h"

using namespace std::literals::string_literals;

const long lms7002_pnlMCU_BD_view::ID_PROGRAMING_STATUS_EVENT = wxNewId();
const long lms7002_pnlMCU_BD_view::ID_PROGRAMING_FINISH_EVENT = wxNewId();

lms7002_pnlMCU_BD_view::lms7002_pnlMCU_BD_view(wxWindow* parent, wxWindowID id)
    : ILMS7002MTab(parent, id)
{
    const int flags = 0;
    wxFlexGridSizer* fgSizer195;
    fgSizer195 = new wxFlexGridSizer(0, 1, 0, 0);
    fgSizer195->AddGrowableCol(0);
    fgSizer195->AddGrowableRow(0);
    fgSizer195->SetFlexibleDirection(wxBOTH);
    fgSizer195->SetNonFlexibleGrowMode(wxFLEX_GROWMODE_SPECIFIED);

    wxFlexGridSizer* fgSizer196;
    fgSizer196 = new wxFlexGridSizer(0, 3, 0, 5);
    fgSizer196->SetFlexibleDirection(wxBOTH);
    fgSizer196->SetNonFlexibleGrowMode(wxFLEX_GROWMODE_SPECIFIED);

    wxFlexGridSizer* fgSizer197;
    fgSizer197 = new wxFlexGridSizer(0, 1, 0, 0);
    fgSizer197->SetFlexibleDirection(wxBOTH);
    fgSizer197->SetNonFlexibleGrowMode(wxFLEX_GROWMODE_SPECIFIED);

    wxStaticBoxSizer* sbSizer124;
    sbSizer124 = new wxStaticBoxSizer(new wxStaticBox(this, wxID_ANY, wxT("Load .hex file:")), wxHORIZONTAL);

    wxBoxSizer* bSizer2;
    bSizer2 = new wxBoxSizer(wxHORIZONTAL);

    ID_STATICTEXT1 =
        new wxStaticText(sbSizer124->GetStaticBox(), wxID_ANY, wxT("Select the file:"), wxDefaultPosition, wxSize(-1, -1), 0);
    ID_STATICTEXT1->Wrap(-1);
    bSizer2->Add(ID_STATICTEXT1, 1, wxALIGN_CENTER_VERTICAL, 5);

    Button_LOADHEX = new wxButton(sbSizer124->GetStaticBox(), wxID_ANY, wxT("Load .hex"), wxDefaultPosition, wxDefaultSize, 0);
    bSizer2->Add(Button_LOADHEX, 1, wxALIGN_CENTER_VERTICAL, 5);

    sbSizer124->Add(bSizer2, 1, wxEXPAND, 5);

    fgSizer197->Add(sbSizer124, 1, wxEXPAND, 5);

    wxStaticBoxSizer* sbSizer125;
    sbSizer125 = new wxStaticBoxSizer(new wxStaticBox(this, wxID_ANY, wxT("Programming options")), wxHORIZONTAL);

    wxFlexGridSizer* fgSizer198;
    fgSizer198 = new wxFlexGridSizer(0, 1, 0, 0);
    fgSizer198->SetFlexibleDirection(wxBOTH);
    fgSizer198->SetNonFlexibleGrowMode(wxFLEX_GROWMODE_SPECIFIED);

    chkReset =
        new wxCheckBox(sbSizer125->GetStaticBox(), ID_CHECKBOX_RESETMCU, wxT("Reset MCU"), wxDefaultPosition, wxDefaultSize, 0);
    chkReset->SetValue(true);
    fgSizer198->Add(chkReset, 0, 0, 5);

    wxString rgrModeChoices[] = {
        wxT("Send program to SRAM and EEPROM"), wxT("Send program to SRAM"), wxT("Boot MCU from EEPROM")
    };
    int rgrModeNChoices = sizeof(rgrModeChoices) / sizeof(wxString);
    rgrMode = new wxRadioBox(sbSizer125->GetStaticBox(),
        wxID_ANY,
        wxT("MCU's programming mode:"),
        wxDefaultPosition,
        wxDefaultSize,
        rgrModeNChoices,
        rgrModeChoices,
        1,
        wxRA_SPECIFY_COLS);
    rgrMode->SetSelection(0);
    rgrMode->Enable(false);

    fgSizer198->Add(rgrMode, 1, wxALL, 5);

    btnStartProgramming =
        new wxButton(sbSizer125->GetStaticBox(), wxID_ANY, wxT("Send command"), wxDefaultPosition, wxDefaultSize, 0);
    btnStartProgramming->Enable(false);

    fgSizer198->Add(btnStartProgramming, 1, wxALL, 5);

    ID_S_PROGFINISHED =
        new wxStaticText(sbSizer125->GetStaticBox(), wxID_ANY, wxT("Programming finished"), wxDefaultPosition, wxDefaultSize, 0);
    ID_S_PROGFINISHED->Wrap(-1);
    fgSizer198->Add(ID_S_PROGFINISHED, 1, wxALL, 5);

    sbSizer125->Add(fgSizer198, 1, wxEXPAND, 5);

    fgSizer197->Add(sbSizer125, 1, wxEXPAND, 5);

    wxStaticBoxSizer* sbSizer126;
    sbSizer126 = new wxStaticBoxSizer(new wxStaticBox(this, wxID_ANY, wxT("Testing options")), wxHORIZONTAL);

    wxFlexGridSizer* fgSizer199;
    fgSizer199 = new wxFlexGridSizer(0, 2, 0, 0);
    fgSizer199->SetFlexibleDirection(wxBOTH);
    fgSizer199->SetNonFlexibleGrowMode(wxFLEX_GROWMODE_SPECIFIED);

    ID_STATICTEXT3 =
        new wxStaticText(sbSizer126->GetStaticBox(), wxID_ANY, wxT("Debug test (1-15):"), wxDefaultPosition, wxDefaultSize, 0);
    ID_STATICTEXT3->Wrap(-1);
    fgSizer199->Add(ID_STATICTEXT3, 1, wxALIGN_CENTER_VERTICAL, 5);

    btnRunTest = new wxButton(sbSizer126->GetStaticBox(), wxID_ANY, wxT("Run one test"), wxDefaultPosition, wxDefaultSize, 0);
    fgSizer199->Add(btnRunTest, 1, wxALIGN_CENTER_VERTICAL, 5);

    ID_STATICTEXT4 =
        new wxStaticText(sbSizer126->GetStaticBox(), wxID_ANY, wxT("Select test no. (1-15):"), wxDefaultPosition, wxDefaultSize, 0);
    ID_STATICTEXT4->Wrap(-1);
    fgSizer199->Add(ID_STATICTEXT4, 1, wxALIGN_CENTER_VERTICAL, 5);

    m_sTestNo = new wxTextCtrl(sbSizer126->GetStaticBox(), ID_TESTNO, wxT("1"), wxDefaultPosition, wxSize(73, -1), 0);
#ifdef __WXGTK__
    if (!m_sTestNo->HasFlag(wxTE_MULTILINE))
    {
        m_sTestNo->SetMaxLength(10);
    }
#else
    m_sTestNo->SetMaxLength(10);
#endif
    fgSizer199->Add(m_sTestNo, 1, wxEXPAND, 5);

    btnRunProductionTest =
        new wxButton(sbSizer126->GetStaticBox(), wxID_ANY, wxT("Run production test"), wxDefaultPosition, wxDefaultSize, 0);
    fgSizer199->Add(btnRunProductionTest, 0, wxALL, 5);

    sbSizer126->Add(fgSizer199, 1, wxEXPAND, 5);

    fgSizer197->Add(sbSizer126, 1, wxEXPAND, 5);

    fgSizer196->Add(fgSizer197, 1, wxEXPAND, 5);

    wxStaticBoxSizer* sbSizer127;
    sbSizer127 = new wxStaticBoxSizer(new wxStaticBox(this, wxID_ANY, wxT("MCU's Debug mode options")), wxHORIZONTAL);

    wxFlexGridSizer* fgSizer200;
    fgSizer200 = new wxFlexGridSizer(7, 1, 0, 0);
    fgSizer200->SetFlexibleDirection(wxBOTH);
    fgSizer200->SetNonFlexibleGrowMode(wxFLEX_GROWMODE_SPECIFIED);

    DebugMode =
        new wxCheckBox(sbSizer127->GetStaticBox(), ID_DEBUGMODE, wxT("Select Debug mode"), wxDefaultPosition, wxDefaultSize, 0);
    fgSizer200->Add(DebugMode, 0, wxALIGN_LEFT, 5);

    wxStaticBoxSizer* sbSizer128;
    sbSizer128 =
        new wxStaticBoxSizer(new wxStaticBox(sbSizer127->GetStaticBox(), wxID_ANY, wxT("Execution control")), wxHORIZONTAL);

    wxFlexGridSizer* fgSizer201;
    fgSizer201 = new wxFlexGridSizer(2, 3, 0, 0);
    fgSizer201->SetFlexibleDirection(wxBOTH);
    fgSizer201->SetNonFlexibleGrowMode(wxFLEX_GROWMODE_SPECIFIED);

    RunInstr = new wxButton(sbSizer128->GetStaticBox(), ID_RUNINSTR, wxT("Run instr."), wxDefaultPosition, wxDefaultSize, 0);
    fgSizer201->Add(RunInstr, 1, wxEXPAND, 5);

    ID_STATICTEXT6 =
        new wxStaticText(sbSizer128->GetStaticBox(), wxID_ANY, wxT("No. (1-100)"), wxDefaultPosition, wxDefaultSize, 0);
    ID_STATICTEXT6->Wrap(-1);
    fgSizer201->Add(ID_STATICTEXT6, 1, wxALIGN_CENTER_VERTICAL, 5);

    InstrNo = new wxTextCtrl(sbSizer128->GetStaticBox(), ID_INSTRNO, wxT("1"), wxDefaultPosition, wxSize(68, -1), 0);
    fgSizer201->Add(InstrNo, 1, wxEXPAND, 5);

    ResetPC = new wxButton(sbSizer128->GetStaticBox(), ID_RESETPC, wxT("Reset PC"), wxDefaultPosition, wxDefaultSize, 0);
    fgSizer201->Add(ResetPC, 1, wxEXPAND, 5);

    ID_STATICTEXT7 = new wxStaticText(sbSizer128->GetStaticBox(), wxID_ANY, wxT("PC value:"), wxDefaultPosition, wxDefaultSize, 0);
    ID_STATICTEXT7->Wrap(-1);
    fgSizer201->Add(ID_STATICTEXT7, 1, wxALIGN_CENTER_VERTICAL, 5);

    PCValue = new wxStaticText(sbSizer128->GetStaticBox(), wxID_ANY, wxT("PCVAL"), wxDefaultPosition, wxDefaultSize, 0);
    PCValue->Wrap(-1);
    fgSizer201->Add(PCValue, 1, wxALIGN_CENTER_VERTICAL, 5);

    sbSizer128->Add(fgSizer201, 1, wxEXPAND, 5);

    fgSizer200->Add(sbSizer128, 1, wxEXPAND, 5);

    wxStaticBoxSizer* sbSizer129;
    sbSizer129 =
        new wxStaticBoxSizer(new wxStaticBox(sbSizer127->GetStaticBox(), wxID_ANY, wxT("SFR and IRAM options ")), wxHORIZONTAL);

    wxFlexGridSizer* fgSizer202;
    fgSizer202 = new wxFlexGridSizer(0, 1, 0, 0);
    fgSizer202->SetFlexibleDirection(wxBOTH);
    fgSizer202->SetNonFlexibleGrowMode(wxFLEX_GROWMODE_SPECIFIED);

    ViewSFRs = new wxButton(sbSizer129->GetStaticBox(), wxID_ANY, wxT("View SFRs"), wxDefaultPosition, wxDefaultSize, 0);
    fgSizer202->Add(ViewSFRs, 1, wxEXPAND, 5);

    ViewIRAM = new wxButton(sbSizer129->GetStaticBox(), wxID_ANY, wxT("View IRAM"), wxDefaultPosition, wxDefaultSize, 0);
    fgSizer202->Add(ViewIRAM, 1, wxEXPAND, 5);

    EraseIRAM = new wxButton(sbSizer129->GetStaticBox(), wxID_ANY, wxT("Erase IRAM"), wxDefaultPosition, wxDefaultSize, 0);
    fgSizer202->Add(EraseIRAM, 1, wxEXPAND, 5);

    sbSizer129->Add(fgSizer202, 1, wxEXPAND, 5);

    fgSizer200->Add(sbSizer129, 1, wxEXPAND, 5);

    wxStaticBoxSizer* sbSizer130;
    sbSizer130 =
        new wxStaticBoxSizer(new wxStaticBox(sbSizer127->GetStaticBox(), wxID_ANY, wxT("MCU's clock divider")), wxHORIZONTAL);

    wxFlexGridSizer* fgSizer203;
    fgSizer203 = new wxFlexGridSizer(0, 2, 0, 0);
    fgSizer203->SetFlexibleDirection(wxBOTH);
    fgSizer203->SetNonFlexibleGrowMode(wxFLEX_GROWMODE_SPECIFIED);

    ID_STATICTEXT10 = new wxStaticText(
        sbSizer130->GetStaticBox(), wxID_ANY, wxT("Select MCU's clock divider value:"), wxDefaultPosition, wxDefaultSize, 0);
    ID_STATICTEXT10->Wrap(-1);
    fgSizer203->Add(ID_STATICTEXT10, 1, wxALIGN_CENTER_VERTICAL, 5);

    wxString SelDivChoices[] = { wxT("1"), wxT("2"), wxT("4"), wxT("8"), wxT("16"), wxT("32") };
    int SelDivNChoices = sizeof(SelDivChoices) / sizeof(wxString);
    SelDiv =
        new wxChoice(sbSizer130->GetStaticBox(), ID_SELDIV, wxDefaultPosition, wxDefaultSize, SelDivNChoices, SelDivChoices, 0);
    SelDiv->SetSelection(0);
    fgSizer203->Add(SelDiv, 1, wxEXPAND, 5);

    sbSizer130->Add(fgSizer203, 1, wxEXPAND, 5);

    fgSizer200->Add(sbSizer130, 1, wxEXPAND, 5);

    sbSizer127->Add(fgSizer200, 0, wxEXPAND, 5);

    fgSizer196->Add(sbSizer127, 1, wxEXPAND, 5);

    wxFlexGridSizer* fgSizer204;
    fgSizer204 = new wxFlexGridSizer(0, 1, 0, 0);
    fgSizer204->SetFlexibleDirection(wxBOTH);
    fgSizer204->SetNonFlexibleGrowMode(wxFLEX_GROWMODE_SPECIFIED);

    wxStaticBoxSizer* sbSizer131;
    sbSizer131 = new wxStaticBoxSizer(new wxStaticBox(this, wxID_ANY, wxT("SPI switch tranceiver control")), wxVERTICAL);

    m_cCtrlBaseband = new wxRadioButton(sbSizer131->GetStaticBox(),
        ID_RADIOBUTTON4,
        wxT("Transceiver controlled by Baseband"),
        wxDefaultPosition,
        wxDefaultSize,
        wxRB_GROUP);
    sbSizer131->Add(m_cCtrlBaseband, 0, wxEXPAND, 5);

    m_cCtrlMCU_BD = new wxRadioButton(
        sbSizer131->GetStaticBox(), ID_RADIOBUTTON5, wxT("Transceiver controlled by MCU_BD"), wxDefaultPosition, wxDefaultSize, 0);
    sbSizer131->Add(m_cCtrlMCU_BD, 0, wxEXPAND, 5);

    fgSizer204->Add(sbSizer131, 0, wxEXPAND, 5);

    wxStaticBoxSizer* sbSizer132;
    sbSizer132 = new wxStaticBoxSizer(new wxStaticBox(this, wxID_ANY, wxT("Read/write registers REG0-REG6")), wxVERTICAL);

    wxFlexGridSizer* fgSizer205;
    fgSizer205 = new wxFlexGridSizer(0, 2, 0, 0);
    fgSizer205->SetFlexibleDirection(wxBOTH);
    fgSizer205->SetNonFlexibleGrowMode(wxFLEX_GROWMODE_SPECIFIED);

    ID_STATICTEXT5 = new wxStaticText(sbSizer132->GetStaticBox(), wxID_ANY, wxT("Address:"), wxDefaultPosition, wxDefaultSize, 0);
    ID_STATICTEXT5->Wrap(0);
    fgSizer205->Add(ID_STATICTEXT5, 1, wxALIGN_CENTER_VERTICAL, 5);

    wxString cmbRegAddrChoices[] = { wxT("REG0"), wxT("REG1"), wxT("REG2"), wxT("REG3"), wxT("REG4"), wxT("REG5"), wxT("REG6") };
    int cmbRegAddrNChoices = sizeof(cmbRegAddrChoices) / sizeof(wxString);
    cmbRegAddr = new wxChoice(
        sbSizer132->GetStaticBox(), wxID_ANY, wxDefaultPosition, wxDefaultSize, cmbRegAddrNChoices, cmbRegAddrChoices, 0);
    cmbRegAddr->SetSelection(0);
    fgSizer205->Add(cmbRegAddr, 1, wxEXPAND, 5);

    sbSizer132->Add(fgSizer205, 0, wxEXPAND, 5);

    wxFlexGridSizer* fgSizer206;
    fgSizer206 = new wxFlexGridSizer(0, 3, 0, 0);
    fgSizer206->SetFlexibleDirection(wxBOTH);
    fgSizer206->SetNonFlexibleGrowMode(wxFLEX_GROWMODE_SPECIFIED);

    rbtnRegWrite =
        new wxRadioButton(sbSizer132->GetStaticBox(), wxID_ANY, wxT("Write"), wxDefaultPosition, wxDefaultSize, wxRB_GROUP);
    fgSizer206->Add(rbtnRegWrite, 1, wxALIGN_CENTER_VERTICAL, 5);

    ID_STATICTEXT11 =
        new wxStaticText(sbSizer132->GetStaticBox(), wxID_ANY, wxT("Data (0-255):"), wxDefaultPosition, wxDefaultSize, 0);
    ID_STATICTEXT11->Wrap(-1);
    fgSizer206->Add(ID_STATICTEXT11, 1, wxALIGN_CENTER_VERTICAL, 5);

    txtRegValueWr = new wxTextCtrl(sbSizer132->GetStaticBox(), wxID_ANY, wxT("0"), wxDefaultPosition, wxSize(65, -1), 0);
    fgSizer206->Add(txtRegValueWr, 1, wxEXPAND, 5);

    rbtnRegRead = new wxRadioButton(sbSizer132->GetStaticBox(), wxID_ANY, wxT("Read"), wxDefaultPosition, wxDefaultSize, 0);
    fgSizer206->Add(rbtnRegRead, 1, wxALIGN_CENTER_VERTICAL, 5);

    ReadResult = new wxStaticText(sbSizer132->GetStaticBox(), wxID_ANY, wxT("Result is:"), wxDefaultPosition, wxDefaultSize, 0);
    ReadResult->Wrap(-1);
    fgSizer206->Add(ReadResult, 1, wxALIGN_CENTER_VERTICAL, 5);

    sbSizer132->Add(fgSizer206, 1, wxALL | flags, 5);

    btnRdWr = new wxButton(sbSizer132->GetStaticBox(), wxID_ANY, wxT("Read/Write"), wxDefaultPosition, wxSize(105, 36), 0);
    sbSizer132->Add(btnRdWr, 0, 0, 5);

    fgSizer204->Add(sbSizer132, 1, wxEXPAND, 5);

    fgSizer196->Add(fgSizer204, 1, wxALIGN_TOP | wxALIGN_CENTER_HORIZONTAL, 5);

    fgSizer195->Add(fgSizer196, 1, wxALL, 5);

    wxFlexGridSizer* fgSizer209;
    fgSizer209 = new wxFlexGridSizer(0, 3, 0, 0);
    fgSizer209->AddGrowableCol(1);
    fgSizer209->SetFlexibleDirection(wxBOTH);
    fgSizer209->SetNonFlexibleGrowMode(wxFLEX_GROWMODE_SPECIFIED);

    ID_STATICTEXT2 = new wxStaticText(this, wxID_ANY, wxT("Progress:"), wxDefaultPosition, wxDefaultSize, 0);
    ID_STATICTEXT2->Wrap(-1);
    fgSizer209->Add(ID_STATICTEXT2, 1, wxLEFT | wxRIGHT, 5);

    progressBar = new wxGauge(this, wxID_ANY, 100, wxDefaultPosition, wxDefaultSize, wxGA_HORIZONTAL);
    progressBar->SetValue(0);
    fgSizer209->Add(progressBar, 1, wxEXPAND, 5);

    fgSizer195->Add(fgSizer209, 1, wxEXPAND, 5);

    wxGridSizer* gSizer1;
    gSizer1 = new wxGridSizer(0, 1, 0, 0);

    lblProgCodeFile = new wxStaticText(this, wxID_ANY, wxT("Program code file:"), wxDefaultPosition, wxDefaultSize, 0);
    lblProgCodeFile->Wrap(-1);
    gSizer1->Add(lblProgCodeFile, 1, wxALIGN_CENTER_VERTICAL, 5);

    lblTestResultsFile = new wxStaticText(this, wxID_ANY, wxT("Test results file:"), wxDefaultPosition, wxDefaultSize, 0);
    lblTestResultsFile->Wrap(-1);
    gSizer1->Add(lblTestResultsFile, 1, wxALIGN_CENTER_VERTICAL, 5);

    fgSizer195->Add(gSizer1, 1, wxEXPAND, 5);

    this->SetSizer(fgSizer195);
    this->Layout();
    fgSizer195->Fit(this);

    // Connect Events
    Button_LOADHEX->Connect(
        wxEVT_COMMAND_BUTTON_CLICKED, wxCommandEventHandler(lms7002_pnlMCU_BD_view::OnButton_LOADHexClick), NULL, this);
    chkReset->Connect(wxEVT_COMMAND_CHECKBOX_CLICKED, wxCommandEventHandler(lms7002_pnlMCU_BD_view::OnchkResetClick), NULL, this);
    btnStartProgramming->Connect(
        wxEVT_COMMAND_BUTTON_CLICKED, wxCommandEventHandler(lms7002_pnlMCU_BD_view::OnbtnStartProgrammingClick), NULL, this);
    btnRunTest->Connect(wxEVT_COMMAND_BUTTON_CLICKED, wxCommandEventHandler(lms7002_pnlMCU_BD_view::OnbtnRunTestClick), NULL, this);
    btnRunProductionTest->Connect(
        wxEVT_COMMAND_BUTTON_CLICKED, wxCommandEventHandler(lms7002_pnlMCU_BD_view::OnbtnRunProductionTestClicked), NULL, this);
    DebugMode->Connect(wxEVT_COMMAND_CHECKBOX_CLICKED, wxCommandEventHandler(lms7002_pnlMCU_BD_view::OnDebugModeClick), NULL, this);
    RunInstr->Connect(wxEVT_COMMAND_BUTTON_CLICKED, wxCommandEventHandler(lms7002_pnlMCU_BD_view::OnRunInstruction), NULL, this);
    ResetPC->Connect(wxEVT_COMMAND_BUTTON_CLICKED, wxCommandEventHandler(lms7002_pnlMCU_BD_view::OnResetPCClick), NULL, this);
    ViewSFRs->Connect(wxEVT_COMMAND_BUTTON_CLICKED, wxCommandEventHandler(lms7002_pnlMCU_BD_view::OnViewSFRsClick), NULL, this);
    ViewIRAM->Connect(wxEVT_COMMAND_BUTTON_CLICKED, wxCommandEventHandler(lms7002_pnlMCU_BD_view::OnViewIRAMClick), NULL, this);
    EraseIRAM->Connect(wxEVT_COMMAND_BUTTON_CLICKED, wxCommandEventHandler(lms7002_pnlMCU_BD_view::OnEraseIRAMClick), NULL, this);
    SelDiv->Connect(wxEVT_COMMAND_CHOICE_SELECTED, wxCommandEventHandler(lms7002_pnlMCU_BD_view::OnSelDivSelect), NULL, this);
    m_cCtrlBaseband->Connect(
        wxEVT_COMMAND_RADIOBUTTON_SELECTED, wxCommandEventHandler(lms7002_pnlMCU_BD_view::Onm_cCtrlBasebandSelect), NULL, this);
    m_cCtrlMCU_BD->Connect(
        wxEVT_COMMAND_RADIOBUTTON_SELECTED, wxCommandEventHandler(lms7002_pnlMCU_BD_view::Onm_cCtrlMCU_BDSelect), NULL, this);
    btnRdWr->Connect(wxEVT_COMMAND_BUTTON_CLICKED, wxCommandEventHandler(lms7002_pnlMCU_BD_view::OnRegWriteRead), NULL, this);

    mThreadWorking = false;
    progressPooler = new wxTimer(this, wxNewId());

    m_iTestNo = 0;
    m_bLoadedDebug = 0;
    m_bLoadedProd = 0;

    m_iDebug = 0;
    m_iPCvalue = 0;
    m_iTestNo = 1;
    m_iInstrNo = 1;
    m_iMode0 = 0;
    m_iMode1 = 0;

    RunInstr->Enable(false);
    ResetPC->Enable(false);
    InstrNo->Enable(false);
    ViewSFRs->Enable(false);
    ViewIRAM->Enable(false);
    EraseIRAM->Enable(false);
    SelDiv->Enable(false);
    SelDiv->SetSelection(0);
    cmbRegAddr->SetSelection(1);

    PCValue->SetLabel(wxString::Format(_("0x%04X"), m_iPCvalue));

    InstrNo->SetLabel(_("1"));
    m_sTestNo->SetLabel(_("1"));
    chkReset->SetValue(true);

    obj_ptr = this;
}

void lms7002_pnlMCU_BD_view::Initialize(ControllerType* pControl)
{
    lmsControl = pControl;

    mcu = lmsControl->GetMCUControls();
    mcu->SetCallback(&lms7002_pnlMCU_BD_view::OnProgrammingCallback);
}

lms7002_pnlMCU_BD_view::~lms7002_pnlMCU_BD_view()
{
    if (mThreadWorking)
    {
        mWorkerThread.join();
    }

    if (progressPooler != nullptr)
    {
        delete progressPooler;
        progressPooler = nullptr;
    }
}

void lms7002_pnlMCU_BD_view::OnButton_LOADHexClick(wxCommandEvent& event)
{
    wxFileDialog dlg(this,
        _("Open hex file"),
        _("hex"),
        _("*.hex"),
        _("HEX Files (*.hex)|*.hex|BIN Files (*.bin)|*.bin|All Files (*.*)|*.*||"),
        wxFD_OPEN | wxFD_FILE_MUST_EXIST);
    if (dlg.ShowModal() == wxID_CANCEL)
        return;

    wxString m_sHexFileName = dlg.GetPath();
    int status = 0;
    if (dlg.GetFilterIndex() == 0)
        status = mcu->GetProgramCode(m_sHexFileName.mb_str(), false);
    else
        status = mcu->GetProgramCode(m_sHexFileName.mb_str(), true);

    if (status != 0)
    {
        wxMessageBox(_("Failed to load Hex file"));
        return;
    }

    wxString temps;
    temps = _(".hex file: ");
    temps = temps << m_sHexFileName;
    lblProgCodeFile->SetLabel(temps);
}

void lms7002_pnlMCU_BD_view::OnchkResetClick(wxCommandEvent& event)
{
    assert(lmsControl != nullptr);
    if (chkReset->IsChecked())
    {
        // MODE=0
        // RESET
        m_iMode0 = 0;
        m_iMode1 = 0;
        // TODO: LMS_Program(lmsControl, nullptr, 0, lime::program_mode::mcuReset, nullptr);
        rgrMode->Enable(false);
        btnStartProgramming->Enable(false);
        DebugMode->SetValue(false);

        m_iDebug = 0;
        RunInstr->Enable(false);
        ResetPC->Enable(false);
        InstrNo->Enable(false);
        ViewSFRs->Enable(false);
        ViewIRAM->Enable(false);
        EraseIRAM->Enable(false);
        SelDiv->Enable(false);
        // global variables
        m_bLoadedDebug = 0;
        m_bLoadedProd = 0;
    }
    else
    {
        rgrMode->Enable(true);
        btnStartProgramming->Enable(true);
    }
}

void lms7002_pnlMCU_BD_view::OnbtnStartProgrammingClick(wxCommandEvent& event)
{
    progressBar->SetValue(0);
    DebugMode->SetValue(false);
    int mode = rgrMode->GetSelection() + 1;
    m_iMode0 = mode & 0x01;
    m_iMode1 = (mode >> 1) & 0x01;

    if (chkReset->IsChecked())
    {
        wxMessageBox(_("Turn off reset."));
        return;
    }

    if (mThreadWorking)
        return;
    Disable();
    progressBar->SetValue(0);
    progressPooler->Start(200);
    Connect(
        ID_PROGRAMING_FINISH_EVENT, wxEVT_THREAD, wxThreadEventHandler(lms7002_pnlMCU_BD_view::OnProgrammingfinished), NULL, this);
    Connect(ID_PROGRAMING_STATUS_EVENT,
        wxEVT_COMMAND_THREAD,
        reinterpret_cast<wxObjectEventFunction>(&lms7002_pnlMCU_BD_view::OnProgramingStatusUpdate));
    obj_ptr = this;
    mThreadWorking = true;
    mWorkerThread = std::thread(
        [](lms7002_pnlMCU_BD_view* pthis, char mode1, char mode0) {
            int retval = 0;

            // TODO:
            // if (mode0 == 1 && mode1 == 0)
            //     retval = LMS_Program(pthis->lmsControl, (const char*)pthis->byte_array, max_array_size, lime::program_mode::mcuEEPROM, OnProgrammingCallback);
            // else if (mode0 == 0 && mode1 == 1)
            //     retval = LMS_Program(pthis->lmsControl, (const char*)pthis->byte_array, max_array_size, lime::program_mode::mcuRAM, OnProgrammingCallback);
            // else
            //     retval = LMS_Program(pthis->lmsControl, (const char*)pthis->byte_array, max_array_size, lime::program_mode::mcuReset, OnProgrammingCallback);

            wxThreadEvent* evt = new wxThreadEvent();
            evt->SetInt(retval);
            evt->SetId(ID_PROGRAMING_FINISH_EVENT);
            wxQueueEvent(pthis, evt);
        },
        this,
        m_iMode1,
        m_iMode0);
}

void lms7002_pnlMCU_BD_view::OnbtnLoadTestFileClick(wxCommandEvent& event)
{
    int test_code = 0;
    int address = 0;
    int value = 0;

    wxFileDialog dlg(this,
        _("Open txt file"),
        _("txt"),
        _("*.txt"),
        _("TXT Files (*.txt)|*.txt|TXT Files (*.txt)|*.txt |All Files (*.*)|*.*||"),
        wxFD_OPEN | wxFD_FILE_MUST_EXIST);
    if (dlg.ShowModal() == wxID_CANCEL)
        return;

    wxString m_sTxtFileName = dlg.GetPath();
    wxString temps;
    temps = _("Test results file: ");
    temps = temps + m_sTxtFileName;
    lblTestResultsFile->SetLabel(temps);

    std::ifstream inFile(std::string{ m_sTxtFileName });

    if (inFile.is_open())
    {
        m_iTestResultFileLine = 0;
        for (int i = 0; i < 256; i++)
        {
            TestResultArray_code[i] = 0;
            TestResultArray_address[i] = 0;
            TestResultArray_value[i] = 0;
        }

        m_iTestResultFileLine = 0;
        inFile >> test_code;

        while (!inFile.eof() && !inFile.fail())
        {
            inFile >> address;
            inFile >> value;
            TestResultArray_code[m_iTestResultFileLine] = static_cast<unsigned char>(test_code);
            TestResultArray_address[m_iTestResultFileLine] = static_cast<unsigned char>(address);
            TestResultArray_value[m_iTestResultFileLine] = static_cast<unsigned char>(value);

            m_iTestResultFileLine++;
            inFile >> test_code;
        }
    }

    inFile.close();
}

<<<<<<< HEAD
void lms7002_pnlMCU_BD_view::Wait_CLK_Cycles(int delay)
{
    //// some delay
    int i = 0;
    uint16_t val;
    for (i = 0; i < (delay / 64); i++)
        LMS_ReadLMSReg(lmsControl, 0x0003, &val);
}

void lms7002_pnlMCU_BD_view::RunTest_MCU(int m_iMode1, int m_iMode0, unsigned short test_code, int m_iDebug)
{

    int i = 0;
    int limit = 0;
    unsigned short tempi = 0x0000;
    unsigned short basei = 0x0000;

    if (test_code <= 15)
        basei = (test_code << 4);
    else
        basei = 0x0000;

    basei = basei & 0xFFF0; // not necessery
    // 4 LSBs are zeros

    // variable basei contains test no. value at bit positions 7-4
    // used for driving the P0 input
    // P0 defines the test no.

    if ((test_code > 7) || (test_code == 0))
        limit = 1;
    else
        limit = 50;

    // tests 8 to 14 have short duration

    if (m_iDebug == 1)
        return; // normal MCU operating mode required

    // EXT_INT2=1, external interrupt 2 is raised
    tempi = 0x0000; // changed
    int m_iExt2 = 1;

    if (m_iExt2 == 1)
        tempi = tempi | 0x0004;
    if (m_iMode1 == 1)
        tempi = tempi | 0x0002;
    if (m_iMode0 == 1)
        tempi = tempi | 0x0001;

    // tempi variable is driving the mspi_REG2

    LMS_WriteLMSReg(lmsControl, 0x8002, tempi); // REG2 write

    // generating waveform
    for (i = 0; i <= limit; i++)
    {
        tempi = basei | 0x000C;
        LMS_WriteLMSReg(lmsControl, 0x8000, tempi);
        // REG0 write
        Wait_CLK_Cycles(256);
        tempi = basei | 0x000D;
        LMS_WriteLMSReg(lmsControl, 0x8000, tempi);
        // REG0 write  - P0(0) set
        Wait_CLK_Cycles(256);
        tempi = basei | 0x000C;
        LMS_WriteLMSReg(lmsControl, 0x8000, tempi);
        // REG0 write
        Wait_CLK_Cycles(256);
        tempi = basei | 0x000E;
        LMS_WriteLMSReg(lmsControl, 0x8000, tempi);
        // REG0 write - PO(1) set
        Wait_CLK_Cycles(256);

        if (i == 0)
        {
            // EXT_INT2=0
            // external interrupt 2 is pulled down
            tempi = 0x0000; // changed
            m_iExt2 = 0;
            if (m_iExt2 == 1)
                tempi = tempi | 0x0004;
            if (m_iMode1 == 1)
                tempi = tempi | 0x0002;
            if (m_iMode0 == 1)
                tempi = tempi | 0x0001;
            LMS_WriteLMSReg(lmsControl, 0x8002, tempi);
            // REG2 write
        }
    }
}

void lms7002_pnlMCU_BD_view::DebugModeSet_MCU(int m_iMode1, int m_iMode0)
{
    unsigned short tempi = 0x00C0;
    // bit DEBUG is set
    int m_iExt2 = 0;
    if (m_iExt2 == 1)
        tempi = tempi | 0x0004;
    if (m_iMode1 == 1)
        tempi = tempi | 0x0002;
    if (m_iMode0 == 1)
        tempi = tempi | 0x0001;

    // Select debug mode
    LMS_WriteLMSReg(lmsControl, 0x8002, tempi);
    // REG2 write
}

void lms7002_pnlMCU_BD_view::DebugModeExit_MCU(int m_iMode1, int m_iMode0)
{

    unsigned short tempi = 0x0000; // bit DEBUG is zero
    int m_iExt2 = 0;

    if (m_iExt2 == 1)
        tempi = tempi | 0x0004;
    if (m_iMode1 == 1)
        tempi = tempi | 0x0002;
    if (m_iMode0 == 1)
        tempi = tempi | 0x0001;
    // To run mode
    LMS_WriteLMSReg(lmsControl, 0x8002, tempi); // REG2 write
}

int lms7002_pnlMCU_BD_view::WaitUntilWritten()
{

    // waits if WRITE_REQ (REG3[2]) flag is equal to '1'
    // this means that  write operation is in progress
    unsigned short tempi = 0x0000;
    int countDown = m_iLoopTries; // Time out value
    LMS_ReadLMSReg(lmsControl, 0x0003, &tempi); // REG3 read

    while (((tempi & 0x0004) == 0x0004) && (countDown > 0))
    {
        LMS_ReadLMSReg(lmsControl, 0x0003, &tempi); // REG3 read
        countDown--;
    }
    if (countDown == 0)
        return -1; // an error occured, timer elapsed
    else
        return 0; // Finished regularly
    // pass if WRITE_REQ is '0'
}

int lms7002_pnlMCU_BD_view::ReadOneByte(unsigned char* data)
{
    unsigned short tempi = 0x0000;
    int countDown = m_iLoopTries;

    // waits when READ_REQ (REG3[3]) flag is equal to '0'
    // this means that there is nothing to read
    LMS_ReadLMSReg(lmsControl, 0x0003, &tempi); // REG3 read

    while (((tempi & 0x0008) == 0x0000) && (countDown > 0))
    {
        // wait if READ_REQ is '0'
        LMS_ReadLMSReg(lmsControl, 0x0003, &tempi); // REG3 read
        countDown--;
    }

    if (countDown > 0)
    { // Time out has not occured
        LMS_ReadLMSReg(lmsControl, 0x0005, &tempi);
        ; // REG5 read
        // return the read byte
        (*data) = static_cast<unsigned char>(tempi);
    }
    else
        (*data) = 0;
    // return the zero, default value

    if (countDown == 0)
        return -1; // an error occured
    else
        return 0; // finished regularly
}

int lms7002_pnlMCU_BD_view::One_byte_command(unsigned short data1, unsigned char* rdata1)
{
    unsigned char tempc = 0x00;
    int retval = 0;
    *rdata1 = 0x00; //default return value

    // sends the one byte command
    LMS_WriteLMSReg(lmsControl, 0x8004, data1); //REG4 write
    retval = WaitUntilWritten();
    if (retval == -1)
        return -1;
    // error if operation executes too long

    // gets the one byte answer
    retval = ReadOneByte(&tempc);
    if (retval == -1)
        return -1;
    // error if operation takes too long

    *rdata1 = tempc;
    return 0;
}

int lms7002_pnlMCU_BD_view::ResetPC_MCU()
{
    unsigned char tempc1 = 0x00;
    int retval = 0;
    retval = One_byte_command(0x70, &tempc1);
    return retval;
}

int lms7002_pnlMCU_BD_view::Three_byte_command(unsigned char data1,
    unsigned char data2,
    unsigned char data3,
    unsigned char* rdata1,
    unsigned char* rdata2,
    unsigned char* rdata3)
{

    int retval = 0;
    *rdata1 = 0x00;
    *rdata2 = 0x00;
    *rdata3 = 0x00;

    LMS_WriteLMSReg(lmsControl, 0x8004, static_cast<unsigned short>(data1));
    retval = WaitUntilWritten();
    if (retval == -1)
        return -1;
    LMS_WriteLMSReg(lmsControl, 0x8004, static_cast<unsigned short>(data2)); //REG4 write
    retval = WaitUntilWritten();
    if (retval == -1)
        return -1;

    LMS_WriteLMSReg(lmsControl, 0x8004, static_cast<unsigned short>(data3)); //REG4 write
    retval = WaitUntilWritten();
    if (retval == -1)
        return -1;

    retval = ReadOneByte(rdata1);
    if (retval == -1)
        return -1;

    retval = ReadOneByte(rdata2);
    if (retval == -1)
        return -1;

    retval = ReadOneByte(rdata3);
    if (retval == -1)
        return -1;

    return 0;
}

int lms7002_pnlMCU_BD_view::RunInstr_MCU(unsigned short* pPCVAL)
{
    unsigned char tempc1, tempc2, tempc3 = 0x00;
    int retval = 0;
    retval = Three_byte_command(0x74, 0x00, 0x00, &tempc1, &tempc2, &tempc3);
    if (retval == -1)
        (*pPCVAL) = 0;
    else
        (*pPCVAL) = tempc2 * 256 + tempc3;
    return retval;
}

=======
>>>>>>> c7c6476e
void lms7002_pnlMCU_BD_view::OnbtnRunTestClick(wxCommandEvent& event)
{
    wxString m_sTxtFileName = _("lms7suite_mcu/TestResults.txt");
    lblTestResultsFile->SetLabel("Test results file: " + m_sTxtFileName);

    std::ifstream inFile(std::string{ m_sTxtFileName });

    if (inFile.is_open())
    {
        m_iTestResultFileLine = 0;
        for (int i = 0; i < 256; i++)
        {
            TestResultArray_code[i] = 0;
            TestResultArray_address[i] = 0;
            TestResultArray_value[i] = 0;
        }

        m_iTestResultFileLine = 0;
        int test_code = 0;
        int address = 0;
        int value = 0;

        inFile >> test_code;
        while (!inFile.eof() && !inFile.fail())
        {
            inFile >> address;
            inFile >> value;
            TestResultArray_code[m_iTestResultFileLine] = static_cast<unsigned char>(test_code);
            TestResultArray_address[m_iTestResultFileLine] = static_cast<unsigned char>(address);
            TestResultArray_value[m_iTestResultFileLine] = static_cast<unsigned char>(value);

            m_iTestResultFileLine++;
            inFile >> test_code;
        }
    }
    else
    {
        wxMessageBox(_("lms7suite_mcu/TestResults.txt file not found"));
        return;
    }

    inFile.close();

    unsigned char tempc1, tempc2, tempc3 = 0x00;
    int retval = 0;
    int m_iError = 0;
    int i = 0;

    if ((m_iTestNo <= 0) || (m_iTestNo > 15))
    {
        m_iTestNo = 0;
        m_sTestNo->SetValue(_("0"));
    }
    else
    {
        mcu->RunTest_MCU(m_iMode1, m_iMode0, m_iTestNo, m_iDebug);
    }

    // check the results
    if (m_iDebug == 0)
        mcu->DebugModeSet_MCU(m_iMode1, m_iMode0);
    // Go to Debug mode
    m_iError = 0;
    i = 0;
    while ((i < m_iTestResultFileLine) && (m_iError == 0))
    {
        if (TestResultArray_code[i] == m_iTestNo)
        {
<<<<<<< HEAD
            retval =
                Three_byte_command(0x78, static_cast<unsigned char>(TestResultArray_address[i]), 0x00, &tempc1, &tempc2, &tempc3);
=======
            retval = mcu->Three_byte_command(0x78, (unsigned char)(TestResultArray_address[i]), 0x00, &tempc1, &tempc2, &tempc3);
>>>>>>> c7c6476e
            if ((retval == -1) || (tempc3 != TestResultArray_value[i]))
                m_iError = 1;
            else
                i++;
        }
        else
            i++;
    };
    //exit the debug mode
    mcu->DebugModeExit_MCU(m_iMode1, m_iMode0);

    wxString temps, temps1, temps2, temps3;
    if (m_iError == 1)
    {
        temps1 = wxString::Format(_("0x%02X"), TestResultArray_address[i]);
        temps2 = wxString::Format(_("0x%02X"), TestResultArray_value[i]);
        temps3 = wxString::Format(_("0x%02X"), tempc3);

        temps = _("Test failed. No.:");
        temps = temps << TestResultArray_code[i];
        temps = temps << _(", at address ") << temps1;
        temps = temps << _(", should be ") << temps2;
        temps = temps << _(", but is read ") << temps3;
    }
    else
        temps = _("OK");
    wxMessageBox(temps);
    return;
}

void lms7002_pnlMCU_BD_view::OnDebugModeClick(wxCommandEvent& event)
{
    if (DebugMode->IsChecked())
    {
        RunInstr->Enable(true);
        ResetPC->Enable(true);
        InstrNo->Enable(true);
        ViewSFRs->Enable(true);
        ViewIRAM->Enable(true);
        EraseIRAM->Enable(true);
        SelDiv->Enable(true);

        m_iDebug = 1;
        mcu->DebugModeSet_MCU(m_iMode1, m_iMode0);
    }
    else
    {
        RunInstr->Enable(false);
        ResetPC->Enable(false);
        InstrNo->Enable(false);
        ViewSFRs->Enable(false);
        ViewIRAM->Enable(false);
        EraseIRAM->Enable(false);
        SelDiv->Enable(false);

        m_iDebug = 0;
        mcu->DebugModeExit_MCU(m_iMode1, m_iMode0);
    }
}

void lms7002_pnlMCU_BD_view::OnRunInstruction(wxCommandEvent& event)
{
    wxString m_sPCVal;
    unsigned int i = 0;
    int retval = 0;
    unsigned short m_iPC = 0;

    if ((m_iInstrNo < 1) || (m_iInstrNo > 100))
    {
        m_iInstrNo = 0; // default TestNo.
        InstrNo->SetValue(_("0"));
        wxMessageBox(_("Number of instructions must be in the range [1-100]!"));
    }
    else
    {
        for (i = 0; i < m_iInstrNo; i++)
        {
            retval = mcu->RunInstr_MCU(&m_iPC);
            if (retval == -1)
            {
                i = m_iInstrNo; // end loop
                m_iPCvalue = 0;
            }
            else
            {
                m_iPCvalue = m_iPC;
            }
        }
        m_sPCVal.Printf(_("0x%04X"), m_iPCvalue);
        PCValue->SetLabel(m_sPCVal);
    }
}

void lms7002_pnlMCU_BD_view::OnResetPCClick(wxCommandEvent& event)
{
    int retval = mcu->ResetPC_MCU();
    if (retval == -1)
        wxMessageBox(_("Unable to reset MCU's Program Counter"));
}

void lms7002_pnlMCU_BD_view::OnViewSFRsClick(wxCommandEvent& event)
{
    if (mThreadWorking)
        return;
    Disable();
    progressBar->SetValue(0);
    progressPooler->Start(200);

    Connect(ID_PROGRAMING_STATUS_EVENT,
        wxEVT_COMMAND_THREAD,
        reinterpret_cast<wxObjectEventFunction>(&lms7002_pnlMCU_BD_view::OnProgramingStatusUpdate));
    Connect(ID_PROGRAMING_FINISH_EVENT, wxEVT_THREAD, wxThreadEventHandler(lms7002_pnlMCU_BD_view::OnReadSFRfinished), NULL, this);

    mThreadWorking = true;
    mWorkerThread = std::thread(
        [](lms7002_pnlMCU_BD_view* pthis) {
            int retval = pthis->mcu->Read_SFR();
            wxThreadEvent* evt = new wxThreadEvent();
            evt->SetInt(retval);
            evt->SetId(ID_PROGRAMING_FINISH_EVENT);
            wxQueueEvent(pthis, evt);
        },
        this);
}

<<<<<<< HEAD
int lms7002_pnlMCU_BD_view::Read_IRAM()
{
    unsigned char tempc1, tempc2, tempc3 = 0x00;
    int i = 0;
    int retval = 0;

    //default
    //IRAM array initialization
    for (i = 0; i <= 255; i++)
        m_IRAM[i] = 0x00;

    unsigned stepsDone = 0;
    OnProgrammingCallback(stepsDone, 256, "");
    for (i = 0; i <= 255; i++)
    {
        // code 0x78 is for reading the IRAM locations
        retval = Three_byte_command(0x78, static_cast<unsigned char>(i), 0x00, &tempc1, &tempc2, &tempc3);
        if (retval == 0)
            m_IRAM[i] = tempc3;
        else
        {
            i = 256; // error, stop
        }
        OnProgrammingCallback(++stepsDone, 256, "");
        Wait_CLK_Cycles(64);
    }
#ifndef NDEBUG
    lime::info("MCU reading IRAM finished"s);
#endif
    return retval;
}

=======
>>>>>>> c7c6476e
void lms7002_pnlMCU_BD_view::OnViewIRAMClick(wxCommandEvent& event)
{
    if (mThreadWorking)
        return;
    Disable();
    progressBar->SetValue(0);
    progressPooler->Start(200);
    Connect(ID_PROGRAMING_FINISH_EVENT, wxEVT_THREAD, wxThreadEventHandler(lms7002_pnlMCU_BD_view::OnReadIRAMfinished), NULL, this);
    Connect(ID_PROGRAMING_STATUS_EVENT,
        wxEVT_COMMAND_THREAD,
        reinterpret_cast<wxObjectEventFunction>(&lms7002_pnlMCU_BD_view::OnProgramingStatusUpdate));

    mThreadWorking = true;
    mWorkerThread = std::thread(
        [](lms7002_pnlMCU_BD_view* pthis) {
            int retval = pthis->mcu->Read_IRAM();
            wxThreadEvent* evt = new wxThreadEvent();
            evt->SetInt(retval);
            evt->SetId(ID_PROGRAMING_FINISH_EVENT);
            wxQueueEvent(pthis, evt);
        },
        this);
}

<<<<<<< HEAD
int lms7002_pnlMCU_BD_view::Erase_IRAM()
{
    unsigned char tempc1, tempc2, tempc3 = 0x00;
    int retval = 0;
    int i = 0;

    //default ini.
    for (i = 0; i <= 255; i++)
        m_IRAM[i] = 0x00;

    unsigned stepsDone = 0;
    OnProgrammingCallback(stepsDone, 256, "");
    for (i = 0; i <= 255; i++)
    {
        m_IRAM[i] = 0x00;
        // code 0x7C is for writing the IRAM locations
        retval = Three_byte_command(0x7C, static_cast<unsigned char>(i), 0x00, &tempc1, &tempc2, &tempc3);
        if (retval == -1)
        {
            i = 256;
            //aborted.store(true);
        }
        OnProgrammingCallback(++stepsDone, 256, "");
    }
#ifndef NDEBUG
    lime::info("MCU erasing IRAM finished"s);
#endif
    return retval;
}

=======
>>>>>>> c7c6476e
void lms7002_pnlMCU_BD_view::OnEraseIRAMClick(wxCommandEvent& event)
{
    if (mThreadWorking)
        return;
    Disable();
    progressBar->SetValue(0);
    progressPooler->Start(200);
    Connect(ID_PROGRAMING_STATUS_EVENT,
        wxEVT_COMMAND_THREAD,
        reinterpret_cast<wxObjectEventFunction>(&lms7002_pnlMCU_BD_view::OnProgramingStatusUpdate));
    Connect(
        ID_PROGRAMING_FINISH_EVENT, wxEVT_THREAD, wxThreadEventHandler(lms7002_pnlMCU_BD_view::OnEraseIRAMfinished), NULL, this);

    mThreadWorking = true;
    mWorkerThread = std::thread(
        [](lms7002_pnlMCU_BD_view* pthis) {
            int retval = pthis->mcu->Erase_IRAM();
            wxThreadEvent* evt = new wxThreadEvent();
            evt->SetInt(retval);
            evt->SetId(ID_PROGRAMING_FINISH_EVENT);
            wxQueueEvent(pthis, evt);
        },
        this);
}

void lms7002_pnlMCU_BD_view::OnSelDivSelect(wxCommandEvent& event)
{
    int retval = 0;
    int tempi = 0;

    tempi = SelDiv->GetSelection();
    retval = mcu->Change_MCUFrequency(tempi);
    if (retval == -1)
        wxMessageBox(_("Cannot set the MCU's frequency"));
    else
        wxMessageBox(wxString::Format(_("Current selection: %s"), SelDiv->GetString(tempi)));
}

void lms7002_pnlMCU_BD_view::Onm_cCtrlBasebandSelect(wxCommandEvent& event)
{
    LMS_WriteLMSReg(lmsControl, 0x0006, 0x0000);
}

void lms7002_pnlMCU_BD_view::Onm_cCtrlMCU_BDSelect(wxCommandEvent& event)
{
    LMS_WriteLMSReg(lmsControl, 0x0006, 0x0001);
    ; //REG6 write
}

void lms7002_pnlMCU_BD_view::OnRegWriteRead(wxCommandEvent& event)
{
    unsigned short addr = cmbRegAddr->GetSelection();
    long data;
    txtRegValueWr->GetValue().ToLong(&data);
    if (data < 0 || data > 255)
        data = 0;

    if (rbtnRegWrite->GetValue() == 1)
        LMS_WriteLMSReg(lmsControl, 0x8000 + addr, data); //REG write
    else
    {
        unsigned short retval = 0;
        LMS_ReadLMSReg(lmsControl, addr, &retval); //REG read
        ReadResult->SetLabel(wxString::Format("Result is: 0x%02X", retval));
    }
}

lms7002_pnlMCU_BD_view* lms7002_pnlMCU_BD_view::obj_ptr = nullptr;
bool lms7002_pnlMCU_BD_view::OnProgrammingCallback(int bsent, int btotal, const char* progressMsg)
{
    wxCommandEvent evt;
    evt.SetEventObject(obj_ptr);
    evt.SetInt(100.0 * bsent / btotal); //round to int
    evt.SetString(wxString::From8BitData(progressMsg));
    evt.SetEventType(wxEVT_COMMAND_THREAD);
    evt.SetId(ID_PROGRAMING_STATUS_EVENT);
    wxPostEvent(obj_ptr, evt);
    return false;
}
void lms7002_pnlMCU_BD_view::OnProgramingStatusUpdate(wxCommandEvent& event)
{
    progressBar->SetValue(event.GetInt());
}

void lms7002_pnlMCU_BD_view::OnReadIRAMfinished(wxThreadEvent& event)
{
    if (mThreadWorking)
        mWorkerThread.join();
    mThreadWorking = false;
    progressPooler->Stop();
    Disconnect(ID_PROGRAMING_STATUS_EVENT,
        wxEVT_THREAD,
        reinterpret_cast<wxObjectEventFunction>(&lms7002_pnlMCU_BD_view::OnProgramingStatusUpdate));
    Disconnect(
        ID_PROGRAMING_FINISH_EVENT, wxEVT_THREAD, wxThreadEventHandler(lms7002_pnlMCU_BD_view::OnReadIRAMfinished), NULL, this);
    progressBar->SetValue(100);
    Enable();
    if (event.GetInt() == -1)
    {
        wxMessageBox(_("Unable to read IRAM"));
        return;
    }
    dlgViewIRAM dlg(this);
    dlg.InitGridData(mcu->m_IRAM);
    dlg.ShowModal();
}

void lms7002_pnlMCU_BD_view::OnEraseIRAMfinished(wxThreadEvent& event)
{
    if (mThreadWorking)
        mWorkerThread.join();
    mThreadWorking = false;
    progressPooler->Stop();
    Disconnect(ID_PROGRAMING_STATUS_EVENT,
        wxEVT_THREAD,
        reinterpret_cast<wxObjectEventFunction>(&lms7002_pnlMCU_BD_view::OnProgramingStatusUpdate));
    Disconnect(
        ID_PROGRAMING_FINISH_EVENT, wxEVT_THREAD, wxThreadEventHandler(lms7002_pnlMCU_BD_view::OnEraseIRAMfinished), NULL, this);
    progressBar->SetValue(100);
    Enable();
    if (event.GetInt() == -1)
        wxMessageBox(_("Unable to erase IRAM"));
}

void lms7002_pnlMCU_BD_view::OnReadSFRfinished(wxThreadEvent& event)
{
    if (mThreadWorking)
        mWorkerThread.join();
    mThreadWorking = false;
    progressPooler->Stop();
    Disconnect(ID_PROGRAMING_STATUS_EVENT,
        wxEVT_THREAD,
        reinterpret_cast<wxObjectEventFunction>(&lms7002_pnlMCU_BD_view::OnProgramingStatusUpdate));
    Disconnect(
        ID_PROGRAMING_FINISH_EVENT, wxEVT_THREAD, wxThreadEventHandler(lms7002_pnlMCU_BD_view::OnReadSFRfinished), NULL, this);
    progressBar->SetValue(100);
    Enable();
    if (event.GetInt() == -1)
    {
        wxMessageBox(_("Unable to read SFR"));
        return;
    }
    // TODO: dlgViewSFR dlg(this);
    // dlg.InitGridData(m_SFR);
    // dlg.ShowModal();
}

void lms7002_pnlMCU_BD_view::OnProgrammingfinished(wxThreadEvent& event)
{
    if (mThreadWorking)
        mWorkerThread.join();
    mThreadWorking = false;
    progressPooler->Stop();
    Disconnect(ID_PROGRAMING_STATUS_EVENT,
        wxEVT_THREAD,
        reinterpret_cast<wxObjectEventFunction>(&lms7002_pnlMCU_BD_view::OnProgramingStatusUpdate));
    Disconnect(
        ID_PROGRAMING_FINISH_EVENT, wxEVT_THREAD, wxThreadEventHandler(lms7002_pnlMCU_BD_view::OnProgrammingfinished), NULL, this);
    progressBar->SetValue(100);
    Enable();
    if (event.GetInt() == -1)
    {
        wxMessageBox(_("Unable to program the MCU"));
        return;
    }
    else
    {
        rgrMode->Enable();
        btnStartProgramming->Enable();
    }
}

void lms7002_pnlMCU_BD_view::OnbtnRunProductionTestClicked(wxCommandEvent& event)
{
    //TODO MCU testing
    wxMessageBox(_("Not implemented in API"));
    /*int status = mcuControl->RunProductionTest_MCU();
    lblProgCodeFile->SetLabel("Program code file: " + mLoadedProgramFilename);
    if (status == 0)
        wxMessageBox(_("Test passed"));
    else
        wxMessageBox(_("Test FAILED"));*/
}<|MERGE_RESOLUTION|>--- conflicted
+++ resolved
@@ -588,273 +588,6 @@
     inFile.close();
 }
 
-<<<<<<< HEAD
-void lms7002_pnlMCU_BD_view::Wait_CLK_Cycles(int delay)
-{
-    //// some delay
-    int i = 0;
-    uint16_t val;
-    for (i = 0; i < (delay / 64); i++)
-        LMS_ReadLMSReg(lmsControl, 0x0003, &val);
-}
-
-void lms7002_pnlMCU_BD_view::RunTest_MCU(int m_iMode1, int m_iMode0, unsigned short test_code, int m_iDebug)
-{
-
-    int i = 0;
-    int limit = 0;
-    unsigned short tempi = 0x0000;
-    unsigned short basei = 0x0000;
-
-    if (test_code <= 15)
-        basei = (test_code << 4);
-    else
-        basei = 0x0000;
-
-    basei = basei & 0xFFF0; // not necessery
-    // 4 LSBs are zeros
-
-    // variable basei contains test no. value at bit positions 7-4
-    // used for driving the P0 input
-    // P0 defines the test no.
-
-    if ((test_code > 7) || (test_code == 0))
-        limit = 1;
-    else
-        limit = 50;
-
-    // tests 8 to 14 have short duration
-
-    if (m_iDebug == 1)
-        return; // normal MCU operating mode required
-
-    // EXT_INT2=1, external interrupt 2 is raised
-    tempi = 0x0000; // changed
-    int m_iExt2 = 1;
-
-    if (m_iExt2 == 1)
-        tempi = tempi | 0x0004;
-    if (m_iMode1 == 1)
-        tempi = tempi | 0x0002;
-    if (m_iMode0 == 1)
-        tempi = tempi | 0x0001;
-
-    // tempi variable is driving the mspi_REG2
-
-    LMS_WriteLMSReg(lmsControl, 0x8002, tempi); // REG2 write
-
-    // generating waveform
-    for (i = 0; i <= limit; i++)
-    {
-        tempi = basei | 0x000C;
-        LMS_WriteLMSReg(lmsControl, 0x8000, tempi);
-        // REG0 write
-        Wait_CLK_Cycles(256);
-        tempi = basei | 0x000D;
-        LMS_WriteLMSReg(lmsControl, 0x8000, tempi);
-        // REG0 write  - P0(0) set
-        Wait_CLK_Cycles(256);
-        tempi = basei | 0x000C;
-        LMS_WriteLMSReg(lmsControl, 0x8000, tempi);
-        // REG0 write
-        Wait_CLK_Cycles(256);
-        tempi = basei | 0x000E;
-        LMS_WriteLMSReg(lmsControl, 0x8000, tempi);
-        // REG0 write - PO(1) set
-        Wait_CLK_Cycles(256);
-
-        if (i == 0)
-        {
-            // EXT_INT2=0
-            // external interrupt 2 is pulled down
-            tempi = 0x0000; // changed
-            m_iExt2 = 0;
-            if (m_iExt2 == 1)
-                tempi = tempi | 0x0004;
-            if (m_iMode1 == 1)
-                tempi = tempi | 0x0002;
-            if (m_iMode0 == 1)
-                tempi = tempi | 0x0001;
-            LMS_WriteLMSReg(lmsControl, 0x8002, tempi);
-            // REG2 write
-        }
-    }
-}
-
-void lms7002_pnlMCU_BD_view::DebugModeSet_MCU(int m_iMode1, int m_iMode0)
-{
-    unsigned short tempi = 0x00C0;
-    // bit DEBUG is set
-    int m_iExt2 = 0;
-    if (m_iExt2 == 1)
-        tempi = tempi | 0x0004;
-    if (m_iMode1 == 1)
-        tempi = tempi | 0x0002;
-    if (m_iMode0 == 1)
-        tempi = tempi | 0x0001;
-
-    // Select debug mode
-    LMS_WriteLMSReg(lmsControl, 0x8002, tempi);
-    // REG2 write
-}
-
-void lms7002_pnlMCU_BD_view::DebugModeExit_MCU(int m_iMode1, int m_iMode0)
-{
-
-    unsigned short tempi = 0x0000; // bit DEBUG is zero
-    int m_iExt2 = 0;
-
-    if (m_iExt2 == 1)
-        tempi = tempi | 0x0004;
-    if (m_iMode1 == 1)
-        tempi = tempi | 0x0002;
-    if (m_iMode0 == 1)
-        tempi = tempi | 0x0001;
-    // To run mode
-    LMS_WriteLMSReg(lmsControl, 0x8002, tempi); // REG2 write
-}
-
-int lms7002_pnlMCU_BD_view::WaitUntilWritten()
-{
-
-    // waits if WRITE_REQ (REG3[2]) flag is equal to '1'
-    // this means that  write operation is in progress
-    unsigned short tempi = 0x0000;
-    int countDown = m_iLoopTries; // Time out value
-    LMS_ReadLMSReg(lmsControl, 0x0003, &tempi); // REG3 read
-
-    while (((tempi & 0x0004) == 0x0004) && (countDown > 0))
-    {
-        LMS_ReadLMSReg(lmsControl, 0x0003, &tempi); // REG3 read
-        countDown--;
-    }
-    if (countDown == 0)
-        return -1; // an error occured, timer elapsed
-    else
-        return 0; // Finished regularly
-    // pass if WRITE_REQ is '0'
-}
-
-int lms7002_pnlMCU_BD_view::ReadOneByte(unsigned char* data)
-{
-    unsigned short tempi = 0x0000;
-    int countDown = m_iLoopTries;
-
-    // waits when READ_REQ (REG3[3]) flag is equal to '0'
-    // this means that there is nothing to read
-    LMS_ReadLMSReg(lmsControl, 0x0003, &tempi); // REG3 read
-
-    while (((tempi & 0x0008) == 0x0000) && (countDown > 0))
-    {
-        // wait if READ_REQ is '0'
-        LMS_ReadLMSReg(lmsControl, 0x0003, &tempi); // REG3 read
-        countDown--;
-    }
-
-    if (countDown > 0)
-    { // Time out has not occured
-        LMS_ReadLMSReg(lmsControl, 0x0005, &tempi);
-        ; // REG5 read
-        // return the read byte
-        (*data) = static_cast<unsigned char>(tempi);
-    }
-    else
-        (*data) = 0;
-    // return the zero, default value
-
-    if (countDown == 0)
-        return -1; // an error occured
-    else
-        return 0; // finished regularly
-}
-
-int lms7002_pnlMCU_BD_view::One_byte_command(unsigned short data1, unsigned char* rdata1)
-{
-    unsigned char tempc = 0x00;
-    int retval = 0;
-    *rdata1 = 0x00; //default return value
-
-    // sends the one byte command
-    LMS_WriteLMSReg(lmsControl, 0x8004, data1); //REG4 write
-    retval = WaitUntilWritten();
-    if (retval == -1)
-        return -1;
-    // error if operation executes too long
-
-    // gets the one byte answer
-    retval = ReadOneByte(&tempc);
-    if (retval == -1)
-        return -1;
-    // error if operation takes too long
-
-    *rdata1 = tempc;
-    return 0;
-}
-
-int lms7002_pnlMCU_BD_view::ResetPC_MCU()
-{
-    unsigned char tempc1 = 0x00;
-    int retval = 0;
-    retval = One_byte_command(0x70, &tempc1);
-    return retval;
-}
-
-int lms7002_pnlMCU_BD_view::Three_byte_command(unsigned char data1,
-    unsigned char data2,
-    unsigned char data3,
-    unsigned char* rdata1,
-    unsigned char* rdata2,
-    unsigned char* rdata3)
-{
-
-    int retval = 0;
-    *rdata1 = 0x00;
-    *rdata2 = 0x00;
-    *rdata3 = 0x00;
-
-    LMS_WriteLMSReg(lmsControl, 0x8004, static_cast<unsigned short>(data1));
-    retval = WaitUntilWritten();
-    if (retval == -1)
-        return -1;
-    LMS_WriteLMSReg(lmsControl, 0x8004, static_cast<unsigned short>(data2)); //REG4 write
-    retval = WaitUntilWritten();
-    if (retval == -1)
-        return -1;
-
-    LMS_WriteLMSReg(lmsControl, 0x8004, static_cast<unsigned short>(data3)); //REG4 write
-    retval = WaitUntilWritten();
-    if (retval == -1)
-        return -1;
-
-    retval = ReadOneByte(rdata1);
-    if (retval == -1)
-        return -1;
-
-    retval = ReadOneByte(rdata2);
-    if (retval == -1)
-        return -1;
-
-    retval = ReadOneByte(rdata3);
-    if (retval == -1)
-        return -1;
-
-    return 0;
-}
-
-int lms7002_pnlMCU_BD_view::RunInstr_MCU(unsigned short* pPCVAL)
-{
-    unsigned char tempc1, tempc2, tempc3 = 0x00;
-    int retval = 0;
-    retval = Three_byte_command(0x74, 0x00, 0x00, &tempc1, &tempc2, &tempc3);
-    if (retval == -1)
-        (*pPCVAL) = 0;
-    else
-        (*pPCVAL) = tempc2 * 256 + tempc3;
-    return retval;
-}
-
-=======
->>>>>>> c7c6476e
 void lms7002_pnlMCU_BD_view::OnbtnRunTestClick(wxCommandEvent& event)
 {
     wxString m_sTxtFileName = _("lms7suite_mcu/TestResults.txt");
@@ -923,12 +656,8 @@
     {
         if (TestResultArray_code[i] == m_iTestNo)
         {
-<<<<<<< HEAD
-            retval =
-                Three_byte_command(0x78, static_cast<unsigned char>(TestResultArray_address[i]), 0x00, &tempc1, &tempc2, &tempc3);
-=======
-            retval = mcu->Three_byte_command(0x78, (unsigned char)(TestResultArray_address[i]), 0x00, &tempc1, &tempc2, &tempc3);
->>>>>>> c7c6476e
+            retval = mcu->Three_byte_command(
+                0x78, static_cast<unsigned char>(TestResultArray_address[i]), 0x00, &tempc1, &tempc2, &tempc3);
             if ((retval == -1) || (tempc3 != TestResultArray_value[i]))
                 m_iError = 1;
             else
@@ -1054,41 +783,6 @@
         this);
 }
 
-<<<<<<< HEAD
-int lms7002_pnlMCU_BD_view::Read_IRAM()
-{
-    unsigned char tempc1, tempc2, tempc3 = 0x00;
-    int i = 0;
-    int retval = 0;
-
-    //default
-    //IRAM array initialization
-    for (i = 0; i <= 255; i++)
-        m_IRAM[i] = 0x00;
-
-    unsigned stepsDone = 0;
-    OnProgrammingCallback(stepsDone, 256, "");
-    for (i = 0; i <= 255; i++)
-    {
-        // code 0x78 is for reading the IRAM locations
-        retval = Three_byte_command(0x78, static_cast<unsigned char>(i), 0x00, &tempc1, &tempc2, &tempc3);
-        if (retval == 0)
-            m_IRAM[i] = tempc3;
-        else
-        {
-            i = 256; // error, stop
-        }
-        OnProgrammingCallback(++stepsDone, 256, "");
-        Wait_CLK_Cycles(64);
-    }
-#ifndef NDEBUG
-    lime::info("MCU reading IRAM finished"s);
-#endif
-    return retval;
-}
-
-=======
->>>>>>> c7c6476e
 void lms7002_pnlMCU_BD_view::OnViewIRAMClick(wxCommandEvent& event)
 {
     if (mThreadWorking)
@@ -1113,39 +807,6 @@
         this);
 }
 
-<<<<<<< HEAD
-int lms7002_pnlMCU_BD_view::Erase_IRAM()
-{
-    unsigned char tempc1, tempc2, tempc3 = 0x00;
-    int retval = 0;
-    int i = 0;
-
-    //default ini.
-    for (i = 0; i <= 255; i++)
-        m_IRAM[i] = 0x00;
-
-    unsigned stepsDone = 0;
-    OnProgrammingCallback(stepsDone, 256, "");
-    for (i = 0; i <= 255; i++)
-    {
-        m_IRAM[i] = 0x00;
-        // code 0x7C is for writing the IRAM locations
-        retval = Three_byte_command(0x7C, static_cast<unsigned char>(i), 0x00, &tempc1, &tempc2, &tempc3);
-        if (retval == -1)
-        {
-            i = 256;
-            //aborted.store(true);
-        }
-        OnProgrammingCallback(++stepsDone, 256, "");
-    }
-#ifndef NDEBUG
-    lime::info("MCU erasing IRAM finished"s);
-#endif
-    return retval;
-}
-
-=======
->>>>>>> c7c6476e
 void lms7002_pnlMCU_BD_view::OnEraseIRAMClick(wxCommandEvent& event)
 {
     if (mThreadWorking)
