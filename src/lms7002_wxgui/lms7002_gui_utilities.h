--- conflicted
+++ resolved
@@ -12,10 +12,6 @@
 class wxPanel;
 class wxWindow;
 
-<<<<<<< HEAD
-struct LMS7Parameter;
-=======
->>>>>>> 23e23a8d
 namespace lime {
 class LMS7002M;
 }
