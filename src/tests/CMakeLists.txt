--- conflicted
+++ resolved
@@ -16,22 +16,11 @@
     protocols/BufferInterleavingTest.cpp
 )
 
-<<<<<<< HEAD
 if (ENABLE_LITE_PCIE)
-    set(LIME_TEST_SUITE_SOURCES ${LIME_TEST_SUITE_SOURCES}     
+    set(LIME_TEST_SUITE_SOURCES ${LIME_TEST_SUITE_SOURCES}
         boards/LimeSDR_X3/LimeSDR_X3Test.cpp
         boards/LimeSDR_X3/SlaveSelectShimTest.cpp
         boards/LimeSDR_XTRX/LimeSDR_XTRXTest.cpp
-=======
-if (ENABLE_LIMESDR_X3)
-    set(LIME_TEST_SUITE_SOURCES ${LIME_TEST_SUITE_SOURCES}
-        boards/LimeSDR_X3/SlaveSelectShimTest.cpp
-    )
-endif()
-
-if (ENABLE_LITE_PCIE)
-    set(LIME_TEST_SUITE_SOURCES ${LIME_TEST_SUITE_SOURCES}
->>>>>>> 86e019ca
         comms/PCIe/PCIE_CSR_PipeTest.cpp
     )
 endif()
