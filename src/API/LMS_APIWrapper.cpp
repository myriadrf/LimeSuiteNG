--- conflicted
+++ resolved
@@ -1504,14 +1504,10 @@
 
     std::vector<double> coefficients(coef, coef + count);
 
-<<<<<<< HEAD
-    return lms->WriteGFIRCoefficients(dir_tx ? lime::TRXDir::Tx : lime::TRXDir::Rx, static_cast<uint8_t>(filt), coef, count);
-=======
     apiDevice->device->SetGFIRCoefficients(
         apiDevice->moduleIndex, dir_tx ? lime::TRXDir::Tx : lime::TRXDir::Rx, chan, static_cast<uint8_t>(filt), coefficients);
 
     return 0;
->>>>>>> 7e51b92d
 }
 
 API_EXPORT int CALL_CONV LMS_GetGFIRCoeff(lms_device_t* device, bool dir_tx, size_t chan, lms_gfir_t filt, float_type* coef)
@@ -1523,10 +1519,6 @@
     }
 
     const uint8_t count = filt == LMS_GFIR3 ? 120 : 40;
-<<<<<<< HEAD
-
-    return lms->ReadGFIRCoefficients(dir_tx ? lime::TRXDir::Tx : lime::TRXDir::Rx, static_cast<uint8_t>(filt), coef, count);
-=======
 
     auto coefficients = apiDevice->device->GetGFIRCoefficients(
         apiDevice->moduleIndex, dir_tx ? lime::TRXDir::Tx : lime::TRXDir::Rx, chan, static_cast<uint8_t>(filt));
@@ -1537,7 +1529,6 @@
     }
 
     return 0;
->>>>>>> 7e51b92d
 }
 
 API_EXPORT int CALL_CONV LMS_SetGFIR(lms_device_t* device, bool dir_tx, size_t chan, lms_gfir_t filt, bool enabled)
