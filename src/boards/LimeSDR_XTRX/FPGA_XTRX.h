#ifndef FPGA_5G_H
#define FPGA_5G_H

#include "FPGA_common.h"

namespace lime {

class ISPI;

/** @brief Class for communicating with the Xilinx XC7A50T-2CPG236I FPGA in the LimeSDR XTRX. */
class FPGA_XTRX : public FPGA
{
  public:
    FPGA_XTRX(std::shared_ptr<ISPI> fpgaSPI, std::shared_ptr<ISPI> lms7002mSPI);
    virtual ~FPGA_XTRX(){};
<<<<<<< HEAD
    OpStatus SetInterfaceFreq(double f_Tx_Hz, double f_Rx_Hz, double txPhase, double rxPhase) override;
    OpStatus SetInterfaceFreq(double f_Tx_Hz, double f_Rx_Hz, int channel) override;
    OpStatus SetPllFrequency(const uint8_t pllIndex, const double inputFreq, FPGA_PLL_clock* clocks, const uint8_t clockCount);
=======

  protected:
    OpStatus SetInterfaceFreq(double f_Tx_Hz, double f_Rx_Hz, double txPhase, double rxPhase, int chipIndex = 0) override;
    OpStatus SetPllFrequency(const uint8_t pllIndex, const double inputFreq, std::vector<FPGA_PLL_clock>& clocks) override;
>>>>>>> 47a75e40
};

} // namespace lime
#endif // FPGA_Q_H<|MERGE_RESOLUTION|>--- conflicted
+++ resolved
@@ -13,16 +13,10 @@
   public:
     FPGA_XTRX(std::shared_ptr<ISPI> fpgaSPI, std::shared_ptr<ISPI> lms7002mSPI);
     virtual ~FPGA_XTRX(){};
-<<<<<<< HEAD
-    OpStatus SetInterfaceFreq(double f_Tx_Hz, double f_Rx_Hz, double txPhase, double rxPhase) override;
-    OpStatus SetInterfaceFreq(double f_Tx_Hz, double f_Rx_Hz, int channel) override;
-    OpStatus SetPllFrequency(const uint8_t pllIndex, const double inputFreq, FPGA_PLL_clock* clocks, const uint8_t clockCount);
-=======
 
   protected:
     OpStatus SetInterfaceFreq(double f_Tx_Hz, double f_Rx_Hz, double txPhase, double rxPhase, int chipIndex = 0) override;
     OpStatus SetPllFrequency(const uint8_t pllIndex, const double inputFreq, std::vector<FPGA_PLL_clock>& clocks) override;
->>>>>>> 47a75e40
 };
 
 } // namespace lime
