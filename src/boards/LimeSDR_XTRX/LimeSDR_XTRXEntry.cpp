--- conflicted
+++ resolved
@@ -79,21 +79,12 @@
 SDRDevice* LimeSDR_XTRXEntry::make(const DeviceHandle& handle)
 {
     // Data transmission layer
-<<<<<<< HEAD
-    auto control{ std::make_shared<LitePCIe>() };
-    auto stream{ std::make_shared<LitePCIe>() };
-
-    // protocol layer
-    auto route_lms7002m{ std::make_shared<LMS64C_LMS7002M_Over_PCIe>(control) };
-    auto route_fpga{ std::make_shared<LMS64C_FPGA_Over_PCIe>(control) };
-=======
     auto control = std::make_shared<LitePCIe>();
     auto stream = std::make_shared<LitePCIe>();
 
     // protocol layer
     auto route_lms7002m = std::make_shared<LMS64C_LMS7002M_Over_PCIe>(control);
     auto route_fpga = std::make_shared<LMS64C_FPGA_Over_PCIe>(control);
->>>>>>> 300668c3
 
     try
     {
