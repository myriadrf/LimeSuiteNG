--- conflicted
+++ resolved
@@ -17,11 +17,7 @@
 {
 }
 
-<<<<<<< HEAD
-int FPGA_XTRX::SetInterfaceFreq(double txRate_Hz, double rxRate_Hz, double txPhase, double rxPhase)
-=======
-OpStatus FPGA_XTRX::SetInterfaceFreq(double txRate_Hz, double rxRate_Hz, double txPhase, double rxPhase, int channel)
->>>>>>> 89862994
+OpStatus FPGA_XTRX::SetInterfaceFreq(double txRate_Hz, double rxRate_Hz, double txPhase, double rxPhase)
 {
     lime::FPGA::FPGA_PLL_clock clocks[2];
 
