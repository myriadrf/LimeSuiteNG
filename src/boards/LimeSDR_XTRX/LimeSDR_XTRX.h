#ifndef LIME_LIMESDR_XTRX_H
#define LIME_LIMESDR_XTRX_H

#include "LMS7002M_SDRDevice.h"
#include "limesuite/IComms.h"

#include <vector>
#include <mutex>
#include <array>
#include <memory>

namespace lime {

class LitePCIe;

static const float XTRX_DEFAULT_REFERENCE_CLOCK = 26e6;

/** @brief Class for managing the LimeSDR XTRX device. */
class LimeSDR_XTRX : public LMS7002M_SDRDevice
{
  public:
    LimeSDR_XTRX() = delete;
    LimeSDR_XTRX(std::shared_ptr<IComms> spiLMS7002M,
        std::shared_ptr<IComms> spiFPGA,
        std::shared_ptr<LitePCIe> sampleStream,
        double refClk = XTRX_DEFAULT_REFERENCE_CLOCK);
    virtual ~LimeSDR_XTRX();

    virtual OpStatus Configure(const SDRConfig& config, uint8_t socIndex) override;

    virtual OpStatus Init() override;

    virtual OpStatus SetSampleRate(
        uint8_t moduleIndex, TRXDir trx, uint8_t channel, double sampleRate, uint8_t oversample) override;

    virtual double GetClockFreq(uint8_t clk_id, uint8_t channel) override;
    virtual OpStatus SetClockFreq(uint8_t clk_id, double freq, uint8_t channel) override;

    virtual OpStatus SPI(uint32_t chipSelect, const uint32_t* MOSI, uint32_t* MISO, uint32_t count) override;

    virtual OpStatus StreamSetup(const StreamConfig& config, uint8_t moduleIndex) override;
    virtual void StreamStop(uint8_t moduleIndex) override;

    virtual OpStatus CustomParameterWrite(const std::vector<CustomParameterIO>& parameters) override;
    virtual OpStatus CustomParameterRead(std::vector<CustomParameterIO>& parameters) override;

<<<<<<< HEAD
    virtual int UploadMemory(
=======
    virtual OpStatus UploadMemory(
>>>>>>> 89862994
        eMemoryDevice device, uint8_t moduleIndex, const char* data, size_t length, UploadMemoryCallback callback) override;
    virtual OpStatus MemoryWrite(std::shared_ptr<DataStorage> storage, Region region, const void* data) override;
    virtual OpStatus MemoryRead(std::shared_ptr<DataStorage> storage, Region region, void* data) override;

  protected:
    void LMS1SetPath(bool tx, uint8_t chan, uint8_t path);
    OpStatus LMS1_SetSampleRate(double f_Hz, uint8_t rxDecimation, uint8_t txInterpolation);
    static OpStatus LMS1_UpdateFPGAInterface(void* userData);

    enum class ePathLMS1_Rx : uint8_t { NONE, LNAH, LNAL, LNAW };
    enum class ePathLMS1_Tx : uint8_t { NONE, BAND1, BAND2 };

  private:
    std::shared_ptr<IComms> lms7002mPort;
    std::shared_ptr<IComms> fpgaPort;
    std::shared_ptr<LitePCIe> mStreamPort;

    std::mutex mCommsMutex;
    bool mConfigInProgress;
};

} // namespace lime

#endif // LIME_LIMESDR_5G_H<|MERGE_RESOLUTION|>--- conflicted
+++ resolved
@@ -44,11 +44,7 @@
     virtual OpStatus CustomParameterWrite(const std::vector<CustomParameterIO>& parameters) override;
     virtual OpStatus CustomParameterRead(std::vector<CustomParameterIO>& parameters) override;
 
-<<<<<<< HEAD
-    virtual int UploadMemory(
-=======
     virtual OpStatus UploadMemory(
->>>>>>> 89862994
         eMemoryDevice device, uint8_t moduleIndex, const char* data, size_t length, UploadMemoryCallback callback) override;
     virtual OpStatus MemoryWrite(std::shared_ptr<DataStorage> storage, Region region, const void* data) override;
     virtual OpStatus MemoryRead(std::shared_ptr<DataStorage> storage, Region region, void* data) override;
