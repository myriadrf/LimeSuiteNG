--- conflicted
+++ resolved
@@ -103,7 +103,6 @@
     return UpdateFPGAInterfaceFrequency(*soc, *pthis->mFPGA, chipIndex);
 }
 
-<<<<<<< HEAD
 /// @brief Constructs a new LimeSDR_XTRX object
 ///
 /// Do not perform any unnecessary configuring to device in constructor, so you
@@ -112,17 +111,11 @@
 /// @param spiFPGA The communications port to the device's FPGA.
 /// @param sampleStream The communications port to send and receive sample data.
 /// @param refClk The reference clock of the device.
-LimeSDR_XTRX::LimeSDR_XTRX(
-    std::shared_ptr<IComms> spiRFsoc, std::shared_ptr<IComms> spiFPGA, std::shared_ptr<LitePCIe> sampleStream, double refClk)
-=======
-// Do not perform any unnecessary configuring to device in constructor, so you
-// could read back it's state for debugging purposes
 LimeSDR_XTRX::LimeSDR_XTRX(std::shared_ptr<IComms> spiRFsoc,
     std::shared_ptr<IComms> spiFPGA,
     std::shared_ptr<LitePCIe> sampleStream,
     std::shared_ptr<ISerialPort> control,
     double refClk)
->>>>>>> 98e06c7b
     : LMS7002M_SDRDevice()
     , lms7002mPort(spiRFsoc)
     , fpgaPort(spiFPGA)
@@ -272,21 +265,7 @@
             InitLMS1(chip, skipTune);
         }
 
-<<<<<<< HEAD
-        if (cfg.referenceClockFreq != 0)
-            chip->SetClockFreq(LMS7002M::ClockID::CLK_REFERENCE, cfg.referenceClockFreq);
-
-        const bool tddMode = cfg.channel[0].rx.centerFrequency == cfg.channel[0].tx.centerFrequency;
-        if (rxUsed && cfg.channel[0].rx.centerFrequency > 0)
-            chip->SetFrequencySX(TRXDir::Rx, cfg.channel[0].rx.centerFrequency);
-        if (txUsed && cfg.channel[0].tx.centerFrequency > 0)
-            chip->SetFrequencySX(TRXDir::Tx, cfg.channel[0].tx.centerFrequency);
-        if (tddMode)
-            chip->EnableSXTDD(true);
-
-=======
         LMS7002LOConfigure(chip, cfg);
->>>>>>> 98e06c7b
         for (int i = 0; i < 2; ++i)
         {
             LMS7002ChannelConfigure(chip, cfg.channel[i], i);
@@ -305,57 +284,7 @@
 
         for (int i = 0; i < 2; ++i)
         {
-<<<<<<< HEAD
-            LMS7002M::Channel enumChannel = i == 0 ? LMS7002M::Channel::ChA : LMS7002M::Channel::ChB;
-            chip->SetActiveChannel(enumChannel);
-            const ChannelConfig& ch = cfg.channel[i];
-
-            if (socIndex == 0)
-            {
-                if (ch.rx.enabled &&
-                    chip->SetGFIRFilter(TRXDir::Rx, enumChannel, ch.rx.gfir.enabled, ch.rx.gfir.bandwidth) != OpStatus::SUCCESS)
-                    return ReportError(OpStatus::ERROR, "Rx ch%i GFIR config failed", i);
-                if (ch.tx.enabled &&
-                    chip->SetGFIRFilter(TRXDir::Tx, enumChannel, ch.tx.gfir.enabled, ch.tx.gfir.bandwidth) != OpStatus::SUCCESS)
-                    return ReportError(OpStatus::ERROR, "Tx ch%i GFIR config failed", i);
-            }
-
-            if (ch.rx.calibrate && ch.rx.enabled)
-            {
-                SetupCalibrations(chip, ch.rx.sampleRate);
-                int status = CalibrateRx(false, false);
-                if (status != MCU_BD::MCU_NO_ERROR)
-                    return ReportError(
-                        OpStatus::ERROR, "Rx ch%i DC/IQ calibration failed: %s.", i, MCU_BD::MCUStatusMessage(status));
-            }
-            if (ch.tx.calibrate && ch.tx.enabled)
-            {
-                SetupCalibrations(chip, ch.tx.sampleRate);
-                int status = CalibrateTx(false);
-                if (status != MCU_BD::MCU_NO_ERROR)
-                    return ReportError(
-                        OpStatus::ERROR, "Tx ch%i DC/IQ calibration failed: %s.", i, MCU_BD::MCUStatusMessage(status));
-            }
-            if (ch.rx.lpf > 0 && ch.rx.enabled)
-            {
-                SetupCalibrations(chip, ch.rx.sampleRate);
-                int status = TuneRxFilter(ch.rx.lpf);
-                if (status != MCU_BD::MCU_NO_ERROR)
-                    return ReportError(
-                        OpStatus::ERROR, "Rx ch%i filter calibration failed: %s.", i, MCU_BD::MCUStatusMessage(status));
-            }
-            if (ch.tx.lpf > 0 && ch.tx.enabled)
-            {
-                SetupCalibrations(chip, ch.tx.sampleRate);
-                int status = TuneTxFilter(ch.tx.lpf);
-                if (status != MCU_BD::MCU_NO_ERROR)
-                    return ReportError(
-                        OpStatus::ERROR, "Tx ch%i filter calibration failed: %s.", i, MCU_BD::MCUStatusMessage(status));
-            }
-
-=======
             const SDRDevice::ChannelConfig& ch = cfg.channel[i];
->>>>>>> 98e06c7b
             LMS1SetPath(false, i, ch.rx.path);
             LMS1SetPath(true, i, ch.tx.path);
             LMS7002ChannelCalibration(chip, ch, i);
