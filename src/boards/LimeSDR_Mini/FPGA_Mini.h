--- conflicted
+++ resolved
@@ -13,13 +13,8 @@
   public:
     FPGA_Mini(std::shared_ptr<ISPI> fpgaSPI, std::shared_ptr<ISPI> lms7002mSPI);
     virtual ~FPGA_Mini(){};
-<<<<<<< HEAD
-    virtual int SetInterfaceFreq(double txRate_Hz, double rxRate_Hz, double txPhase, double rxPhase) override;
-    virtual int SetInterfaceFreq(double txRate_Hz, double rxRate_Hz, int channel) override;
-=======
-    virtual OpStatus SetInterfaceFreq(double txRate_Hz, double rxRate_Hz, double txPhase, double rxPhase, int channel) override;
+    virtual OpStatus SetInterfaceFreq(double txRate_Hz, double rxRate_Hz, double txPhase, double rxPhase) override;
     virtual OpStatus SetInterfaceFreq(double txRate_Hz, double rxRate_Hz, int channel) override;
->>>>>>> 89862994
 };
 
 } // namespace lime
