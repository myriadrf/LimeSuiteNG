#include "FPGA_Mini.h"
#include "Logger.h"
#include <ciso646>
#include <vector>
#include <map>
#include <math.h>
#include <iostream>

#include "Register.h"

namespace lime {

FPGA_Mini::FPGA_Mini(std::shared_ptr<ISPI> fpgaSPI, std::shared_ptr<ISPI> lms7002mSPI)
    : FPGA(fpgaSPI, lms7002mSPI)
{
}

OpStatus FPGA_Mini::SetInterfaceFreq(double txRate_Hz, double rxRate_Hz, double txPhase, double rxPhase)
{
    OpStatus status = OpStatus::SUCCESS;

    std::vector<FPGA_PLL_clock> clocks(4);
    if ((txRate_Hz >= 5e6) && (rxRate_Hz >= 5e6))
    {
        clocks[0].bypass = false;
        clocks[0].index = 0;
        clocks[0].outFrequency = txRate_Hz;
        clocks[0].phaseShift_deg = 0;
        clocks[0].findPhase = false;
        clocks[1].bypass = false;
        clocks[1].index = 1;
        clocks[1].outFrequency = txRate_Hz;
        clocks[1].findPhase = false;
        clocks[1].phaseShift_deg = txPhase;
        clocks[2].bypass = false;
        clocks[2].index = 2;
        clocks[2].outFrequency = rxRate_Hz;
        clocks[2].phaseShift_deg = 0;
        clocks[2].findPhase = false;
        clocks[3].bypass = false;
        clocks[3].index = 3;
        clocks[3].outFrequency = rxRate_Hz;
        clocks[3].findPhase = false;
        clocks[3].phaseShift_deg = rxPhase;

<<<<<<< HEAD
        status = SetPllFrequency(0, rxRate_Hz, clocks, 4);
        return status;
=======
        status = SetPllFrequency(0, rxRate_Hz, clocks);
>>>>>>> 47a75e40
    }

    status = SetDirectClocking(0);
    if (status != OpStatus::SUCCESS)
    {
        return status;
    }

    status = SetDirectClocking(1);
    return status;
}

OpStatus FPGA_Mini::SetInterfaceFreq(double txRate_Hz, double rxRate_Hz, int channel)
{
    uint32_t reg20;
    const double rxPhC1 = 89.46;
    const double rxPhC2 = 1.24e-6;
    const double txPhC1 = 89.61;
    const double txPhC2 = 2.71e-7;

    const std::vector<uint32_t> spiAddr = {
        0x0021, 0x0022, 0x0023, 0x0024, 0x0027, 0x002A, 0x0400, 0x040C, 0x040B, 0x0400, 0x040B, 0x0400
    };
    const int bakRegCnt = spiAddr.size() - 4;

    bool phaseSearch = false;
    if (rxRate_Hz >= 5e6 && txRate_Hz >= 5e6)
    {
        phaseSearch = true;
    }

    if (!phaseSearch)
    {
        return SetInterfaceFreq(txRate_Hz, rxRate_Hz, txPhC1 + txPhC2 * txRate_Hz, rxPhC1 + rxPhC2 * rxRate_Hz);
    }

    std::vector<uint32_t> dataRd;
    std::vector<uint32_t> dataWr;
    dataWr.resize(spiAddr.size());
    dataRd.resize(spiAddr.size());

    //backup registers
    dataWr[0] = 0x0020;
    lms7002mPort->SPI(dataWr.data(), &reg20, 1);
    dataWr[0] = (1 << 31) | (0x0020u << 16) | 0xFFFD; //msbit 1=SPI write
    lms7002mPort->SPI(dataWr.data(), nullptr, 1);
    lms7002mPort->SPI(spiAddr.data(), dataRd.data(), bakRegCnt);

    { //Config Rx
        const std::vector<uint32_t> spiData = {
            0x0E9F, 0x07FF, 0x5550, 0xE4E4, 0xE4E4, 0x0086, 0x028D, 0x00FF, 0x5555, 0x02CD, 0xAAAA, 0x02ED
        };
        const int setRegCnt = spiData.size();

        for (int i = 0; i < setRegCnt; ++i)
        {
            dataWr[i] = (1 << 31) | (spiAddr[i] << 16) | spiData[i]; //msbit 1=SPI write
        }

        lms7002mPort->SPI(dataWr.data(), nullptr, setRegCnt);
    }

    bool rxPhaseSearchSuccess = false;
    bool txPhaseSearchSuccess = false;
    std::vector<FPGA_PLL_clock> clocks(4);

    const int pllRetryConfigCount = 2;
    for (int i = 0; i < pllRetryConfigCount; i++) // attempt multiple times
    {
        clocks[0].index = 3;
        clocks[0].outFrequency = rxRate_Hz;
        clocks[0].phaseShift_deg = rxPhC1 + rxPhC2 * rxRate_Hz;
        clocks[0].findPhase = true;
        clocks[1] = clocks[0];
        clocks[2] = clocks[0];
        clocks[3] = clocks[0];
        if (SetPllFrequency(0, rxRate_Hz, clocks) == OpStatus::SUCCESS)
        {
            rxPhaseSearchSuccess = true;
            break;
        }
    }

    if (rxPhaseSearchSuccess)
    {
        //Config TX
        const std::vector<uint32_t> spiData = { 0x0E9F, 0x07FF, 0x5550, 0xE4E4, 0xE4E4, 0x0484 };
        WriteRegister(0x000A, 0x0000);
        const int setRegCnt = spiData.size();

        for (int i = 0; i < setRegCnt; ++i)
        {
            dataWr[i] = (1 << 31) | (spiAddr[i] << 16) | spiData[i]; //msbit 1=SPI write
        }

        lms7002mPort->SPI(dataWr.data(), nullptr, setRegCnt);

        for (int i = 0; i < pllRetryConfigCount; i++)
        {
            clocks[0].index = 1;
            clocks[0].outFrequency = txRate_Hz;
            clocks[0].phaseShift_deg = txPhC1 + txPhC2 * txRate_Hz;
            clocks[0].findPhase = true;
            clocks[1] = clocks[0];
            clocks[2] = clocks[0];
            clocks[3] = clocks[0];
            WriteRegister(0x000A, 0x0200);
            if (SetPllFrequency(0, txRate_Hz, clocks) == OpStatus::SUCCESS)
            {
                txPhaseSearchSuccess = true;
                break;
            }
        }

        if (!txPhaseSearchSuccess)
        {
            lime::error("LML TX phase search FAIL");
        }
    }
    else
    {
        lime::error("LML RX phase search FAIL");
    }

    //Restore registers
    for (int i = 0; i < bakRegCnt; ++i)
    {
        dataWr[i] = (1 << 31) | (spiAddr[i] << 16) | dataRd[i]; //msbit 1=SPI write
    }

    lms7002mPort->SPI(dataWr.data(), nullptr, bakRegCnt);

    dataWr[0] = (1 << 31) | (0x0020u << 16) | reg20; //msbit 1=SPI write
    lms7002mPort->SPI(dataWr.data(), nullptr, 1);

    WriteRegister(0x000A, 0);

    if (!rxPhaseSearchSuccess || !txPhaseSearchSuccess)
<<<<<<< HEAD
    {
        SetInterfaceFreq(txRate_Hz, rxRate_Hz, txPhC1 + txPhC2 * txRate_Hz, rxPhC1 + rxPhC2 * rxRate_Hz);
        // TODO: should SetInterfaceFreq override failure?
        return OpStatus::ERROR;
    }
=======
        return SetInterfaceFreq(txRate_Hz, rxRate_Hz, txPhC1 + txPhC2 * txRate_Hz, rxPhC1 + rxPhC2 * rxRate_Hz, 0);
>>>>>>> 47a75e40
    return OpStatus::SUCCESS;
}

} //namespace lime<|MERGE_RESOLUTION|>--- conflicted
+++ resolved
@@ -15,7 +15,7 @@
 {
 }
 
-OpStatus FPGA_Mini::SetInterfaceFreq(double txRate_Hz, double rxRate_Hz, double txPhase, double rxPhase)
+OpStatus FPGA_Mini::SetInterfaceFreq(double txRate_Hz, double rxRate_Hz, double txPhase, double rxPhase, int chipIndex)
 {
     OpStatus status = OpStatus::SUCCESS;
 
@@ -43,12 +43,8 @@
         clocks[3].findPhase = false;
         clocks[3].phaseShift_deg = rxPhase;
 
-<<<<<<< HEAD
-        status = SetPllFrequency(0, rxRate_Hz, clocks, 4);
+        status = SetPllFrequency(0, rxRate_Hz, clocks);
         return status;
-=======
-        status = SetPllFrequency(0, rxRate_Hz, clocks);
->>>>>>> 47a75e40
     }
 
     status = SetDirectClocking(0);
@@ -187,15 +183,7 @@
     WriteRegister(0x000A, 0);
 
     if (!rxPhaseSearchSuccess || !txPhaseSearchSuccess)
-<<<<<<< HEAD
-    {
-        SetInterfaceFreq(txRate_Hz, rxRate_Hz, txPhC1 + txPhC2 * txRate_Hz, rxPhC1 + rxPhC2 * rxRate_Hz);
-        // TODO: should SetInterfaceFreq override failure?
-        return OpStatus::ERROR;
-    }
-=======
-        return SetInterfaceFreq(txRate_Hz, rxRate_Hz, txPhC1 + txPhC2 * txRate_Hz, rxPhC1 + rxPhC2 * rxRate_Hz, 0);
->>>>>>> 47a75e40
+        return SetInterfaceFreq(txRate_Hz, rxRate_Hz, txPhC1 + txPhC2 * txRate_Hz, rxPhC1 + rxPhC2 * rxRate_Hz);
     return OpStatus::SUCCESS;
 }
 
