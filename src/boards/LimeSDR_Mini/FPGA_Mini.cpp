#include "FPGA_Mini.h"
#include "Logger.h"
#include <ciso646>
#include <vector>
#include <map>
#include <math.h>
#include <iostream>

#include "Register.h"

namespace lime {

FPGA_Mini::FPGA_Mini(std::shared_ptr<ISPI> fpgaSPI, std::shared_ptr<ISPI> lms7002mSPI)
    : FPGA(fpgaSPI, lms7002mSPI)
{
}

<<<<<<< HEAD
int FPGA_Mini::SetInterfaceFreq(double txRate_Hz, double rxRate_Hz, double txPhase, double rxPhase)
=======
OpStatus FPGA_Mini::SetInterfaceFreq(double txRate_Hz, double rxRate_Hz, double txPhase, double rxPhase, int channel)
>>>>>>> 89862994
{
    OpStatus status = OpStatus::SUCCESS;

    FPGA_PLL_clock clocks[4];
    if ((txRate_Hz >= 5e6) && (rxRate_Hz >= 5e6))
    {
        clocks[0].bypass = false;
        clocks[0].index = 0;
        clocks[0].outFrequency = txRate_Hz;
        clocks[0].phaseShift_deg = 0;
        clocks[0].findPhase = false;
        clocks[1].bypass = false;
        clocks[1].index = 1;
        clocks[1].outFrequency = txRate_Hz;
        clocks[1].findPhase = false;
        clocks[1].phaseShift_deg = txPhase;
        clocks[2].bypass = false;
        clocks[2].index = 2;
        clocks[2].outFrequency = rxRate_Hz;
        clocks[2].phaseShift_deg = 0;
        clocks[2].findPhase = false;
        clocks[3].bypass = false;
        clocks[3].index = 3;
        clocks[3].outFrequency = rxRate_Hz;
        clocks[3].findPhase = false;
        clocks[3].phaseShift_deg = rxPhase;

        status = SetPllFrequency(0, rxRate_Hz, clocks, 4);
        return status;
    }

<<<<<<< HEAD
    status = SetDirectClocking(0);
    if (status != 0)
    {
        return status;
=======
        if (status == OpStatus::SUCCESS)
        {
            status = SetDirectClocking(1);
        }
>>>>>>> 89862994
    }

    status = SetDirectClocking(1);
    return status;
}

OpStatus FPGA_Mini::SetInterfaceFreq(double txRate_Hz, double rxRate_Hz, int channel)
{
    uint32_t reg20;
    const double rxPhC1 = 89.46;
    const double rxPhC2 = 1.24e-6;
    const double txPhC1 = 89.61;
    const double txPhC2 = 2.71e-7;

    const std::vector<uint32_t> spiAddr = {
        0x0021, 0x0022, 0x0023, 0x0024, 0x0027, 0x002A, 0x0400, 0x040C, 0x040B, 0x0400, 0x040B, 0x0400
    };
    const int bakRegCnt = spiAddr.size() - 4;

    bool phaseSearch = false;
    if (rxRate_Hz >= 5e6 && txRate_Hz >= 5e6)
    {
        phaseSearch = true;
    }

    if (!phaseSearch)
    {
        return SetInterfaceFreq(txRate_Hz, rxRate_Hz, txPhC1 + txPhC2 * txRate_Hz, rxPhC1 + rxPhC2 * rxRate_Hz);
    }

    std::vector<uint32_t> dataRd;
    std::vector<uint32_t> dataWr;
    dataWr.resize(spiAddr.size());
    dataRd.resize(spiAddr.size());

    //backup registers
    dataWr[0] = 0x0020;
    lms7002mPort->SPI(dataWr.data(), &reg20, 1);
    dataWr[0] = (1 << 31) | (uint32_t(0x0020) << 16) | 0xFFFD; //msbit 1=SPI write
    lms7002mPort->SPI(dataWr.data(), nullptr, 1);
    lms7002mPort->SPI(spiAddr.data(), dataRd.data(), bakRegCnt);

    { //Config Rx
        const std::vector<uint32_t> spiData = {
            0x0E9F, 0x07FF, 0x5550, 0xE4E4, 0xE4E4, 0x0086, 0x028D, 0x00FF, 0x5555, 0x02CD, 0xAAAA, 0x02ED
        };
        const int setRegCnt = spiData.size();

        for (int i = 0; i < setRegCnt; ++i)
        {
            dataWr[i] = (1 << 31) | (uint32_t(spiAddr[i]) << 16) | spiData[i]; //msbit 1=SPI write
        }

        lms7002mPort->SPI(dataWr.data(), nullptr, setRegCnt);
    }

    bool rxPhaseSearchSuccess = false;
    bool txPhaseSearchSuccess = false;
    lime::FPGA::FPGA_PLL_clock clocks[4];

    for (int i = 0; i < 10; i++) //attempt phase search 10 times
    {
        clocks[0].index = 3;
        clocks[0].outFrequency = rxRate_Hz;
        clocks[0].phaseShift_deg = rxPhC1 + rxPhC2 * rxRate_Hz;
        clocks[0].findPhase = true;
        clocks[1] = clocks[0];
        clocks[2] = clocks[0];
        clocks[3] = clocks[0];
        if (SetPllFrequency(0, rxRate_Hz, clocks, 4) == OpStatus::SUCCESS)
        {
            rxPhaseSearchSuccess = true;
            break;
        }
    }

    if (rxPhaseSearchSuccess)
    {
        //Config TX
        const std::vector<uint32_t> spiData = { 0x0E9F, 0x07FF, 0x5550, 0xE4E4, 0xE4E4, 0x0484 };
        WriteRegister(0x000A, 0x0000);
        const int setRegCnt = spiData.size();

        for (int i = 0; i < setRegCnt; ++i)
        {
            dataWr[i] = (1 << 31) | (uint32_t(spiAddr[i]) << 16) | spiData[i]; //msbit 1=SPI write
        }

        lms7002mPort->SPI(dataWr.data(), nullptr, setRegCnt);

        for (int i = 0; i < 10; i++) //attempt phase search 10 times
        {
            clocks[0].index = 1;
            clocks[0].outFrequency = txRate_Hz;
            clocks[0].phaseShift_deg = txPhC1 + txPhC2 * txRate_Hz;
            clocks[0].findPhase = true;
            clocks[1] = clocks[0];
            clocks[2] = clocks[0];
            clocks[3] = clocks[0];
            WriteRegister(0x000A, 0x0200);
            if (SetPllFrequency(0, txRate_Hz, clocks, 4) == OpStatus::SUCCESS)
            {
                txPhaseSearchSuccess = true;
                break;
            }
        }

        if (!txPhaseSearchSuccess)
        {
            lime::error("LML TX phase search FAIL");
        }
    }
    else
    {
        lime::error("LML RX phase search FAIL");
    }

    //Restore registers
    for (int i = 0; i < bakRegCnt; ++i)
    {
        dataWr[i] = (1 << 31) | (uint32_t(spiAddr[i]) << 16) | dataRd[i]; //msbit 1=SPI write
    }

    lms7002mPort->SPI(dataWr.data(), nullptr, bakRegCnt);

    dataWr[0] = (1 << 31) | (uint32_t(0x0020) << 16) | reg20; //msbit 1=SPI write
    lms7002mPort->SPI(dataWr.data(), nullptr, 1);

    WriteRegister(0x000A, 0);

    if (!rxPhaseSearchSuccess || !txPhaseSearchSuccess)
    {
<<<<<<< HEAD
        SetInterfaceFreq(txRate_Hz, rxRate_Hz, txPhC1 + txPhC2 * txRate_Hz, rxPhC1 + rxPhC2 * rxRate_Hz);
        return -1;
=======
        SetInterfaceFreq(txRate_Hz, rxRate_Hz, txPhC1 + txPhC2 * txRate_Hz, rxPhC1 + rxPhC2 * rxRate_Hz, 0);
        // TODO: should SetInterfaceFreq override failure?
        return OpStatus::ERROR;
>>>>>>> 89862994
    }
    return OpStatus::SUCCESS;
}

} //namespace lime<|MERGE_RESOLUTION|>--- conflicted
+++ resolved
@@ -15,11 +15,7 @@
 {
 }
 
-<<<<<<< HEAD
-int FPGA_Mini::SetInterfaceFreq(double txRate_Hz, double rxRate_Hz, double txPhase, double rxPhase)
-=======
-OpStatus FPGA_Mini::SetInterfaceFreq(double txRate_Hz, double rxRate_Hz, double txPhase, double rxPhase, int channel)
->>>>>>> 89862994
+OpStatus FPGA_Mini::SetInterfaceFreq(double txRate_Hz, double rxRate_Hz, double txPhase, double rxPhase)
 {
     OpStatus status = OpStatus::SUCCESS;
 
@@ -51,17 +47,10 @@
         return status;
     }
 
-<<<<<<< HEAD
     status = SetDirectClocking(0);
-    if (status != 0)
+    if (status != OpStatus::SUCCESS)
     {
         return status;
-=======
-        if (status == OpStatus::SUCCESS)
-        {
-            status = SetDirectClocking(1);
-        }
->>>>>>> 89862994
     }
 
     status = SetDirectClocking(1);
@@ -194,14 +183,9 @@
 
     if (!rxPhaseSearchSuccess || !txPhaseSearchSuccess)
     {
-<<<<<<< HEAD
         SetInterfaceFreq(txRate_Hz, rxRate_Hz, txPhC1 + txPhC2 * txRate_Hz, rxPhC1 + rxPhC2 * rxRate_Hz);
-        return -1;
-=======
-        SetInterfaceFreq(txRate_Hz, rxRate_Hz, txPhC1 + txPhC2 * txRate_Hz, rxPhC1 + rxPhC2 * rxRate_Hz, 0);
         // TODO: should SetInterfaceFreq override failure?
         return OpStatus::ERROR;
->>>>>>> 89862994
     }
     return OpStatus::SUCCESS;
 }
