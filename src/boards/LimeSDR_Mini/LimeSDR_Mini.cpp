#include "LimeSDR_Mini.h"

#include "comms/USB/IUSB.h"
#include "LMSBoards.h"
#include "limesuiteng/LMS7002M.h"
#include "chips/Si5351C/Si5351C.h"
#include "LMS64CProtocol.h"
#include "limesuiteng/Logger.h"
#include "FPGA_Mini.h"
#include "comms/USB/USBDMAEmulation.h"
#include "chips/LMS7002M/validation.h"
#include "chips/LMS7002M/LMS7002MCSR_Data.h"
#include "DSP/Equalizer/EqualizerCSR.h"
#include "protocols/LMS64CProtocol.h"
#include "DeviceTreeNode.h"
#include "comms/IComms.h"
#include "ISerialPort.h"
#include "FT601/FT601.h"

#include <assert.h>
#include <memory>
#include <set>
#include <stdexcept>
#include <cmath>

using namespace lime::LMS64CProtocol;
using namespace lime::EqualizerCSR;
using namespace lime::LMS7002MCSR_Data;
using namespace std::literals::string_literals;

<<<<<<< HEAD
namespace lime {

static const int STREAM_BULK_WRITE_ADDRESS = 0x03;
static const int STREAM_BULK_READ_ADDRESS = 0x83;

=======
>>>>>>> 8dff6c46
static const uint8_t SPI_LMS7002M = 0;
static const uint8_t SPI_FPGA = 1;

static const CustomParameter CP_VCTCXO_DAC = { "VCTCXO DAC (runtime)"s, 0, 0, 255, false };
static const CustomParameter CP_TEMPERATURE = { "Board Temperature"s, 1, 0, 65535, true };

static const std::vector<std::pair<uint16_t, uint16_t>> lms7002defaultsOverrides_1v0 = { //
    { 0x0022, 0x0FFF },
    { 0x0023, 0x5550 },
    { 0x002B, 0x0038 },
    { 0x002C, 0x0000 },
    { 0x002D, 0x0641 },
    { 0x0086, 0x4101 },
    { 0x0087, 0x5555 },
    { 0x0088, 0x03F0 },
    { 0x0089, 0x1078 },
    { 0x008B, 0x2100 },
    { 0x008C, 0x267B },
    { 0x0092, 0xFFFF },
    { 0x0093, 0x03FF },
    { 0x00A1, 0x656A },
    { 0x00A6, 0x0001 },
    { 0x00A9, 0x8000 },
    { 0x00AC, 0x2000 },
    { 0x0105, 0x0011 },
    { 0x0108, 0x218C },
    { 0x0109, 0x6100 },
    { 0x010A, 0x1F4C },
    { 0x010B, 0x0001 },
    { 0x010C, 0x8865 },
    { 0x010E, 0x0000 },
    { 0x010F, 0x3142 },
    { 0x0110, 0x2B14 },
    { 0x0111, 0x0000 },
    { 0x0112, 0x942E },
    { 0x0113, 0x03C2 },
    { 0x0114, 0x00D0 },
    { 0x0117, 0x1230 },
    { 0x0119, 0x18D2 },
    { 0x011C, 0x8941 },
    { 0x011D, 0x0000 },
    { 0x011E, 0x0740 },
    { 0x0120, 0xE6C0 },
    { 0x0121, 0x8650 },
    { 0x0123, 0x000F },
    { 0x0200, 0x00E1 },
    { 0x0208, 0x017B },
    { 0x020B, 0x4000 },
    { 0x020C, 0x8000 },
    { 0x0400, 0x8081 },
    { 0x0404, 0x0006 },
    { 0x040B, 0x1020 },
    { 0x040C, 0x00FB }
};

static const std::vector<std::pair<uint16_t, uint16_t>> lms7002defaultsOverrides_1v2 = { //
    { 0x0022, 0x0FFF },
    { 0x0023, 0x5550 },
    { 0x002B, 0x0038 },
    { 0x002C, 0x0000 },
    { 0x002D, 0x0641 },
    { 0x0086, 0x4101 },
    { 0x0087, 0x5555 },
    { 0x0088, 0x03F0 },
    { 0x0089, 0x1078 },
    { 0x008B, 0x2100 },
    { 0x008C, 0x267B },
    { 0x00A1, 0x656A },
    { 0x00A6, 0x0009 },
    { 0x00A7, 0x8A8A },
    { 0x00A9, 0x8000 },
    { 0x00AC, 0x2000 },
    { 0x0105, 0x0011 },
    { 0x0108, 0x218C },
    { 0x0109, 0x6100 },
    { 0x010A, 0x1F4C },
    { 0x010B, 0x0001 },
    { 0x010C, 0x8865 },
    { 0x010E, 0x0000 },
    { 0x010F, 0x3142 },
    { 0x0110, 0x2B14 },
    { 0x0111, 0x0000 },
    { 0x0112, 0x942E },
    { 0x0113, 0x03C2 },
    { 0x0114, 0x00D0 },
    { 0x0117, 0x1230 },
    { 0x0119, 0x18D2 },
    { 0x011C, 0x8941 },
    { 0x011D, 0x0000 },
    { 0x011E, 0x0740 },
    { 0x0120, 0xC5C0 },
    { 0x0121, 0x8650 },
    { 0x0123, 0x000F },
    { 0x0200, 0x00E1 },
    { 0x0208, 0x017B },
    { 0x020B, 0x4000 },
    { 0x020C, 0x8000 },
    { 0x0400, 0x8081 },
    { 0x0404, 0x0006 },
    { 0x040B, 0x1020 },
    { 0x040C, 0x00FB }
};

/// @brief Constructs a new LimeSDR_Mini object
/// @param spiLMS The communications port to the LMS7002M chip.
/// @param spiFPGA The communications port to the device's FPGA.
/// @param streamPort The communications port to send and receive sample data.
/// @param commsPort The communications port for direct communications with the device.
LimeSDR_Mini::LimeSDR_Mini(std::shared_ptr<IComms> spiLMS,
    std::shared_ptr<IComms> spiFPGA,
    std::shared_ptr<IUSB> streamPort,
    std::shared_ptr<ISerialPort> commsPort)
    : mStreamPort(streamPort)
    , mSerialPort(commsPort)
    , mlms7002mPort(spiLMS)
    , mfpgaPort(spiFPGA)
{
    SDRDescriptor descriptor = GetDeviceInfo();

    mFPGA = std::make_unique<FPGA_Mini>(spiFPGA, spiLMS);
    double refClk = mFPGA->DetectRefClk();

    FPGA::GatewareInfo gw = mFPGA->GetGatewareInfo();
    FPGA::GatewareToDescriptor(gw, descriptor);

    descriptor.customParameters.push_back(CP_VCTCXO_DAC);
    if (descriptor.name == GetDeviceName(LMS_DEV_LIMESDRMINI_V2))
    {
        descriptor.customParameters.push_back(CP_TEMPERATURE);
    }

    {
        RFSOCDescriptor soc{ GetDefaultLMS7002MDescriptor() };
        // override specific capabilities
        soc.channelCount = 1;
        soc.pathNames[TRXDir::Rx] = { "NONE"s, "LNAH"s, "LNAL_NC"s, "LNAW"s }; // LNAL is not connected
        soc.samplingRateRange = { 100e3, 30.72e6, 0 };
        soc.frequencyRange = { 10e6, 3.5e9, 0 };
        descriptor.rfSOC.push_back(soc);

        std::unique_ptr<LMS7002M> chip = std::make_unique<LMS7002M>(mlms7002mPort);
        if (gw.hardwareVersion >= 2)
            chip->ModifyRegistersDefaults(lms7002defaultsOverrides_1v2);
        else
            chip->ModifyRegistersDefaults(lms7002defaultsOverrides_1v0);
        chip->SetOnCGENChangeCallback(UpdateFPGAInterface, this);
        chip->SetReferenceClk_SX(TRXDir::Rx, refClk);
        mLMSChips.push_back(std::move(chip));
    }
    {
        mStreamers.reserve(mLMSChips.size());
        constexpr uint8_t rxBulkEndpoint = 0x83;
        constexpr uint8_t txBulkEndpoint = 0x03;
        auto rxdma = std::make_shared<USBDMAEmulation>(mStreamPort, rxBulkEndpoint, DataTransferDirection::DeviceToHost);
        auto txdma = std::make_shared<USBDMAEmulation>(mStreamPort, txBulkEndpoint, DataTransferDirection::HostToDevice);

        mStreamers.push_back(std::make_unique<TRXLooper>(
            std::static_pointer_cast<IDMA>(rxdma), std::static_pointer_cast<IDMA>(txdma), mFPGA.get(), mLMSChips.at(0).get(), 0));
    }

    descriptor.spiSlaveIds = { { "LMS7002M"s, SPI_LMS7002M }, { "FPGA"s, SPI_FPGA } };

    auto fpgaNode = std::make_shared<DeviceTreeNode>("FPGA"s, eDeviceTreeNodeClass::FPGA_MINI, mFPGA.get());
    fpgaNode->children.push_back(
        std::make_shared<DeviceTreeNode>("LMS7002"s, eDeviceTreeNodeClass::LMS7002M, mLMSChips.at(0).get()));
    descriptor.socTree = std::make_shared<DeviceTreeNode>("LimeSDR-Mini"s, eDeviceTreeNodeClass::SDRDevice, this);
    descriptor.socTree->children.push_back(fpgaNode);

    mDeviceDescriptor = descriptor;

    mStreamPort->AddOnHotplugDisconnectCallback(
        [](void* userData) {
            auto* const mini = reinterpret_cast<LimeSDR_Mini*>(userData);

            // Call in reverse order so that the "smaller" scoped callbacks run first.
            for (auto iter = mini->disconnectCallbacks.rbegin(); iter != mini->disconnectCallbacks.rend(); ++iter)
            {
                (*iter)();
            }
        },
        this);
}

LimeSDR_Mini::~LimeSDR_Mini()
{
}

OpStatus LimeSDR_Mini::Configure(const SDRConfig& cfg, uint8_t moduleIndex = 0)
{
    OpStatus status = OpStatus::Success;
    std::vector<std::string> errors;
    bool isValidConfig = LMS7002M_Validate(cfg, errors, 1);

    if (!isValidConfig)
    {
        std::stringstream ss;

        for (const auto& err : errors)
        {
            ss << err << std::endl;
        }

        return lime::ReportError(OpStatus::Error, "LimeSDR-Mini: "s + ss.str());
    }

    bool rxUsed = false;
    bool txUsed = false;
    for (int i = 0; i < 2; ++i)
    {
        const ChannelConfig& ch = cfg.channel[i];
        rxUsed |= ch.rx.enabled;
        txUsed |= ch.tx.enabled;
    }

    // config validation complete, now do the actual configuration
    try
    {
        mConfigInProgress = true;
        auto& chip = mLMSChips.at(0);
        if (!cfg.skipDefaults)
        {
            status = Init();
            if (status != OpStatus::Success)
                return status;
        }

        status = LMS7002LOConfigure(*chip, cfg);
        if (status != OpStatus::Success)
            return lime::ReportError(OpStatus::Error, "LimeSDR_Mini: LO configuration failed."s);
        for (int i = 0; i < 2; ++i)
        {
            status = LMS7002ChannelConfigure(*chip, cfg.channel[i], i);
            if (status != OpStatus::Success)
                return lime::ReportError(OpStatus::Error, "LimeSDR_Mini: channel%i configuration failed.", i);
            LMS7002TestSignalConfigure(*chip, cfg.channel[i], i);
        }

        // enabled ADC/DAC is required for FPGA to work
        chip->Modify_SPI_Reg_bits(PD_RX_AFE1, 0);
        chip->Modify_SPI_Reg_bits(PD_TX_AFE1, 0);
        chip->SetActiveChannel(LMS7002M::Channel::ChA);

        double sampleRate{ 0 };
        if (rxUsed)
            sampleRate = cfg.channel[0].rx.sampleRate;
        else if (txUsed)
            sampleRate = cfg.channel[0].tx.sampleRate;

        if (sampleRate > 0)
        {
            status = SetSampleRate(0, TRXDir::Rx, 0, sampleRate, cfg.channel[0].rx.oversample);
            if (status != OpStatus::Success)
                return lime::ReportError(OpStatus::Error, "LimeSDR_Mini: failed to set sampling rate."s);
        }

        for (int i = 0; i < 2; ++i)
        {
            const ChannelConfig& ch = cfg.channel[i];
            LMS7002ChannelCalibration(*chip, ch, i);
            // TODO: should report calibration failure, but configuration can
            // still work after failed calibration.
        }
        chip->SetActiveChannel(LMS7002M::Channel::ChA);

        mConfigInProgress = false;
        if (sampleRate > 0)
        {
            status = UpdateFPGAInterface(this);
            if (status != OpStatus::Success)
                return lime::ReportError(OpStatus::Error, "LimeSDR_Mini: failed to update FPGA interface frequency."s);
        }
    } //try
    catch (std::logic_error& e)
    {
        return ReportError(OpStatus::Error, "LimeSDR_Mini config: "s + e.what());
    } catch (std::runtime_error& e)
    {
        return ReportError(OpStatus::Error, "LimeSDR_Mini config: "s + e.what());
    }
    return OpStatus::Success;
}

OpStatus LimeSDR_Mini::Init()
{
    auto& lms = mLMSChips.at(0);
    OpStatus status;
    status = lms->ResetChip();
    if (status != OpStatus::Success)
        return status;

    lms->Modify_SPI_Reg_bits(LMS7002MCSR::MAC, 1);

    if (lms->CalibrateTxGain() != OpStatus::Success)
        return OpStatus::Error;

    lms->EnableChannel(TRXDir::Tx, 0, false);

    lms->Modify_SPI_Reg_bits(LMS7002MCSR::MAC, 2);
    lms->SPI_write(0x0123, 0x000F); //SXT
    lms->SPI_write(0x0120, 0x80C0); //SXT
    lms->SPI_write(0x011C, 0x8941); //SXT
    lms->EnableChannel(TRXDir::Rx, 0, false);
    lms->EnableChannel(TRXDir::Tx, 0, false);

    lms->Modify_SPI_Reg_bits(LMS7002MCSR::MAC, 1);

    /*bool auto_path[2] = {auto_tx_path, auto_rx_path};
    auto_tx_path = false;
    auto_rx_path = false;

    if(SetFrequency(true, 0, GetFrequency(true, 0)) != 0)
    {
        return -1;
    }

    if(SetFrequency(false, 0, GetFrequency(false, 0)) != 0)
    {
        return -1;
    }

    auto_tx_path = auto_path[0];
    auto_rx_path = auto_path[1];

    if (SetRate(15.36e6, 1) != 0)
    {
        return -1;
    }*/

    return OpStatus::Success;
}

OpStatus LimeSDR_Mini::Reset()
{
    return LMS64CProtocol::DeviceReset(*mSerialPort, 0);
}

double LimeSDR_Mini::GetClockFreq(uint8_t clk_id, uint8_t channel)
{
    return mLMSChips[0]->GetClockFreq(static_cast<LMS7002M::ClockID>(clk_id));
}

OpStatus LimeSDR_Mini::SetClockFreq(uint8_t clk_id, double freq, uint8_t channel)
{
    return mLMSChips[0]->SetClockFreq(static_cast<LMS7002M::ClockID>(clk_id), freq);
}

OpStatus LimeSDR_Mini::Synchronize(bool toChip)
{
    if (toChip)
    {
        OpStatus status = mLMSChips[0]->UploadAll();
        if (status == OpStatus::Success)
        {
            //ret = SetFPGAInterfaceFreq(-1, -1, -1000, -1000); // TODO: implement
        }
        return status;
    }
    else
        return mLMSChips[0]->DownloadAll();
}

OpStatus LimeSDR_Mini::SPI(uint32_t chipSelect, const uint32_t* MOSI, uint32_t* MISO, uint32_t count)
{
    switch (chipSelect)
    {
    case SPI_LMS7002M:
        return mlms7002mPort->SPI(0, MOSI, MISO, count);
    case SPI_FPGA:
        return mfpgaPort->SPI(MOSI, MISO, count);
    default:
        throw std::logic_error("LimeSDR_Mini SPI invalid SPI chip select"s);
    }
}

// Callback for updating FPGA's interface clocks when LMS7002M CGEN is manually modified
OpStatus LimeSDR_Mini::UpdateFPGAInterface(void* userData)
{
    assert(userData != nullptr);
    LimeSDR_Mini* pthis = static_cast<LimeSDR_Mini*>(userData);
    return UpdateFPGAInterfaceFrequency(*pthis->mLMSChips.at(0), *pthis->mFPGA, 0);
}

double LimeSDR_Mini::GetTemperature(uint8_t moduleIndex)
{
    if (mDeviceDescriptor.name == GetDeviceName(LMS_DEV_LIMESDRMINI))
    {
        throw std::logic_error("LimeSDR-Mini v1 doesn't have a temperature sensor"s);
    }

    return LMS7002M_SDRDevice::GetTemperature(moduleIndex);
}

OpStatus LimeSDR_Mini::SetSampleRate(uint8_t moduleIndex, TRXDir trx, uint8_t channel, double sampleRate, uint8_t oversample)
{
    const bool bypass = (oversample <= 1);
    uint8_t decimation = 7; // HBD_OVR_RXTSP=7 - bypass
    uint8_t interpolation = 7; // HBI_OVR_TXTSP=7 - bypass
    double cgenFreq = sampleRate * 4; // AI AQ BI BQ
    // TODO:
    // for (uint8_t i = 0; i < GetNumChannels(false) ;i++)
    // {
    //     if (rx_channels[i].cF_offset_nco != 0.0 || tx_channels[i].cF_offset_nco != 0.0)
    //     {
    //         bypass = false;
    //         break;
    //     }
    // }

    if (bypass)
    {
        lime::info("Sampling rate set(%.3f MHz): CGEN:%.3f MHz, Decim: bypass, Interp: bypass", sampleRate / 1e6, cgenFreq / 1e6);
    }
    else
    {
        if (oversample == 0)
        {
            const int n = lime::LMS7002M::CGEN_MAX_FREQ / (cgenFreq);
            oversample = (n >= 32) ? 32 : (n >= 16) ? 16 : (n >= 8) ? 8 : (n >= 4) ? 4 : 2;
        }

        decimation = 4;
        if (oversample <= 16)
        {
            constexpr std::array<int, 17> decimationTable{ 0, 0, 0, 1, 1, 2, 2, 2, 2, 3, 3, 3, 3, 3, 3, 3, 3 };
            decimation = decimationTable.at(oversample);
        }
        interpolation = decimation;
        cgenFreq *= 2 << decimation;

        lime::info("Sampling rate set(%.3f MHz): CGEN:%.3f MHz, Decim: 2^%i, Interp: 2^%i",
            sampleRate / 1e6,
            cgenFreq / 1e6,
            decimation + 1,
            interpolation + 1); // dec/inter ratio is 2^(value+1)
    }

    mLMSChips.at(moduleIndex)->Modify_SPI_Reg_bits(LMS7002MCSR_Data::MAC, 1);
    mLMSChips.at(moduleIndex)->Modify_SPI_Reg_bits(LMS7002MCSR_Data::LML1_SISODDR, 1);
    mLMSChips.at(moduleIndex)->Modify_SPI_Reg_bits(LMS7002MCSR_Data::LML2_SISODDR, 1);
    mLMSChips.at(moduleIndex)->Modify_SPI_Reg_bits(LMS7002MCSR_Data::CDSN_RXALML, !bypass);
    mLMSChips.at(moduleIndex)->Modify_SPI_Reg_bits(LMS7002MCSR_Data::EN_ADCCLKH_CLKGN, 0);
    mLMSChips.at(moduleIndex)->Modify_SPI_Reg_bits(LMS7002MCSR_Data::CLKH_OV_CLKL_CGEN, 2);
    mLMSChips.at(moduleIndex)->Modify_SPI_Reg_bits(LMS7002MCSR_Data::MAC, 2);
    mLMSChips.at(moduleIndex)->Modify_SPI_Reg_bits(LMS7002MCSR_Data::HBD_OVR_RXTSP, decimation);
    mLMSChips.at(moduleIndex)->Modify_SPI_Reg_bits(LMS7002MCSR_Data::HBI_OVR_TXTSP, interpolation);
    mLMSChips.at(moduleIndex)->Modify_SPI_Reg_bits(LMS7002MCSR_Data::MAC, 1);
    if (bypass)
    {
        return mLMSChips.at(moduleIndex)->SetInterfaceFrequency(sampleRate * 4, 7, 7);
    }
    else
    {
        return mLMSChips.at(moduleIndex)->SetInterfaceFrequency(cgenFreq, interpolation, decimation);
    }
}

SDRDescriptor LimeSDR_Mini::GetDeviceInfo(void)
{
    assert(mSerialPort);
    SDRDescriptor deviceDescriptor;

    LMS64CProtocol::FirmwareInfo info{};
    OpStatus returnCode = LMS64CProtocol::GetFirmwareInfo(*mSerialPort, info);

    if (returnCode != OpStatus::Success)
    {
        deviceDescriptor.name = GetDeviceName(LMS_DEV_UNKNOWN);
        deviceDescriptor.expansionName = GetExpansionBoardName(EXP_BOARD_UNKNOWN);

        return deviceDescriptor;
    }

    deviceDescriptor.name = GetDeviceName(static_cast<eLMS_DEV>(info.deviceId));
    deviceDescriptor.expansionName = GetExpansionBoardName(static_cast<eEXP_BOARD>(info.expansionBoardId));
    deviceDescriptor.firmwareVersion = std::to_string(info.firmware);
    deviceDescriptor.hardwareVersion = std::to_string(info.hardware);
    deviceDescriptor.protocolVersion = std::to_string(info.protocol);
    deviceDescriptor.serialNumber = info.boardSerialNumber;

    const uint32_t addrs[] = { 0x0000, 0x0001, 0x0002, 0x0003 };
    uint32_t data[4];
    SPI(SPI_FPGA, addrs, data, 4);
    auto boardID = static_cast<eLMS_DEV>(data[0]); //(pkt.inBuffer[2] << 8) | pkt.inBuffer[3];
    auto gatewareVersion = data[1]; //(pkt.inBuffer[6] << 8) | pkt.inBuffer[7];
    auto gatewareRevision = data[2]; //(pkt.inBuffer[10] << 8) | pkt.inBuffer[11];
    auto hwVersion = data[3] & 0x7F; //pkt.inBuffer[15]&0x7F;

    deviceDescriptor.gatewareTargetBoard = GetDeviceName(boardID);
    deviceDescriptor.gatewareVersion = std::to_string(gatewareVersion);
    deviceDescriptor.gatewareRevision = std::to_string(gatewareRevision);
    deviceDescriptor.hardwareVersion = std::to_string(hwVersion);

    return deviceDescriptor;
}

OpStatus LimeSDR_Mini::GPIODirRead(uint8_t* buffer, const size_t bufLength)
{
    if (!buffer || bufLength == 0)
    {
        return OpStatus::InvalidValue;
    }

    const uint32_t addr = 0xC4;
    uint32_t value;

    OpStatus ret = mFPGA->ReadRegisters(&addr, &value, 1);
    buffer[0] = value;

    if (bufLength > 1)
    {
        buffer[1] = (value >> 8);
    }

    return ret;
}

OpStatus LimeSDR_Mini::GPIORead(uint8_t* buffer, const size_t bufLength)
{
    if (!buffer || bufLength == 0)
    {
        return OpStatus::InvalidValue;
    }

    const uint32_t addr = 0xC2;
    uint32_t value;

    OpStatus ret = mFPGA->ReadRegisters(&addr, &value, 1);
    buffer[0] = value;

    if (bufLength > 1)
    {
        buffer[1] = (value >> 8);
    }

    return ret;
}

OpStatus LimeSDR_Mini::GPIODirWrite(const uint8_t* buffer, const size_t bufLength)
{
    if (!buffer || bufLength == 0)
    {
        return OpStatus::InvalidValue;
    }

    const uint32_t addr = 0xC4;
    const uint32_t value = (bufLength == 1) ? buffer[0] : buffer[0] | (buffer[1] << 8);

    return mFPGA->WriteRegisters(&addr, &value, 1);
}

OpStatus LimeSDR_Mini::GPIOWrite(const uint8_t* buffer, const size_t bufLength)
{
    if (!buffer || bufLength == 0)
    {
        return OpStatus::InvalidValue;
    }

    const uint32_t addr = 0xC6;
    const uint32_t value = (bufLength == 1) ? buffer[0] : buffer[0] | (buffer[1] << 8);

    return mFPGA->WriteRegisters(&addr, &value, 1);
}

OpStatus LimeSDR_Mini::CustomParameterWrite(const std::vector<CustomParameterIO>& parameters)
{
    return mfpgaPort->CustomParameterWrite(parameters);
}

OpStatus LimeSDR_Mini::CustomParameterRead(std::vector<CustomParameterIO>& parameters)
{
    return mfpgaPort->CustomParameterRead(parameters);
}

void LimeSDR_Mini::SetSerialNumber(const std::string& number)
{

    uint64_t sn = 0;
    sscanf(number.c_str(), "%16lX", &sn);
    mDeviceDescriptor.serialNumber = sn;
}

std::size_t LimeSDR_Mini::AddHotplugDisconnectCallback(const HotplugDisconnectCallbackType& function, void* userData)
{
    std::size_t id = 0;

    if (!disconnectCallbacks.empty())
    {
        // As long as elements are not out of order this guarantees a unique ID in the array.
        id = disconnectCallbacks.back().id + 1;
    }

    disconnectCallbacks.push_back({ function, userData, id });

    return id;
}

void LimeSDR_Mini::RemoveHotplugDisconnectCallback(std::size_t id)
{
    disconnectCallbacks.erase(std::remove_if(disconnectCallbacks.begin(),
                                  disconnectCallbacks.end(),
                                  [&id](const CallbackInfo<HotplugDisconnectCallbackType>& info) { return id == info.id; }),
        disconnectCallbacks.end());
}

} // namespace lime<|MERGE_RESOLUTION|>--- conflicted
+++ resolved
@@ -28,14 +28,8 @@
 using namespace lime::LMS7002MCSR_Data;
 using namespace std::literals::string_literals;
 
-<<<<<<< HEAD
 namespace lime {
 
-static const int STREAM_BULK_WRITE_ADDRESS = 0x03;
-static const int STREAM_BULK_READ_ADDRESS = 0x83;
-
-=======
->>>>>>> 8dff6c46
 static const uint8_t SPI_LMS7002M = 0;
 static const uint8_t SPI_FPGA = 1;
 
