--- conflicted
+++ resolved
@@ -88,11 +88,7 @@
         return nullptr;
     }
 
-<<<<<<< HEAD
-    std::vector<std::string> streamEndpoints = LitePCIe::GetDevicesWithPattern(handle.name + "_trx*");
-=======
-    std::vector<std::string> streamEndpoints = GetDevicesWithRegex(handle.name + "_trx*"s);
->>>>>>> bc1a1b4d
+    std::vector<std::string> streamEndpoints = LitePCIe::GetDevicesWithPattern(handle.name + "_trx*"s);
     std::sort(streamEndpoints.begin(), streamEndpoints.end());
     for (const std::string& endpointPath : streamEndpoints)
     {
