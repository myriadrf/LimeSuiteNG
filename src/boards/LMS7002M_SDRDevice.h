#ifndef LIME_LMS7002M_SDRDevice_H
#define LIME_LMS7002M_SDRDevice_H

#include <vector>
#include <unordered_map>
#include <functional>
#include <string.h>

#include "limesuite/SDRDevice.h"
#include "limesuite/LMS7002M.h"

namespace lime {

class TRXLooper;
class FPGA;

/** @brief Base class for device with multiple LMS7002M chips and FPGA */
class LIME_API LMS7002M_SDRDevice : public SDRDevice
{
  public:
    LMS7002M_SDRDevice();
    virtual ~LMS7002M_SDRDevice();

    virtual const Descriptor& GetDescriptor() override;

    virtual void Reset() override;
    virtual void GetGPSLock(GPS_Lock* status) override;

    virtual double GetSampleRate(uint8_t moduleIndex, TRXDir trx) override;

<<<<<<< HEAD
    virtual double GetClockFreq(uint8_t clk_id, uint8_t channel) = 0;
    virtual void SetClockFreq(uint8_t clk_id, double freq, uint8_t channel) = 0;

    virtual int SetGain(uint8_t moduleIndex, TRXDir direction, uint8_t channel, eGainTypes gain, double value) override;
    virtual int GetGain(uint8_t moduleIndex, TRXDir direction, uint8_t channel, eGainTypes gain, double& value) override;

=======
>>>>>>> 1bfd984e
    virtual void Synchronize(bool toChip) override;
    virtual void EnableCache(bool enable) override;

    virtual void StreamStart(uint8_t moduleIndex) override;
    virtual void StreamStop(uint8_t moduleIndex) override;

    virtual int StreamRx(uint8_t moduleIndex, complex32f_t** samples, uint32_t count, StreamMeta* meta) override;
    virtual int StreamRx(uint8_t moduleIndex, complex16_t** samples, uint32_t count, StreamMeta* meta) override;
    virtual int StreamTx(uint8_t moduleIndex, const complex32f_t* const* samples, uint32_t count, const StreamMeta* meta) override;
    virtual int StreamTx(uint8_t moduleIndex, const complex16_t* const* samples, uint32_t count, const StreamMeta* meta) override;
    virtual void StreamStatus(uint8_t moduleIndex, SDRDevice::StreamStats* rx, SDRDevice::StreamStats* tx) override;

    virtual int SPI(uint32_t spiBusAddress, const uint32_t* MOSI, uint32_t* MISO, uint32_t count) override;

    virtual int I2CWrite(int address, const uint8_t* data, uint32_t length) override;
    virtual int I2CRead(int addr, uint8_t* dest, uint32_t length) override;
    virtual int GPIOWrite(const uint8_t* buffer, const size_t bufLength) override;
    virtual int GPIORead(uint8_t* buffer, const size_t bufLength) override;
    virtual int GPIODirWrite(const uint8_t* buffer, const size_t bufLength) override;
    virtual int GPIODirRead(uint8_t* buffer, const size_t bufLength) override;
    virtual int CustomParameterWrite(const std::vector<CustomParameterIO>& parameters) override;
    virtual int CustomParameterRead(std::vector<CustomParameterIO>& parameters) override;

    virtual void SetDataLogCallback(DataCallbackType callback) override;
    virtual void SetMessageLogCallback(LogCallbackType callback) override;

    virtual void* GetInternalChip(uint32_t index) override;

    virtual bool UploadMemory(
        eMemoryDevice device, uint8_t moduleIndex, const char* data, size_t length, UploadMemoryCallback callback) override;

    virtual int ReadFPGARegister(uint32_t address);
    virtual int WriteFPGARegister(uint32_t address, uint32_t value);

  protected:
    static int UpdateFPGAInterfaceFrequency(LMS7002M& soc, FPGA& fpga, uint8_t chipIndex);
    void SetGainInformationInDescriptor(RFSOCDescriptor& descriptor);

    DataCallbackType mCallback_logData;
    LogCallbackType mCallback_logMessage;
    std::vector<LMS7002M*> mLMSChips;
    std::vector<TRXLooper*> mStreamers;

    Descriptor mDeviceDescriptor;
    StreamConfig mStreamConfig;
    FPGA* mFPGA;

  private:
    int SetGenericRxGain(lime::LMS7002M* device, LMS7002M::Channel channel, double value);
    int SetGenericTxGain(lime::LMS7002M* device, LMS7002M::Channel channel, double value);
};

} // namespace lime
#endif<|MERGE_RESOLUTION|>--- conflicted
+++ resolved
@@ -28,15 +28,9 @@
 
     virtual double GetSampleRate(uint8_t moduleIndex, TRXDir trx) override;
 
-<<<<<<< HEAD
-    virtual double GetClockFreq(uint8_t clk_id, uint8_t channel) = 0;
-    virtual void SetClockFreq(uint8_t clk_id, double freq, uint8_t channel) = 0;
-
     virtual int SetGain(uint8_t moduleIndex, TRXDir direction, uint8_t channel, eGainTypes gain, double value) override;
     virtual int GetGain(uint8_t moduleIndex, TRXDir direction, uint8_t channel, eGainTypes gain, double& value) override;
 
-=======
->>>>>>> 1bfd984e
     virtual void Synchronize(bool toChip) override;
     virtual void EnableCache(bool enable) override;
 
