target_sources(
    limesuiteng
    PRIVATE ${CMAKE_CURRENT_LIST_DIR}/DeviceRegistry.cpp
            ${CMAKE_CURRENT_LIST_DIR}/DeviceHandle.cpp
            ${CMAKE_CURRENT_LIST_DIR}/LMS7002M_SDRDevice.cpp)

<<<<<<< HEAD
if(ENABLE_LIMEPCIE)
    target_sources(${MAIN_LIBRARY_NAME} PRIVATE ${CMAKE_CURRENT_LIST_DIR}/DeviceFactoryPCIe.cpp)
=======
if(ENABLE_LITE_PCIE)
    target_sources(limesuiteng PRIVATE ${CMAKE_CURRENT_LIST_DIR}/DeviceFactoryPCIe.cpp)
>>>>>>> aef5da4f
    include(${CMAKE_CURRENT_LIST_DIR}/LimeSDR_X3/CMakeLists.txt)
    include(${CMAKE_CURRENT_LIST_DIR}/LimeSDR_XTRX/CMakeLists.txt)
    include(${CMAKE_CURRENT_LIST_DIR}/MMX8/CMakeLists.txt)
    include(${CMAKE_CURRENT_LIST_DIR}/external/XSDR/CMakeLists.txt)
endif()

# if(ENABLE_USB_FX3 OR ENABLE_USB_FTDI)
#     target_sources(limesuiteng PRIVATE ${CMAKE_CURRENT_LIST_DIR}/USBEntry.cpp)
# endif()

if(ENABLE_USB_FX3)
    include(${CMAKE_CURRENT_LIST_DIR}/LimeSDR/CMakeLists.txt)
    target_sources(limesuiteng PRIVATE ${CMAKE_CURRENT_LIST_DIR}/DeviceFactoryFX3.cpp)
endif()

if(ENABLE_USB_FTDI)
    include(${CMAKE_CURRENT_LIST_DIR}/LimeSDR_Mini/CMakeLists.txt)
    target_sources(limesuiteng PRIVATE ${CMAKE_CURRENT_LIST_DIR}/DeviceFactoryFTDI.cpp)
endif()<|MERGE_RESOLUTION|>--- conflicted
+++ resolved
@@ -4,13 +4,8 @@
             ${CMAKE_CURRENT_LIST_DIR}/DeviceHandle.cpp
             ${CMAKE_CURRENT_LIST_DIR}/LMS7002M_SDRDevice.cpp)
 
-<<<<<<< HEAD
 if(ENABLE_LIMEPCIE)
-    target_sources(${MAIN_LIBRARY_NAME} PRIVATE ${CMAKE_CURRENT_LIST_DIR}/DeviceFactoryPCIe.cpp)
-=======
-if(ENABLE_LITE_PCIE)
     target_sources(limesuiteng PRIVATE ${CMAKE_CURRENT_LIST_DIR}/DeviceFactoryPCIe.cpp)
->>>>>>> aef5da4f
     include(${CMAKE_CURRENT_LIST_DIR}/LimeSDR_X3/CMakeLists.txt)
     include(${CMAKE_CURRENT_LIST_DIR}/LimeSDR_XTRX/CMakeLists.txt)
     include(${CMAKE_CURRENT_LIST_DIR}/MMX8/CMakeLists.txt)
