#include "LMS7002M_SDRDevice.h"

#include "DeviceExceptions.h"
#include "FPGA_common.h"
#include "limesuite/LMS7002M.h"
#include "LMSBoards.h"
#include "Logger.h"
#include "TRXLooper.h"

#include <algorithm>
#include <array>
#include <cmath>
#include <complex>

namespace lime {

#ifdef NEW_GAIN_BEHAVIOUR
constexpr static int MAXIMUM_GAIN_VALUE = 62; // Gain table size
// clang-format off
// LNA table
constexpr static std::array<unsigned int, MAXIMUM_GAIN_VALUE> LNATable = {
    0,  0,  0,  1,  1,  1,  2,  2,  2,  3,  3,  3,  4,  4,  4,  5,
    5,  5,  6,  6,  6,  7,  7,  7,  8,  9,  10, 11, 11, 11, 11, 11,
    11, 11, 11, 11, 11, 11, 11, 11, 12, 13, 14, 14, 14, 14, 14, 14,
    14, 14, 14, 14, 14, 14, 14, 14, 14, 14, 14, 14, 14, 14
};
// PGA table
constexpr static std::array<unsigned int, MAXIMUM_GAIN_VALUE> PGATable = {
    0,  1,  2,  0,  1,  2,  0,  1,  2,  0,  1,  2,  0,  1,  2,  0,
    1,  2,  0,  1,  2,  0,  1,  2,  0,  0,  0,  0,  1,  2,  3,  4,
    5,  6,  7,  8,  9,  10, 11, 12, 12, 12, 12, 13, 14, 15, 16, 17,
    18, 19, 20, 21, 22, 23, 24, 25, 26, 27, 28, 29, 30, 31
};
// clang-format on
#else
constexpr static int MAXIMUM_GAIN_VALUE = 74;
// clang-format off
// LNA table
constexpr static std::array<unsigned int, MAXIMUM_GAIN_VALUE> LNATable = {
    0,  0,  0,  1,  1,  1,  2,  2,  2,  3,  3,  3,  4,  4,  4,  5,
    5,  5,  6,  6,  6,  7,  7,  7,  8,  9,  10, 11, 11, 11, 11, 11,
    11, 11, 11, 11, 11, 11, 11, 11, 12, 13, 14, 14, 14, 14, 14, 14,
    14, 14, 14, 14, 14, 14, 14, 14, 14, 14, 14, 14, 14, 14, 14, 14,
    14, 14, 14, 14, 14, 14, 14, 14, 14, 14
};
// PGA table
constexpr static std::array<unsigned int, MAXIMUM_GAIN_VALUE> PGATable = {
    0,  1,  2,  0,  1,  2,  0,  1,  2,  0,  1,  2,  0,  1,  2,  0,
    1,  2,  0,  1,  2,  0,  1,  2,  0,  0,  0,  0,  1,  2,  3,  4,
    5,  6,  7,  8,  9,  10, 11, 12, 12, 12, 12, 4,  5,  6,  7,  8,
    9,  10, 11, 12, 10, 11, 12, 13, 14, 15, 16, 17, 18, 19, 20, 21,
    22, 23, 24, 25, 26, 27, 28, 29, 30, 31
};
// clang-format on
#endif

LMS7002M_SDRDevice::LMS7002M_SDRDevice()
    : mCallback_logData(nullptr)
    , mCallback_logMessage(nullptr)
{
}

LMS7002M_SDRDevice::~LMS7002M_SDRDevice()
{
    for (LMS7002M* soc : mLMSChips)
    {
        if (soc != nullptr)
        {
            delete soc;
        }
    }

    for (auto& streamer : mStreamers)
    {
        if (streamer != nullptr)
        {
            if (streamer->IsStreamRunning())
            {
                streamer->Stop();
            }

            delete streamer;
            streamer = nullptr;
        }
    }

    if (mFPGA != nullptr)
    {
        delete mFPGA;
    }
}

OpStatus LMS7002M_SDRDevice::EnableChannel(uint8_t moduleIndex, TRXDir trx, uint8_t channel, bool enable)
{
    lime::LMS7002M* lms = mLMSChips.at(moduleIndex);
    return lms->EnableChannel(trx, channel % 2, enable);
}

void LMS7002M_SDRDevice::SetDataLogCallback(DataCallbackType callback)
{
    mCallback_logData = callback;
}

void LMS7002M_SDRDevice::SetMessageLogCallback(LogCallbackType callback)
{
    mCallback_logMessage = callback;
}

const SDRDevice::Descriptor& LMS7002M_SDRDevice::GetDescriptor() const
{
    return mDeviceDescriptor;
}

OpStatus LMS7002M_SDRDevice::Reset()
{
    OpStatus status;
    for (auto iter : mLMSChips)
    {
        status = iter->ResetChip();
        if (status != OpStatus::SUCCESS)
            return status;
    }
    return OpStatus::SUCCESS;
}

OpStatus LMS7002M_SDRDevice::GetGPSLock(GPS_Lock* status)
{
    uint16_t regValue = mFPGA->ReadRegister(0x114);
    status->glonass = static_cast<GPS_Lock::LockStatus>((regValue >> 0) & 0x3);
    status->gps = static_cast<GPS_Lock::LockStatus>((regValue >> 4) & 0x3);
    status->beidou = static_cast<GPS_Lock::LockStatus>((regValue >> 8) & 0x3);
    status->galileo = static_cast<GPS_Lock::LockStatus>((regValue >> 12) & 0x3);
    // TODO: not all boards have GPS
    return OpStatus::SUCCESS;
}

double LMS7002M_SDRDevice::GetSampleRate(uint8_t moduleIndex, TRXDir trx, uint8_t channel)
{
    if (moduleIndex >= mLMSChips.size())
    {
        ReportError(OpStatus::OUT_OF_RANGE, "GetSample rate invalid module index (%i)", moduleIndex);
        return 0;
    }
    return mLMSChips[moduleIndex]->GetSampleRate(trx, LMS7002M::Channel::ChA);
}

double LMS7002M_SDRDevice::GetFrequency(uint8_t moduleIndex, TRXDir trx, uint8_t channel)
{
    lime::LMS7002M* lms = mLMSChips.at(moduleIndex);

    // TODO:
    // double offset = GetNCOOffset(moduleIndex, trx, channel);

    if (trx == TRXDir::Rx)
    {
        lms->Modify_SPI_Reg_bits(LMS7_MAC, 1); // Sets the current channel to channel A
        if (lms->Get_SPI_Reg_bits(LMS7_PD_VCO) == 1)
        {
            trx = TRXDir::Tx; // Assume that Tx PLL used for TX and RX
        }
    }
    return lms->GetFrequencySX(trx); // - offset;
}

OpStatus LMS7002M_SDRDevice::SetFrequency(uint8_t moduleIndex, TRXDir trx, uint8_t channel, double frequency)
{
    lime::LMS7002M* lms = mLMSChips.at(moduleIndex);

    int chA = channel & (~1);
    int chB = channel | 1;

    auto channelAFrequency = GetFrequency(moduleIndex, trx, chA);
    auto channelBFrequency = GetFrequency(moduleIndex, trx, chB);

    auto channelANCOFrequency = GetNCOFrequency(moduleIndex, trx, chA, 0);
    auto channelBNCOFrequency = GetNCOFrequency(moduleIndex, trx, chB, 0);

    auto channelANCOOffset = channelAFrequency - channelANCOFrequency;
    auto channelBNCOOffset = channelBFrequency - channelBNCOFrequency;

    auto channelOffset = channel == chA ? channelANCOOffset : channelBNCOOffset;

    auto setTDD = [&](double center) {
        TRXDir otherDir = trx == TRXDir::Rx ? TRXDir::Tx : TRXDir::Rx;
        auto otherFrequency = GetFrequency(moduleIndex, otherDir, chA);
        auto otherOffset = GetNCOOffset(moduleIndex, otherDir, chA);

        bool tdd = std::fabs(otherFrequency + otherOffset - center) > 0.1 ? false : true;
        lms->EnableSXTDD(tdd);

        if (trx == TRXDir::Tx || (!tdd))
        {
            if (lms->SetFrequencySX(trx, center) != OpStatus::SUCCESS)
            {
                throw std::runtime_error("Setting TDD failed (failed SetFrequencySX)");
            }
        }

        return;
    };

    if (channel == chA)
    {
        channelAFrequency = frequency;
    }
    else
    {
        channelBFrequency = frequency;
    }

    if (channelAFrequency > 0 && channelBFrequency > 0)
    {
        double delta = std::fabs(channelAFrequency - channelBFrequency);
        if (delta > 0.1)
        {
            double rate = GetSampleRate(moduleIndex, trx, channel);
            if ((delta <= rate * 31) && (delta + rate <= 160e6))
            {
                double center = (channelAFrequency + channelBFrequency) / 2;
                if (center < 30e6)
                {
                    center = 30e6;
                }
                channelANCOOffset = center - channelAFrequency;
                channelBNCOOffset = center - channelBFrequency;

                setTDD(center);

                return SetSampleRate(moduleIndex, trx, channel, rate, 2);
            }
        }
    }

    if (frequency < 30e6)
    {
        setTDD(30e6);

        channelOffset = 30e6 - frequency;
        double rate = GetSampleRate(moduleIndex, trx, channel);
        if (channelOffset + rate / 2.0 >= rate / 2.0)
        {
            return SetSampleRate(moduleIndex, trx, channel, rate, 2);
        }
        else
        {
            SetNCOFrequency(moduleIndex, trx, channel, 0, channelOffset * (trx == TRXDir::Tx ? -1.0 : 1.0));
        }
    }

    if (channelOffset != 0)
    {
        SetNCOFrequency(moduleIndex, trx, channel, -1, 0.0);
    }

    setTDD(frequency);
    return OpStatus::SUCCESS;
}

double LMS7002M_SDRDevice::GetNCOOffset(uint8_t moduleIndex, TRXDir trx, uint8_t channel)
{
    return GetFrequency(moduleIndex, trx, channel) - GetNCOFrequency(moduleIndex, trx, channel, 0);
}

double LMS7002M_SDRDevice::GetNCOFrequency(uint8_t moduleIndex, TRXDir trx, uint8_t channel, uint8_t index)
{
    lime::LMS7002M* lms = mLMSChips.at(moduleIndex);

    lms->SetActiveChannel(channel == 0 ? LMS7002M::Channel::ChA : LMS7002M::Channel::ChB);
    double freq = lms->GetNCOFrequency(trx, index, true);

    bool down = lms->Get_SPI_Reg_bits(trx == TRXDir::Tx ? LMS7_CMIX_SC_TXTSP : LMS7_CMIX_SC_RXTSP);
    if (!(trx == TRXDir::Tx) && (lms->Get_SPI_Reg_bits(LMS7_MASK) == 0))
    {
        down = !down;
    }
    return down ? -freq : freq;
}

OpStatus LMS7002M_SDRDevice::SetNCOFrequency(
    uint8_t moduleIndex, TRXDir trx, uint8_t channel, uint8_t index, double frequency, double phaseOffset)
{
    if (index > 15)
        return ReportError(OpStatus::OUT_OF_RANGE, "%s NCO%i index invalid", ToCString(trx), index);

    lime::LMS7002M* lms = mLMSChips.at(moduleIndex);

    lms->SetActiveChannel(channel == 0 ? LMS7002M::Channel::ChA : LMS7002M::Channel::ChB);

    bool enable = frequency != 0;
    bool tx = trx == TRXDir::Tx;

    if ((lms->Modify_SPI_Reg_bits(tx ? LMS7_CMIX_BYP_TXTSP : LMS7_CMIX_BYP_RXTSP, !enable) != OpStatus::SUCCESS) ||
        (lms->Modify_SPI_Reg_bits(tx ? LMS7_CMIX_GAIN_TXTSP : LMS7_CMIX_GAIN_RXTSP, enable) != OpStatus::SUCCESS))
    {
        return ReportError(OpStatus::ERROR, "Failed to set %s NCO%i frequency", ToCString(trx), index);
    }

    OpStatus status = lms->SetNCOFrequency(trx, index, std::fabs(frequency));
    if (status != OpStatus::SUCCESS)
        return status;

    if (enable)
    {
        bool down = frequency < 0;
        if ((!tx) && (lms->Get_SPI_Reg_bits(LMS7_MASK) == 0))
        {
            down = !down;
        }

        if ((lms->Modify_SPI_Reg_bits(tx ? LMS7_SEL_TX : LMS7_SEL_RX, index) != OpStatus::SUCCESS) ||
            (lms->Modify_SPI_Reg_bits(tx ? LMS7_MODE_TX : LMS7_MODE_RX, 0) != OpStatus::SUCCESS) ||
            (lms->Modify_SPI_Reg_bits(tx ? LMS7_CMIX_SC_TXTSP : LMS7_CMIX_SC_RXTSP, down) != OpStatus::SUCCESS))
        {
            return ReportError(OpStatus::ERROR, "Failed to set %s NCO%i frequency", ToCString(trx), index);
        }
    }

    if (phaseOffset != -1.0)
        return lms->SetNCOPhaseOffsetForMode0(trx, phaseOffset);
    return OpStatus::SUCCESS;
}

double LMS7002M_SDRDevice::GetLowPassFilter(uint8_t moduleIndex, TRXDir trx, uint8_t channel)
{
    return lowPassFilterCache[trx][channel]; // Default initializes to 0
}

OpStatus LMS7002M_SDRDevice::SetLowPassFilter(uint8_t moduleIndex, TRXDir trx, uint8_t channel, double lpf)
{
    lime::LMS7002M* lms = mLMSChips.at(moduleIndex);

    LMS7002M::Channel ch = channel == 0 ? LMS7002M::Channel::ChA : LMS7002M::Channel::ChB;

    lms->SetActiveChannel(ch);

    const auto& bw_range = mDeviceDescriptor.rfSOC.at(moduleIndex).lowPassFilterRange.at(trx);
    bool tx = trx == TRXDir::Tx;

    if (lpf < 0)
    {
        lpf = lowPassFilterCache[trx][channel]; // Default initializes to 0
    }

    double newLPF = std::clamp(lpf, bw_range.min, bw_range.max);

    if (newLPF != lpf)
    {
        lime::warning("%cXLPF set to %.3f MHz (requested %0.3f MHz [out of range])", tx ? 'T' : 'R', newLPF / 1e6, lpf / 1e6);
    }

    lpf = newLPF;
    lowPassFilterCache[trx][channel] = lpf;

    OpStatus status = OpStatus::SUCCESS;
    if (tx)
    {
        int gain = lms->GetTBBIAMP_dB(ch);
        status = lms->TuneTxFilter(lpf);
        lms->SetTBBIAMP_dB(gain, ch);
    }
    else
    {
        status = lms->TuneRxFilter(lpf);
    }

    if (status != OpStatus::SUCCESS)
        return status;

    lime::info("%s LPF configured", ToCString(trx));
    return OpStatus::SUCCESS;
}

uint8_t LMS7002M_SDRDevice::GetAntenna(uint8_t moduleIndex, TRXDir trx, uint8_t channel)
{
    auto lms = mLMSChips.at(moduleIndex);

    if (trx == TRXDir::Tx)
    {
        return static_cast<std::size_t>(lms->GetBandTRF());
    }
    else
    {
        return static_cast<std::size_t>(lms->GetPathRFE());
    }
}

OpStatus LMS7002M_SDRDevice::SetAntenna(uint8_t moduleIndex, TRXDir trx, uint8_t channel, uint8_t path)
{
    if (path >= mDeviceDescriptor.rfSOC.at(0).pathNames.size())
    {
        path = trx == TRXDir::Tx ? 1 : 2; // Default settings: Rx: LNAL, Tx: Band1
    }

    lime::LMS7002M* lms = mLMSChips.at(moduleIndex);

    return lms->SetPath(trx, channel % 2, path);
}

OpStatus LMS7002M_SDRDevice::Calibrate(uint8_t moduleIndex, TRXDir trx, uint8_t channel, double bandwidth)
{
    lime::LMS7002M* lms = mLMSChips.at(moduleIndex);
    lms->SetActiveChannel(static_cast<LMS7002M::Channel>((channel % 2) + 1));
    OpStatus ret;
    auto reg20 = lms->SPI_read(0x20);
    lms->SPI_write(0x20, reg20 | (20 << (channel % 2)));
    if (trx == TRXDir::Tx)
    {
        ret = lms->CalibrateTx(bandwidth, false);
    }
    else
    {
        ret = lms->CalibrateRx(bandwidth, false);
    }
    lms->SPI_write(0x20, reg20);
    return ret;
}

OpStatus LMS7002M_SDRDevice::ConfigureGFIR(
    uint8_t moduleIndex, TRXDir trx, uint8_t channel, ChannelConfig::Direction::GFIRFilter settings)
{
    LMS7002M* lms = mLMSChips.at(moduleIndex);
<<<<<<< HEAD
    LMS7002M::Channel enumChannel = channel > 0 ? LMS7002M::Channel::ChB : LMS7002M::Channel::ChA;

    int returnValue = lms->SetGFIRFilter(trx, enumChannel, settings.enabled, settings.bandwidth);
    if (returnValue != 0)
    {
        throw std::runtime_error("Setting GFIR Filter failed");
    }
=======
    return lms->SetGFIRFilter(trx, channel, settings.enabled, settings.bandwidth);
>>>>>>> 89862994
}

OpStatus LMS7002M_SDRDevice::SetGain(uint8_t moduleIndex, TRXDir direction, uint8_t channel, eGainTypes gain, double value)
{
    auto device = mLMSChips.at(moduleIndex);
    LMS7002M::Channel enumChannel = channel > 0 ? LMS7002M::Channel::ChB : LMS7002M::Channel::ChA;

    switch (gain)
    {
    case eGainTypes::LNA:
        return device->SetRFELNA_dB(value, enumChannel);
    case eGainTypes::LoopbackLNA:
        return device->SetRFELoopbackLNA_dB(value, enumChannel);
    case eGainTypes::PGA:
        return device->SetRBBPGA_dB(value, enumChannel);
    case eGainTypes::TIA:
        return device->SetRFETIA_dB(value, enumChannel);
    case eGainTypes::PAD:
        return device->SetTRFPAD_dB(value, enumChannel);
    case eGainTypes::IAMP:
        return device->SetTBBIAMP_dB(value, enumChannel);
    case eGainTypes::LoopbackPAD:
        return device->SetTRFLoopbackPAD_dB(value, enumChannel);
    case eGainTypes::PA:
        // TODO: implement
        return OpStatus::ERROR;
    case eGainTypes::UNKNOWN:
    default:
        if (TRXDir::Tx == direction)
        {
            return SetGenericTxGain(device, enumChannel, value);
        }

        return SetGenericRxGain(device, enumChannel, value);
    }
}

OpStatus LMS7002M_SDRDevice::SetGenericTxGain(lime::LMS7002M* device, LMS7002M::Channel channel, double value)
{
    if (device->SetTRFPAD_dB(value, channel) != OpStatus::SUCCESS)
        return OpStatus::ERROR;

#ifdef NEW_GAIN_BEHAVIOUR
    if (value <= 0)
    {
        return device->Modify_SPI_Reg_bits(LMS7param(CG_IAMP_TBB), 1);
    }

    if (device->GetTBBIAMP_dB(channel) < 0.0)
    {
        return device->CalibrateTxGain(0, nullptr);
    }
#else
    value -= device->GetTRFPAD_dB(channel);
    if (device->SetTBBIAMP_dB(value, channel) != OpStatus::SUCCESS)
    {
        return OpStatus::ERROR;
    }
#endif
    return OpStatus::SUCCESS;
}

OpStatus LMS7002M_SDRDevice::SetGenericRxGain(lime::LMS7002M* device, LMS7002M::Channel channel, double value)
{
    value = std::clamp(static_cast<int>(value + 12), 0, MAXIMUM_GAIN_VALUE - 1);

    unsigned int lna = LNATable.at(std::lround(value));
    unsigned int pga = PGATable.at(std::lround(value));

    unsigned int tia = 0;
#ifdef NEW_GAIN_BEHAVIOUR
    if (value > 0)
    {
        tia = 1;
    }
#else
    // TIA table
    if (value > 51)
    {
        tia = 2;
    }
    else if (value > 42)
    {
        tia = 1;
    }
#endif
    int rcc_ctl_pga_rbb = (430 * (pow(0.65, pga / 10.0)) - 110.35) / 20.4516 + 16; // From datasheet

    if ((device->Modify_SPI_Reg_bits(LMS7param(G_LNA_RFE), lna + 1) != OpStatus::SUCCESS) ||
        (device->Modify_SPI_Reg_bits(LMS7param(G_TIA_RFE), tia + 1) != OpStatus::SUCCESS) ||
        (device->Modify_SPI_Reg_bits(LMS7param(G_PGA_RBB), pga) != OpStatus::SUCCESS) ||
        (device->Modify_SPI_Reg_bits(LMS7param(RCC_CTL_PGA_RBB), rcc_ctl_pga_rbb) != OpStatus::SUCCESS))
    {
        return OpStatus::IO_FAILURE;
    }

    return OpStatus::SUCCESS;
}

OpStatus LMS7002M_SDRDevice::GetGain(uint8_t moduleIndex, TRXDir direction, uint8_t channel, eGainTypes gain, double& value)
{
    auto device = mLMSChips.at(moduleIndex);
    LMS7002M::Channel enumChannel = channel > 0 ? LMS7002M::Channel::ChB : LMS7002M::Channel::ChA;

    switch (gain)
    {
    case eGainTypes::LNA:
        value = device->GetRFELNA_dB(enumChannel);
        return OpStatus::SUCCESS;
    case eGainTypes::LoopbackLNA:
        value = device->GetRFELoopbackLNA_dB(enumChannel);
        return OpStatus::SUCCESS;
    case eGainTypes::PGA:
        value = device->GetRBBPGA_dB(enumChannel);
        return OpStatus::SUCCESS;
    case eGainTypes::TIA:
        value = device->GetRFETIA_dB(enumChannel);
        return OpStatus::SUCCESS;
    case eGainTypes::PAD:
        value = device->GetTRFPAD_dB(enumChannel);
        return OpStatus::SUCCESS;
    case eGainTypes::IAMP:
        value = device->GetTBBIAMP_dB(enumChannel);
        return OpStatus::SUCCESS;
    case eGainTypes::LoopbackPAD:
        value = device->GetTRFLoopbackPAD_dB(enumChannel);
        return OpStatus::SUCCESS;
    case eGainTypes::PA:
        // TODO: implement
        return OpStatus::ERROR;
    case eGainTypes::UNKNOWN:
    default:
#ifdef NEW_GAIN_BEHAVIOUR
        if (TRXDir::Tx == direction)
        {
            value = device->GetTRFPAD_dB(enumChannel);
        }
        else
        {
            value = device->GetRFELNA_dB(enumChannel) + device->GetRBBPGA_dB(enumChannel);
        }
#else
        if (TRXDir::Tx == direction)
        {
            value = device->GetTRFPAD_dB(enumChannel) + device->GetTBBIAMP_dB(enumChannel);
        }
        else
        {
            value = device->GetRFELNA_dB(enumChannel) + device->GetRFETIA_dB(enumChannel) + device->GetRBBPGA_dB(enumChannel);
        }
#endif
        return OpStatus::SUCCESS;
    }
}

bool LMS7002M_SDRDevice::GetDCOffsetMode(uint8_t moduleIndex, TRXDir trx, uint8_t channel)
{
    if (trx == TRXDir::Rx)
    {
        auto lms = mLMSChips.at(moduleIndex);
        return lms->Get_SPI_Reg_bits(LMS7param(DC_BYP_RXTSP), channel) == 0;
    }

    return false;
}

OpStatus LMS7002M_SDRDevice::SetDCOffsetMode(uint8_t moduleIndex, TRXDir trx, uint8_t channel, bool isAutomatic)
{
    if (trx == TRXDir::Tx)
        return OpStatus::NOT_SUPPORTED;

    auto lms = mLMSChips.at(moduleIndex);
    return lms->Modify_SPI_Reg_bits(LMS7param(DC_BYP_RXTSP), isAutomatic == 0, channel);
}

complex64f_t LMS7002M_SDRDevice::GetDCOffset(uint8_t moduleIndex, TRXDir trx, uint8_t channel)
{
    double I = 0.0;
    double Q = 0.0;

    auto lms = mLMSChips.at(moduleIndex);
    lms->Modify_SPI_Reg_bits(LMS7param(MAC), (channel % 2) + 1);
    lms->GetDCOffset(trx, I, Q);
    return { I, Q };
}

OpStatus LMS7002M_SDRDevice::SetDCOffset(uint8_t moduleIndex, TRXDir trx, uint8_t channel, const complex64f_t& offset)
{
    auto lms = mLMSChips.at(moduleIndex);
    lms->Modify_SPI_Reg_bits(LMS7param(MAC), (channel % 2) + 1);
    return lms->SetDCOffset(trx, offset.i, offset.q);
}

complex64f_t LMS7002M_SDRDevice::GetIQBalance(uint8_t moduleIndex, TRXDir trx, uint8_t channel)
{
    auto lms = mLMSChips.at(moduleIndex);
    lms->Modify_SPI_Reg_bits(LMS7param(MAC), (channel % 2) + 1);

    double phase = 0.0, gainI = 0.0, gainQ = 0.0;
    lms->GetIQBalance(trx, phase, gainI, gainQ);
    auto balance = (gainI / gainQ) * std::polar(1.0, phase);
    return { balance.real(), balance.imag() };
}

OpStatus LMS7002M_SDRDevice::SetIQBalance(uint8_t moduleIndex, TRXDir trx, uint8_t channel, const complex64f_t& balance)
{
    std::complex<double> bal{ balance.i, balance.q };
    double gain = std::abs(bal);

    double gainI = 1.0;
    if (gain < 1.0)
    {
        gainI = gain;
    }

    double gainQ = 1.0;
    if (gain > 1.0)
    {
        gainQ = 1.0 / gain;
    }

    auto lms = mLMSChips.at(moduleIndex);
    lms->Modify_SPI_Reg_bits(LMS7param(MAC), (channel % 2) + 1);
    return lms->SetIQBalance(trx, std::arg(bal), gainI, gainQ);
}

bool LMS7002M_SDRDevice::GetCGENLocked(uint8_t moduleIndex)
{
    auto lms = mLMSChips.at(moduleIndex);
    return lms->GetCGENLocked();
}

double LMS7002M_SDRDevice::GetTemperature(uint8_t moduleIndex)
{
    auto lms = mLMSChips.at(moduleIndex);
    return lms->GetTemperature();
}

bool LMS7002M_SDRDevice::GetSXLocked(uint8_t moduleIndex, TRXDir trx)
{
    auto lms = mLMSChips.at(moduleIndex);
    return lms->GetSXLocked(trx);
}

unsigned int LMS7002M_SDRDevice::ReadRegister(uint8_t moduleIndex, unsigned int address, bool useFPGA)
{
    if (useFPGA)
    {
        return ReadFPGARegister(address);
    }

    auto lms = mLMSChips.at(moduleIndex);
    return lms->SPI_read(address);
}

OpStatus LMS7002M_SDRDevice::WriteRegister(uint8_t moduleIndex, unsigned int address, unsigned int value, bool useFPGA)
{
    if (useFPGA)
        return WriteFPGARegister(address, value);

    return mLMSChips.at(moduleIndex)->SPI_write(address, value);
}

OpStatus LMS7002M_SDRDevice::LoadConfig(uint8_t moduleIndex, const std::string& filename)
{
    auto lms = mLMSChips.at(moduleIndex);
    return lms->LoadConfig(filename);
}

OpStatus LMS7002M_SDRDevice::SaveConfig(uint8_t moduleIndex, const std::string& filename)
{
    auto lms = mLMSChips.at(moduleIndex);
    return lms->SaveConfig(filename);
}

uint16_t LMS7002M_SDRDevice::GetParameter(uint8_t moduleIndex, uint8_t channel, const std::string& parameterKey)
{
    auto lms = mLMSChips.at(moduleIndex);
    lms->SetActiveChannel(channel % 2 == 0 ? LMS7002M::Channel::ChA : LMS7002M::Channel::ChB);

    try
    {
        uint16_t val = lms->Get_SPI_Reg_bits(lms->GetParam(parameterKey));
        return val;
    } catch (...)
    {
        throw std::runtime_error("failure getting key: " + parameterKey);
    }
}

OpStatus LMS7002M_SDRDevice::SetParameter(uint8_t moduleIndex, uint8_t channel, const std::string& parameterKey, uint16_t value)
{
    auto lms = mLMSChips.at(moduleIndex);
    lms->SetActiveChannel(channel % 2 == 0 ? LMS7002M::Channel::ChA : LMS7002M::Channel::ChB);
    return lms->Modify_SPI_Reg_bits(lms->GetParam(parameterKey), value);
}

uint16_t LMS7002M_SDRDevice::GetParameter(uint8_t moduleIndex, uint8_t channel, uint16_t address, uint8_t msb, uint8_t lsb)
{
    auto lms = mLMSChips.at(moduleIndex);
    lms->SetActiveChannel(channel % 2 == 0 ? LMS7002M::Channel::ChA : LMS7002M::Channel::ChB);

    try
    {
        uint16_t val = lms->Get_SPI_Reg_bits(address, msb, lsb);
        return val;
    } catch (...)
    {
        // TODO: fix return
        throw std::runtime_error("failure setting parameter: " + address);
    }
}

OpStatus LMS7002M_SDRDevice::SetParameter(
    uint8_t moduleIndex, uint8_t channel, uint16_t address, uint8_t msb, uint8_t lsb, uint16_t value)
{
    auto lms = mLMSChips.at(moduleIndex);
    lms->SetActiveChannel(channel % 2 == 0 ? LMS7002M::Channel::ChA : LMS7002M::Channel::ChB);
    return lms->Modify_SPI_Reg_bits(address, msb, lsb, value);
}

OpStatus LMS7002M_SDRDevice::Synchronize(bool toChip)
{
    OpStatus status = OpStatus::SUCCESS;
    for (auto iter : mLMSChips)
    {
        status = toChip ? iter->UploadAll() : iter->DownloadAll();
        if (status != OpStatus::SUCCESS)
            return status;
    }
    return status;
}

void LMS7002M_SDRDevice::EnableCache(bool enable)
{
    for (auto iter : mLMSChips)
        iter->EnableValuesCache(enable);
    if (mFPGA)
        mFPGA->EnableValuesCache(enable);
}

void* LMS7002M_SDRDevice::GetInternalChip(uint32_t index)
{
    if (index >= mLMSChips.size())
        throw std::logic_error("Invalid chip index");
    return mLMSChips[index];
}

uint64_t LMS7002M_SDRDevice::GetHardwareTimestamp(uint8_t moduleIndex)
{
    return mStreamers.at(moduleIndex)->GetHardwareTimestamp();
}

OpStatus LMS7002M_SDRDevice::SetHardwareTimestamp(uint8_t moduleIndex, const uint64_t now)
{
    // TODO: return status
    mStreamers.at(moduleIndex)->SetHardwareTimestamp(now);
    return OpStatus::SUCCESS;
}

OpStatus LMS7002M_SDRDevice::SetTestSignal(uint8_t moduleIndex,
    TRXDir direction,
    uint8_t channel,
    SDRDevice::ChannelConfig::Direction::TestSignal signalConfiguration,
    int16_t dc_i,
    int16_t dc_q)
{
    lime::LMS7002M* lms = mLMSChips.at(moduleIndex);

    switch (direction)
    {
    case TRXDir::Rx:
        if (lms->Modify_SPI_Reg_bits(LMS7param(INSEL_RXTSP), signalConfiguration.enabled, true) != OpStatus::SUCCESS)
            return ReportError(OpStatus::IO_FAILURE, "Failed to set Rx test signal.");

        lms->Modify_SPI_Reg_bits(LMS7param(TSGFCW_RXTSP), static_cast<uint8_t>(signalConfiguration.divide));
        lms->Modify_SPI_Reg_bits(LMS7param(TSGFC_RXTSP), static_cast<uint8_t>(signalConfiguration.scale));
        lms->Modify_SPI_Reg_bits(LMS7param(TSGMODE_RXTSP), signalConfiguration.dcMode);
        break;
    case TRXDir::Tx:
        if (lms->Modify_SPI_Reg_bits(LMS7param(INSEL_TXTSP), signalConfiguration.enabled, true) != OpStatus::SUCCESS)
            return ReportError(OpStatus::IO_FAILURE, "Failed to set Tx test signal.");

        lms->Modify_SPI_Reg_bits(LMS7param(TSGFCW_TXTSP), static_cast<uint8_t>(signalConfiguration.divide));
        lms->Modify_SPI_Reg_bits(LMS7param(TSGFC_TXTSP), static_cast<uint8_t>(signalConfiguration.scale));
        lms->Modify_SPI_Reg_bits(LMS7param(TSGMODE_TXTSP), signalConfiguration.dcMode);
        break;
    }

    if (signalConfiguration.dcMode)
        return lms->LoadDC_REG_IQ(direction, dc_i, dc_q);

    return OpStatus::SUCCESS;
}

SDRDevice::ChannelConfig::Direction::TestSignal LMS7002M_SDRDevice::GetTestSignal(
    uint8_t moduleIndex, TRXDir direction, uint8_t channel)
{
    lime::LMS7002M* lms = mLMSChips.at(moduleIndex);
    ChannelConfig::Direction::TestSignal signalConfiguration;

    switch (direction)
    {
    case TRXDir::Tx:
        if (lms->Get_SPI_Reg_bits(LMS7param(INSEL_TXTSP)) == 0)
        {
            return signalConfiguration;
        }
        signalConfiguration.enabled = true;

        if (lms->Get_SPI_Reg_bits(LMS7param(TSGMODE_TXTSP)) != 0)
        {
            signalConfiguration.dcMode = true;
            return signalConfiguration;
        }

        signalConfiguration.divide =
            static_cast<ChannelConfig::Direction::TestSignal::Divide>(lms->Get_SPI_Reg_bits(LMS7param(TSGFCW_TXTSP)));
        signalConfiguration.scale =
            static_cast<ChannelConfig::Direction::TestSignal::Scale>(lms->Get_SPI_Reg_bits(LMS7param(TSGFC_TXTSP)));

        return signalConfiguration;
    case TRXDir::Rx:
        if (lms->Get_SPI_Reg_bits(LMS7param(INSEL_RXTSP)) == 0)
        {
            return signalConfiguration;
        }
        signalConfiguration.enabled = true;

        if (lms->Get_SPI_Reg_bits(LMS7param(TSGMODE_RXTSP)) != 0)
        {
            signalConfiguration.dcMode = true;
            return signalConfiguration;
        }

        signalConfiguration.divide =
            static_cast<ChannelConfig::Direction::TestSignal::Divide>(lms->Get_SPI_Reg_bits(LMS7param(TSGFCW_RXTSP)));
        signalConfiguration.scale =
            static_cast<ChannelConfig::Direction::TestSignal::Scale>(lms->Get_SPI_Reg_bits(LMS7param(TSGFC_RXTSP)));

        return signalConfiguration;
    }

    throw std::runtime_error("Failed to get test mode");
}

std::vector<double> LMS7002M_SDRDevice::GetGFIRCoefficients(uint8_t moduleIndex, TRXDir trx, uint8_t channel, uint8_t gfirID)
{
    lime::LMS7002M* lms = mLMSChips.at(moduleIndex);

    const uint8_t count = gfirID == 2 ? 120 : 40;
    std::vector<double> coefficientBuffer(count);

    lms->GetGFIRCoefficients(trx, gfirID, coefficientBuffer.data(), count);

    return coefficientBuffer;
}

OpStatus LMS7002M_SDRDevice::SetGFIRCoefficients(
    uint8_t moduleIndex, TRXDir trx, uint8_t channel, uint8_t gfirID, std::vector<double> coefficients)
{
    lime::LMS7002M* lms = mLMSChips.at(moduleIndex);
    return lms->SetGFIRCoefficients(trx, gfirID, coefficients.data(), coefficients.size());
}

OpStatus LMS7002M_SDRDevice::SetGFIR(uint8_t moduleIndex, TRXDir trx, uint8_t channel, uint8_t gfirID, bool enabled)
{
    lime::LMS7002M* lms = mLMSChips.at(moduleIndex);

    if (gfirID > 2)
        return ReportError(OpStatus::OUT_OF_RANGE, "Failed to set GFIR filter, invalid filter index %i.", gfirID);

    std::vector<std::reference_wrapper<const LMS7Parameter>> txGfirBypasses = {
        LMS7_GFIR1_BYP_TXTSP, LMS7_GFIR2_BYP_TXTSP, LMS7_GFIR3_BYP_TXTSP
    };
    std::vector<std::reference_wrapper<const LMS7Parameter>> rxGfirBypasses = {
        LMS7_GFIR1_BYP_RXTSP, LMS7_GFIR2_BYP_RXTSP, LMS7_GFIR3_BYP_RXTSP
    };

    lms->SetActiveChannel(static_cast<LMS7002M::Channel>((channel % 2) + 1));
    OpStatus status;
    if (trx == TRXDir::Tx)
        status = lms->Modify_SPI_Reg_bits(txGfirBypasses[gfirID], enabled == false);
    else
        status = lms->Modify_SPI_Reg_bits(rxGfirBypasses[gfirID], enabled == false);
    return status;
}

void LMS7002M_SDRDevice::StreamStart(uint8_t moduleIndex)
{
    mStreamers.at(moduleIndex)->Start();
}

void LMS7002M_SDRDevice::StreamStop(uint8_t moduleIndex)
{
    if (mStreamers.at(moduleIndex) == nullptr)
    {
        return;
    }

    mStreamers.at(moduleIndex)->Stop();

    if (mStreamers.at(moduleIndex) != nullptr)
    {
        delete mStreamers[moduleIndex];
    }

    mStreamers[moduleIndex] = nullptr;
}

uint32_t LMS7002M_SDRDevice::StreamRx(uint8_t moduleIndex, complex32f_t* const* dest, uint32_t count, StreamMeta* meta)
{
    return mStreamers[moduleIndex]->StreamRx(dest, count, meta);
}

uint32_t LMS7002M_SDRDevice::StreamRx(uint8_t moduleIndex, complex16_t* const* dest, uint32_t count, StreamMeta* meta)
{
    return mStreamers[moduleIndex]->StreamRx(dest, count, meta);
}

uint32_t LMS7002M_SDRDevice::StreamTx(
    uint8_t moduleIndex, const complex32f_t* const* samples, uint32_t count, const StreamMeta* meta)
{
    return mStreamers[moduleIndex]->StreamTx(samples, count, meta);
}

uint32_t LMS7002M_SDRDevice::StreamTx(
    uint8_t moduleIndex, const complex16_t* const* samples, uint32_t count, const StreamMeta* meta)
{
    return mStreamers[moduleIndex]->StreamTx(samples, count, meta);
}

void LMS7002M_SDRDevice::StreamStatus(uint8_t moduleIndex, SDRDevice::StreamStats* rx, SDRDevice::StreamStats* tx)
{
    TRXLooper* trx = mStreamers.at(moduleIndex);
    if (rx != nullptr)
    {
        *rx = trx->GetStats(TRXDir::Rx);
    }

    if (tx != nullptr)
    {
        *tx = trx->GetStats(TRXDir::Tx);
    }
}

<<<<<<< HEAD
int LMS7002M_SDRDevice::UploadMemory(
    eMemoryDevice device, uint8_t moduleIndex, const char* data, size_t length, UploadMemoryCallback callback)
{
    throw(OperationNotSupported("UploadMemory not implemented"));
}

int LMS7002M_SDRDevice::UpdateFPGAInterfaceFrequency(LMS7002M& soc, FPGA& fpga, uint8_t chipIndex)
=======
OpStatus LMS7002M_SDRDevice::UpdateFPGAInterfaceFrequency(LMS7002M& soc, FPGA& fpga, uint8_t chipIndex)
>>>>>>> 89862994
{
    double fpgaTxPLL = soc.GetReferenceClk_TSP(TRXDir::Tx);
    int interp = soc.Get_SPI_Reg_bits(LMS7param(HBI_OVR_TXTSP));
    if (interp != 7)
    {
        uint8_t siso = soc.Get_SPI_Reg_bits(LMS7_LML1_SISODDR);
        fpgaTxPLL /= std::pow(2, interp + siso);
    }
    double fpgaRxPLL = soc.GetReferenceClk_TSP(TRXDir::Rx);
    int dec = soc.Get_SPI_Reg_bits(LMS7param(HBD_OVR_RXTSP));
    if (dec != 7)
    {
        uint8_t siso = soc.Get_SPI_Reg_bits(LMS7_LML2_SISODDR);
        fpgaRxPLL /= std::pow(2, dec + siso);
    }

<<<<<<< HEAD
    if (fpga.SetInterfaceFreq(fpgaTxPLL, fpgaRxPLL, chipIndex) != 0)
        return -1;
    soc.ResetLogicRegisters();
    return 0;
=======
    OpStatus status = fpga.SetInterfaceFreq(fpgaTxPLL, fpgaRxPLL, chipIndex);
    if (status != OpStatus::SUCCESS)
        return status;
    soc.ResetLogicregisters();
    return OpStatus::SUCCESS;
>>>>>>> 89862994
}

int LMS7002M_SDRDevice::ReadFPGARegister(uint32_t address)
{
    return mFPGA->ReadRegister(address);
}

OpStatus LMS7002M_SDRDevice::WriteFPGARegister(uint32_t address, uint32_t value)
{
    return mFPGA->WriteRegister(address, value);
}

void LMS7002M_SDRDevice::SetGainInformationInDescriptor(RFSOCDescriptor& descriptor)
{
    descriptor.gainValues[TRXDir::Rx][eGainTypes::LNA] = { { 1, 0 },
        { 2, 3 },
        { 3, 6 },
        { 4, 9 },
        { 5, 12 },
        { 6, 15 },
        { 7, 18 },
        { 8, 21 },
        { 9, 24 },
        { 10, 25 },
        { 11, 26 },
        { 12, 27 },
        { 13, 28 },
        { 14, 29 },
        { 15, 30 } };
    descriptor.gainValues[TRXDir::Rx][eGainTypes::TIA] = { { 1, 0 }, { 2, 9 }, { 3, 12 } };

    std::vector<GainValue> PGAParameter(32);
    for (uint8_t i = 0; i < PGAParameter.size(); ++i)
    {
        PGAParameter[i] = { i, static_cast<float>(i - 12) };
    }
    descriptor.gainValues[TRXDir::Rx][eGainTypes::PGA] = PGAParameter;

    std::vector<GainValue> IAMPParameter(63);
    for (uint8_t i = 1; i <= IAMPParameter.size(); ++i)
    {
        IAMPParameter[i - 1] = { i, static_cast<float>(i) };
    }
    descriptor.gainValues[TRXDir::Tx][eGainTypes::IAMP] = IAMPParameter;

    std::vector<GainValue> PADParameter(31);
    for (uint8_t i = 0; i < PADParameter.size(); ++i)
    {
        PADParameter[i] = { i, static_cast<float>(i) };
    }
    descriptor.gainValues[TRXDir::Tx][eGainTypes::PAD] = PADParameter;

    descriptor.gains[TRXDir::Rx] = {
        eGainTypes::LNA,
        eGainTypes::PGA,
        eGainTypes::TIA,
    };

    descriptor.gains[TRXDir::Tx] = {
        eGainTypes::PAD,
        eGainTypes::IAMP,
    };

    descriptor.gainRange[TRXDir::Rx][eGainTypes::LNA] = Range(0, 30);
    descriptor.gainRange[TRXDir::Rx][eGainTypes::LoopbackLNA] = Range(0, 40);
    descriptor.gainRange[TRXDir::Rx][eGainTypes::TIA] = Range(0, 12);
    descriptor.gainRange[TRXDir::Rx][eGainTypes::PGA] = Range(-12, 19);
    descriptor.gainRange[TRXDir::Tx][eGainTypes::PAD] = Range(0, 52);
    descriptor.gainRange[TRXDir::Tx][eGainTypes::LoopbackPAD] = Range(-4.3, 0);
    descriptor.gainRange[TRXDir::Tx][eGainTypes::IAMP] = Range(-12, 12);

#ifdef NEW_GAIN_BEHAVIOUR
    descriptor.gainRange[TRXDir::Rx][eGainTypes::UNKNOWN] = Range(-12, 49);
    descriptor.gainRange[TRXDir::Tx][eGainTypes::UNKNOWN] = Range(0, 52);
#else
    descriptor.gainRange[TRXDir::Rx][eGainTypes::UNKNOWN] = Range(-12, 61);
    descriptor.gainRange[TRXDir::Tx][eGainTypes::UNKNOWN] = Range(-12, 64);
#endif
}

} // namespace lime<|MERGE_RESOLUTION|>--- conflicted
+++ resolved
@@ -419,17 +419,9 @@
     uint8_t moduleIndex, TRXDir trx, uint8_t channel, ChannelConfig::Direction::GFIRFilter settings)
 {
     LMS7002M* lms = mLMSChips.at(moduleIndex);
-<<<<<<< HEAD
     LMS7002M::Channel enumChannel = channel > 0 ? LMS7002M::Channel::ChB : LMS7002M::Channel::ChA;
 
-    int returnValue = lms->SetGFIRFilter(trx, enumChannel, settings.enabled, settings.bandwidth);
-    if (returnValue != 0)
-    {
-        throw std::runtime_error("Setting GFIR Filter failed");
-    }
-=======
-    return lms->SetGFIRFilter(trx, channel, settings.enabled, settings.bandwidth);
->>>>>>> 89862994
+    return lms->SetGFIRFilter(trx, enumChannel, settings.enabled, settings.bandwidth);
 }
 
 OpStatus LMS7002M_SDRDevice::SetGain(uint8_t moduleIndex, TRXDir direction, uint8_t channel, eGainTypes gain, double value)
@@ -976,17 +968,7 @@
     }
 }
 
-<<<<<<< HEAD
-int LMS7002M_SDRDevice::UploadMemory(
-    eMemoryDevice device, uint8_t moduleIndex, const char* data, size_t length, UploadMemoryCallback callback)
-{
-    throw(OperationNotSupported("UploadMemory not implemented"));
-}
-
-int LMS7002M_SDRDevice::UpdateFPGAInterfaceFrequency(LMS7002M& soc, FPGA& fpga, uint8_t chipIndex)
-=======
 OpStatus LMS7002M_SDRDevice::UpdateFPGAInterfaceFrequency(LMS7002M& soc, FPGA& fpga, uint8_t chipIndex)
->>>>>>> 89862994
 {
     double fpgaTxPLL = soc.GetReferenceClk_TSP(TRXDir::Tx);
     int interp = soc.Get_SPI_Reg_bits(LMS7param(HBI_OVR_TXTSP));
@@ -1003,18 +985,11 @@
         fpgaRxPLL /= std::pow(2, dec + siso);
     }
 
-<<<<<<< HEAD
-    if (fpga.SetInterfaceFreq(fpgaTxPLL, fpgaRxPLL, chipIndex) != 0)
-        return -1;
-    soc.ResetLogicRegisters();
-    return 0;
-=======
     OpStatus status = fpga.SetInterfaceFreq(fpgaTxPLL, fpgaRxPLL, chipIndex);
     if (status != OpStatus::SUCCESS)
         return status;
-    soc.ResetLogicregisters();
+    soc.ResetLogicRegisters();
     return OpStatus::SUCCESS;
->>>>>>> 89862994
 }
 
 int LMS7002M_SDRDevice::ReadFPGARegister(uint32_t address)
