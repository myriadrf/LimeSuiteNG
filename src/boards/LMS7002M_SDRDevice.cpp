--- conflicted
+++ resolved
@@ -946,17 +946,13 @@
     return mStreamers[moduleIndex]->StreamRx(dest, count, meta);
 }
 
-<<<<<<< HEAD
+uint32_t LMS7002M_SDRDevice::StreamRx(uint8_t moduleIndex, complex12_t* const* dest, uint32_t count, StreamMeta* meta)
+{
+    return mStreamers[moduleIndex]->StreamRx(dest, count, meta);
+}
+
 uint32_t LMS7002M_SDRDevice::StreamTx(
     uint8_t moduleIndex, const complex32f_t* const* samples, uint32_t count, const StreamMeta* meta)
-=======
-int LMS7002M_SDRDevice::StreamRx(uint8_t moduleIndex, complex12_t* const* dest, uint32_t count, StreamMeta* meta)
-{
-    return mStreamers[moduleIndex]->StreamRx(dest, count, meta);
-}
-
-int LMS7002M_SDRDevice::StreamTx(uint8_t moduleIndex, const complex32f_t* const* samples, uint32_t count, const StreamMeta* meta)
->>>>>>> 200bdb3f
 {
     return mStreamers[moduleIndex]->StreamTx(samples, count, meta);
 }
@@ -967,7 +963,8 @@
     return mStreamers[moduleIndex]->StreamTx(samples, count, meta);
 }
 
-int LMS7002M_SDRDevice::StreamTx(uint8_t moduleIndex, const complex12_t* const* samples, uint32_t count, const StreamMeta* meta)
+uint32_t LMS7002M_SDRDevice::StreamTx(
+    uint8_t moduleIndex, const complex12_t* const* samples, uint32_t count, const StreamMeta* meta)
 {
     return mStreamers[moduleIndex]->StreamTx(samples, count, meta);
 }
