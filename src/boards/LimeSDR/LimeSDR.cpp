--- conflicted
+++ resolved
@@ -374,15 +374,9 @@
     // if(lms->CalibrateTxGain(0,nullptr) != OpStatus::Success)
     //     return -1;
 
-<<<<<<< HEAD
     EnableChannel(0, TRXDir::Rx, 0, false);
     EnableChannel(0, TRXDir::Tx, 0, false);
-    lms->Modify_SPI_Reg_bits(LMS7param(MAC), 2);
-=======
-    EnableChannel(TRXDir::Rx, 0, false);
-    EnableChannel(TRXDir::Tx, 0, false);
     lms->Modify_SPI_Reg_bits(LMS7002MCSR::MAC, 2);
->>>>>>> 23e23a8d
 
     // if(lms->CalibrateTxGain(0,nullptr) != OpStatus::Success)
     //     return -1;
@@ -448,15 +442,9 @@
 
 OpStatus LimeSDR::EnableChannel(uint8_t moduleIndex, TRXDir trx, uint8_t channel, bool enable)
 {
-<<<<<<< HEAD
     OpStatus status = mLMSChips.at(moduleIndex)->EnableChannel(trx, channel, enable);
     if (trx == TRXDir::Tx) //always enable DAC1, otherwise sample rates <2.5MHz do not work
-        mLMSChips[0]->Modify_SPI_Reg_bits(LMS7_PD_TX_AFE1, 0);
-=======
-    OpStatus status = mLMSChips[0]->EnableChannel(dir, channel, enabled);
-    if (dir == TRXDir::Tx) //always enable DAC1, otherwise sample rates <2.5MHz do not work
         mLMSChips[0]->Modify_SPI_Reg_bits(PD_TX_AFE1, 0);
->>>>>>> 23e23a8d
     return status;
 }
 /*
