#include "LimeSDR.h"

#include "USBGeneric.h"
#include "LMSBoards.h"
#include "limesuiteng/LMS7002M.h"
#include "Si5351C/Si5351C.h"
#include "LMS64CProtocol.h"
#include "limesuiteng/Logger.h"
#include "FPGA_common.h"
#include "TRXLooper_USB.h"
#include "limesuiteng/LMS7002M_parameters.h"
#include "lms7002m/LMS7002M_validation.h"
#include "protocols/LMS64CProtocol.h"
#include "DeviceTreeNode.h"
#include "comms/IComms.h"
#include "FX3/FX3.h"
#include "ISerialPort.h"
#include "utilities/toString.h"

#include <array>
#include <cassert>
#include <cmath>
#include <memory>
#include <set>
#include <stdexcept>

#ifdef __unix__
    #ifdef __GNUC__
        #pragma GCC diagnostic push
        #pragma GCC diagnostic ignored "-Wpedantic"
    #endif
    #include <libusb.h>
    #ifdef __GNUC__
        #pragma GCC diagnostic pop
    #endif
#endif

using namespace lime;
using namespace std::literals::string_literals;

static const uint8_t SPI_LMS7002M = 0;
static const uint8_t SPI_FPGA = 1;
static const uint8_t SPI_ADF4002 = 2;

static const CustomParameter CP_VCTCXO_DAC = { "VCTCXO DAC (volatile)"s, 0, 0, 65535, false };
static const CustomParameter CP_TEMPERATURE = { "Board Temperature"s, 1, 0, 65535, true };

static const std::vector<std::pair<uint16_t, uint16_t>> lms7002defaultsOverrides = { //
    { 0x0022, 0x0FFF },
    { 0x0023, 0x5550 },
    { 0x002B, 0x0038 },
    { 0x002C, 0x0000 },
    { 0x002D, 0x0641 },
    { 0x0086, 0x4101 },
    { 0x0087, 0x5555 },
    { 0x0088, 0x0525 },
    { 0x0089, 0x1078 },
    { 0x008B, 0x218C },
    { 0x008C, 0x267B },
    { 0x00A6, 0x000F },
    { 0x00A9, 0x8000 },
    { 0x00AC, 0x2000 },
    { 0x0108, 0x218C },
    { 0x0109, 0x57C1 },
    { 0x010A, 0x154C },
    { 0x010B, 0x0001 },
    { 0x010C, 0x8865 },
    { 0x010D, 0x011A },
    { 0x010E, 0x0000 },
    { 0x010F, 0x3142 },
    { 0x0110, 0x2B14 },
    { 0x0111, 0x0000 },
    { 0x0112, 0x000C },
    { 0x0113, 0x03C2 },
    { 0x0114, 0x01F0 },
    { 0x0115, 0x000D },
    { 0x0118, 0x418C },
    { 0x0119, 0x5292 },
    { 0x011A, 0x3001 },
    { 0x011C, 0x8941 },
    { 0x011D, 0x0000 },
    { 0x011E, 0x0984 },
    { 0x0120, 0xE6C0 },
    { 0x0121, 0x3638 },
    { 0x0122, 0x0514 },
    { 0x0123, 0x200F },
    { 0x0200, 0x00E1 },
    { 0x0208, 0x017B },
    { 0x020B, 0x4000 },
    { 0x020C, 0x8000 },
    { 0x0400, 0x8081 },
    { 0x0404, 0x0006 },
    { 0x040B, 0x1020 },
    { 0x040C, 0x00FB }
};

<<<<<<< HEAD
=======
static inline void ValidateChannel(uint8_t channel)
{
    if (channel > 1)
        throw std::logic_error("invalid channel index"s);
}

>>>>>>> bc1a1b4d
/// @brief Constructs a new LimeSDR object
/// @param spiLMS The communications port to the LMS7002M chip.
/// @param spiFPGA The communications port to the device's FPGA.
/// @param streamPort The communications port to send and receive sample data.
/// @param commsPort The communications port for direct communications with the device.
LimeSDR::LimeSDR(std::shared_ptr<IComms> spiLMS,
    std::shared_ptr<IComms> spiFPGA,
    std::shared_ptr<USBGeneric> streamPort,
    std::shared_ptr<ISerialPort> commsPort)
    : mStreamPort(streamPort)
    , mSerialPort(commsPort)
    , mlms7002mPort(spiLMS)
    , mfpgaPort(spiFPGA)
    , mConfigInProgress(false)
{
    SDRDescriptor descriptor = GetDeviceInfo();

    LMS7002M* chip = new LMS7002M(mlms7002mPort);
    chip->ModifyRegistersDefaults(lms7002defaultsOverrides);
    chip->SetConnection(mlms7002mPort);
    chip->SetOnCGENChangeCallback(UpdateFPGAInterface, this);
    mLMSChips.push_back(chip);

    mFPGA = new FPGA(spiFPGA, spiLMS);
    FPGA::GatewareInfo gw = mFPGA->GetGatewareInfo();
    FPGA::GatewareToDescriptor(gw, descriptor);

    mStreamers.resize(1, nullptr);

    descriptor.customParameters.push_back(CP_VCTCXO_DAC);
    descriptor.customParameters.push_back(CP_TEMPERATURE);

    descriptor.spiSlaveIds = { { "LMS7002M"s, SPI_LMS7002M }, { "FPGA"s, SPI_FPGA } };

    RFSOCDescriptor soc;
    soc.name = "LMS"s;
    soc.channelCount = 2;
    soc.pathNames[TRXDir::Rx] = { "None"s, "LNAH"s, "LNAL"s, "LNAW"s, "LB1"s, "LB2"s };
    soc.pathNames[TRXDir::Tx] = { "None"s, "Band1"s, "Band2"s };
    soc.samplingRateRange = { 100e3, 61.44e6, 0 };
    soc.frequencyRange = { 100e3, 3.8e9, 0 };

    soc.lowPassFilterRange[TRXDir::Rx] = { 1.4001e6, 130e6 };
    soc.lowPassFilterRange[TRXDir::Tx] = { 5e6, 130e6 };

    soc.antennaRange[TRXDir::Rx]["LNAH"s] = { 2e9, 2.6e9 };
    soc.antennaRange[TRXDir::Rx]["LNAL"s] = { 700e6, 900e6 };
    soc.antennaRange[TRXDir::Rx]["LNAW"s] = { 700e6, 2.6e9 };
    soc.antennaRange[TRXDir::Rx]["LB1"s] = soc.antennaRange[TRXDir::Rx]["LNAL"s];
    soc.antennaRange[TRXDir::Rx]["LB2"s] = soc.antennaRange[TRXDir::Rx]["LNAW"s];
    soc.antennaRange[TRXDir::Tx]["Band1"s] = { 30e6, 1.9e9 };
    soc.antennaRange[TRXDir::Tx]["Band2"s] = { 2e9, 2.6e9 };

    SetGainInformationInDescriptor(soc);

    descriptor.rfSOC.push_back(soc);

    auto fpgaNode = std::make_shared<DeviceTreeNode>("FPGA"s, eDeviceTreeNodeClass::FPGA, mFPGA);
    fpgaNode->children.push_back(std::make_shared<DeviceTreeNode>("LMS"s, eDeviceTreeNodeClass::LMS7002M, mLMSChips[0]));
    descriptor.socTree = std::make_shared<DeviceTreeNode>("SDR-USB"s, eDeviceTreeNodeClass::SDRDevice, this);
    descriptor.socTree->children.push_back(fpgaNode);

    const std::unordered_map<eMemoryRegion, Region> eepromMap = { { eMemoryRegion::VCTCXO_DAC, { 16, 2 } } };
    descriptor.memoryDevices[ToString(eMemoryDevice::FPGA_FLASH)] = std::make_shared<DataStorage>(this, eMemoryDevice::FPGA_FLASH);
    descriptor.memoryDevices[ToString(eMemoryDevice::EEPROM)] =
        std::make_shared<DataStorage>(this, eMemoryDevice::EEPROM, eepromMap);

    mDeviceDescriptor = descriptor;

    //must configure synthesizer before using LimeSDR
    /*if (info.device == LMS_DEV_LIMESDR && info.hardware < 4)
    {
        auto si5351module = std::make_shared<Si5351C>();
        si5351module->Initialize(conn);
        si5351module->SetPLL(0, 25000000, 0);
        si5351module->SetPLL(1, 25000000, 0);
        si5351module->SetClock(0, 27000000, true, false);
        si5351module->SetClock(1, 27000000, true, false);
        for (int i = 2; i < 8; ++i)
            si5351module->SetClock(i, 27000000, false, false);
        Si5351C::Status status = si5351module->ConfigureClocks();
        if (status != Si5351C::SUCCESS)
        {
            lime::warning("Failed to configure Si5351C"s);
            return;
        }
        status = si5351module->UploadConfiguration();
        if (status != Si5351C::SUCCESS)
            lime::warning("Failed to upload Si5351C configuration"s);
        std::this_thread::sleep_for(std::chrono::milliseconds(10)); //some settle time
    }*/
}

LimeSDR::~LimeSDR()
{
    auto& streamer = mStreamers.at(0);
    if (streamer != nullptr && streamer->IsStreamRunning())
    {
        streamer->Stop();
    }
}

OpStatus LimeSDR::Configure(const SDRConfig& cfg, uint8_t moduleIndex = 0)
{
    OpStatus status = OpStatus::Success;
    std::vector<std::string> errors;
    bool isValidConfig = LMS7002M_Validate(cfg, errors);

    if (!isValidConfig)
    {
        std::stringstream ss;
        for (const auto& err : errors)
            ss << err << std::endl;
        return lime::ReportError(OpStatus::Error, "LimeSDR: "s + ss.str());
    }

    bool rxUsed = false;
    bool txUsed = false;
    for (int i = 0; i < 2; ++i)
    {
        const ChannelConfig& ch = cfg.channel[i];
        rxUsed |= ch.rx.enabled;
        txUsed |= ch.tx.enabled;
    }

    try
    {
        mConfigInProgress = true;
        LMS7002M* chip = mLMSChips.at(0);
        if (!cfg.skipDefaults)
        {
            const bool skipTune = true;
            // TODO: skip tune
            status = Init();
            if (status != OpStatus::Success)
                return status;
        }

        status = LMS7002LOConfigure(chip, cfg);
        if (status != OpStatus::Success)
            return lime::ReportError(OpStatus::Error, "LimeSDR: LO configuration failed."s);
        for (int i = 0; i < 2; ++i)
        {
            status = LMS7002ChannelConfigure(chip, cfg.channel[i], i);
            if (status != OpStatus::Success)
                return lime::ReportError(OpStatus::Error, "LimeSDR: channel%i configuration failed.", i);
            LMS7002TestSignalConfigure(chip, cfg.channel[i], i);
        }

        // enabled ADC/DAC is required for FPGA to work
        chip->Modify_SPI_Reg_bits(LMS7_PD_RX_AFE1, 0);
        chip->Modify_SPI_Reg_bits(LMS7_PD_TX_AFE1, 0);
        chip->SetActiveChannel(LMS7002M::Channel::ChA);

        double sampleRate;
        if (rxUsed)
            sampleRate = cfg.channel[0].rx.sampleRate;
        else
            sampleRate = cfg.channel[0].tx.sampleRate;
        if (sampleRate > 0)
        {
            status = SetSampleRate(0, TRXDir::Rx, 0, sampleRate, cfg.channel[0].rx.oversample);
            if (status != OpStatus::Success)
                return lime::ReportError(OpStatus::Error, "LimeSDR: failed to set sampling rate."s);
        }

        for (int i = 0; i < 2; ++i)
        {
            const ChannelConfig& ch = cfg.channel[i];
            LMS7002ChannelCalibration(chip, ch, i);
            // TODO: should report calibration failure, but configuration can
            // still work after failed calibration.
        }
        chip->SetActiveChannel(LMS7002M::Channel::ChA);

        // Workaround: Toggle LimeLights transmit port to flush residual value from data interface
        // uint16_t txMux = chip->Get_SPI_Reg_bits(LMS7param(TX_MUX));
        // chip->Modify_SPI_Reg_bits(LMS7param(TX_MUX), 2);
        // chip->Modify_SPI_Reg_bits(LMS7param(TX_MUX), txMux);

        mConfigInProgress = false;
        if (sampleRate > 0)
        {
            status = UpdateFPGAInterface(this);
            if (status != OpStatus::Success)
                return lime::ReportError(OpStatus::Error, "LimeSDR: failed to update FPGA interface frequency."s);
        }
    } //try
    catch (std::logic_error& e)
    {
        lime::error("LimeSDR_USB config: %s\n", e.what());
        return OpStatus::Error;
    } catch (std::runtime_error& e)
    {
        lime::error("LimeSDR_USB config: %s\n", e.what());
        return OpStatus::Error;
    }
    return OpStatus::Success;
}

// Callback for updating FPGA's interface clocks when LMS7002M CGEN is manually modified
OpStatus LimeSDR::UpdateFPGAInterface(void* userData)
{
    constexpr int chipIndex = 0;
    assert(userData != nullptr);
    LimeSDR* pthis = static_cast<LimeSDR*>(userData);
    // don't care about cgen changes while doing Config(), to avoid unnecessary fpga updates
    if (pthis->mConfigInProgress)
        return OpStatus::Success;
    LMS7002M* soc = pthis->mLMSChips[chipIndex];
    return UpdateFPGAInterfaceFrequency(*soc, *pthis->mFPGA, chipIndex);
}

OpStatus LimeSDR::SetSampleRate(uint8_t moduleIndex, TRXDir trx, uint8_t channel, double sampleRate, uint8_t oversample)
{
    const bool bypass = (oversample == 1) || (oversample == 0 && sampleRate > 62e6);
    uint8_t decimation = 7; // HBD_OVR_RXTSP=7 - bypass
    uint8_t interpolation = 7; // HBI_OVR_TXTSP=7 - bypass
    double cgenFreq = sampleRate * 4; // AI AQ BI BQ
    // TODO:
    // for (uint8_t i = 0; i < GetNumChannels(false) ;i++)
    // {
    //     if (rx_channels[i].cF_offset_nco != 0.0 || tx_channels[i].cF_offset_nco != 0.0)
    //     {
    //         bypass = false;
    //         break;
    //     }
    // }
    if (!bypass)
    {
        if (oversample == 0)
        {
            const int n = lime::LMS7002M::CGEN_MAX_FREQ / (cgenFreq);
            oversample = (n >= 32) ? 32 : (n >= 16) ? 16 : (n >= 8) ? 8 : (n >= 4) ? 4 : 2;
        }

        decimation = 4;
        if (oversample <= 16)
        {
            constexpr std::array<int, 17> decimationTable{ 0, 0, 0, 1, 1, 2, 2, 2, 2, 3, 3, 3, 3, 3, 3, 3, 3 };
            decimation = decimationTable.at(oversample);
        }
        interpolation = decimation;
        cgenFreq *= 2 << decimation;
    }

    if (bypass)
    {
        lime::info("Sampling rate set(%.3f MHz): CGEN:%.3f MHz, Decim: bypass, Interp: bypass", sampleRate / 1e6, cgenFreq / 1e6);
    }
    else
    {
        lime::info("Sampling rate set(%.3f MHz): CGEN:%.3f MHz, Decim: 2^%i, Interp: 2^%i",
            sampleRate / 1e6,
            cgenFreq / 1e6,
            decimation + 1,
            interpolation + 1); // dec/inter ratio is 2^(value+1)
    }
    lime::LMS7002M* lms = mLMSChips.at(moduleIndex);

    lms->Modify_SPI_Reg_bits(LMS7param(EN_ADCCLKH_CLKGN), 0);
    lms->Modify_SPI_Reg_bits(LMS7param(CLKH_OV_CLKL_CGEN), 2);
    lms->Modify_SPI_Reg_bits(LMS7param(MAC), 2);
    lms->Modify_SPI_Reg_bits(LMS7param(HBD_OVR_RXTSP), decimation);
    lms->Modify_SPI_Reg_bits(LMS7param(HBI_OVR_TXTSP), interpolation);
    lms->Modify_SPI_Reg_bits(LMS7param(MAC), 1);
    return lms->SetInterfaceFrequency(cgenFreq, interpolation, decimation);
}

OpStatus LimeSDR::Init()
{
    OpStatus status;
    lime::LMS7002M* lms = mLMSChips[0];
    // TODO: write GPIO to hard reset the chip
    status = lms->ResetChip();
    if (status != OpStatus::Success)
        return status;

    lms->Modify_SPI_Reg_bits(LMS7param(MAC), 1);

    // TODO:
    // if(lms->CalibrateTxGain(0,nullptr) != OpStatus::Success)
    //     return -1;

    EnableChannel(0, TRXDir::Rx, 0, false);
    EnableChannel(0, TRXDir::Tx, 0, false);
    lms->Modify_SPI_Reg_bits(LMS7param(MAC), 2);

    // if(lms->CalibrateTxGain(0,nullptr) != OpStatus::Success)
    //     return -1;

    EnableChannel(0, TRXDir::Rx, 1, false);
    EnableChannel(0, TRXDir::Tx, 1, false);

    lms->Modify_SPI_Reg_bits(LMS7param(MAC), 1);

    // if(lms->SetFrequency(SDRDevice::Dir::Tx, 0, lms->GetFrequency(SDRDevice::Dir::Tx, 0)) != OpStatus::Success)
    //     return -1;
    // if(lms->SetFrequency(SDRDevice::Dir::Rx, 0, lms->GetFrequency(SDRDevice::Dir::Rx, 0)) != OpStatus::Success)
    //     return -1;

    // if (SetRate(10e6,2)!=0)
    //     return -1;
    return status;
}

SDRDescriptor LimeSDR::GetDeviceInfo(void)
{
    assert(mSerialPort);
    SDRDescriptor deviceDescriptor;

    LMS64CProtocol::FirmwareInfo info;
    OpStatus returnCode = LMS64CProtocol::GetFirmwareInfo(*mSerialPort, info);

    if (returnCode != OpStatus::Success)
    {
        deviceDescriptor.name = GetDeviceName(LMS_DEV_UNKNOWN);
        deviceDescriptor.expansionName = GetExpansionBoardName(EXP_BOARD_UNKNOWN);

        return deviceDescriptor;
    }

    deviceDescriptor.name = GetDeviceName(static_cast<eLMS_DEV>(info.deviceId));
    deviceDescriptor.expansionName = GetExpansionBoardName(static_cast<eEXP_BOARD>(info.expansionBoardId));
    deviceDescriptor.firmwareVersion = std::to_string(info.firmware);
    deviceDescriptor.hardwareVersion = std::to_string(info.hardware);
    deviceDescriptor.protocolVersion = std::to_string(info.protocol);
    deviceDescriptor.serialNumber = info.boardSerialNumber;

    const uint32_t addrs[] = { 0x0000, 0x0001, 0x0002, 0x0003 };
    uint32_t data[4];
    SPI(SPI_FPGA, addrs, data, 4);
    auto boardID = static_cast<eLMS_DEV>(data[0]); //(pkt.inBuffer[2] << 8) | pkt.inBuffer[3];
    auto gatewareVersion = data[1]; //(pkt.inBuffer[6] << 8) | pkt.inBuffer[7];
    auto gatewareRevision = data[2]; //(pkt.inBuffer[10] << 8) | pkt.inBuffer[11];
    auto hwVersion = data[3] & 0x7F; //pkt.inBuffer[15]&0x7F;

    deviceDescriptor.gatewareTargetBoard = GetDeviceName(boardID);
    deviceDescriptor.gatewareVersion = std::to_string(gatewareVersion);
    deviceDescriptor.gatewareRevision = std::to_string(gatewareRevision);
    deviceDescriptor.hardwareVersion = std::to_string(hwVersion);

    return deviceDescriptor;
}

OpStatus LimeSDR::Reset()
{
    return LMS64CProtocol::DeviceReset(*mSerialPort, 0);
}

OpStatus LimeSDR::EnableChannel(uint8_t moduleIndex, TRXDir trx, uint8_t channel, bool enable)
{
    OpStatus status = mLMSChips.at(moduleIndex)->EnableChannel(trx, channel, enable);
    if (trx == TRXDir::Tx) //always enable DAC1, otherwise sample rates <2.5MHz do not work
        mLMSChips[0]->Modify_SPI_Reg_bits(LMS7_PD_TX_AFE1, 0);
    return status;
}
/*
uint8_t LimeSDR::GetPath(SDRDevice::Dir dir, uint8_t channel) const
{
    ValidateChannel(channel);
    mLMSChips[0]->SetActiveChannel(channel == 1 ? LMS7002M::ChB : LMS7002M::ChA);
    if (dir == SDRDevice::Dir::Tx)
        return mLMSChips[0]->GetBandTRF();
    return mLMSChips[0]->GetPathRFE();
}
*/

double LimeSDR::GetClockFreq(uint8_t clk_id, uint8_t channel)
{
    return mLMSChips[0]->GetClockFreq(static_cast<LMS7002M::ClockID>(clk_id));
}

OpStatus LimeSDR::SetClockFreq(uint8_t clk_id, double freq, uint8_t channel)
{
    return mLMSChips[0]->SetClockFreq(static_cast<LMS7002M::ClockID>(clk_id), freq);
}

OpStatus LimeSDR::SPI(uint32_t chipSelect, const uint32_t* MOSI, uint32_t* MISO, uint32_t count)
{
    assert(mSerialPort);
    assert(MOSI);
    LMS64CPacket pkt;

    size_t srcIndex = 0;
    size_t destIndex = 0;
    constexpr int maxBlocks = LMS64CPacket::payloadSize / (sizeof(uint32_t) / sizeof(uint8_t)); // = 14

    while (srcIndex < count)
    {
        pkt.status = LMS64CProtocol::STATUS_UNDEFINED;
        pkt.blockCount = 0;
        pkt.periphID = chipSelect;

        // fill packet with same direction operations
        const bool willDoWrite = MOSI[srcIndex] & (1 << 31);
        for (int i = 0; i < maxBlocks && srcIndex < count; ++i)
        {
            bool isWrite = MOSI[srcIndex] & (1 << 31);
            if (isWrite != willDoWrite)
                break; // change between write/read, flush packet

            if (chipSelect == SPI_ADF4002)
                isWrite = true;

            if (isWrite)
            {
                switch (chipSelect)
                {
                case SPI_LMS7002M:
                    pkt.cmd = LMS64CProtocol::CMD_LMS7002_WR;
                    break;
                case SPI_FPGA:
                    pkt.cmd = LMS64CProtocol::CMD_BRDSPI_WR;
                    break;
                case SPI_ADF4002:
                    pkt.cmd = LMS64CProtocol::CMD_ADF4002_WR;
                    break;
                default:
                    throw std::logic_error("LimeSDR SPI invalid SPI chip select"s);
                }
                int payloadOffset = pkt.blockCount * 4;
                pkt.payload[payloadOffset + 0] = MOSI[srcIndex] >> 24;
                pkt.payload[payloadOffset + 1] = MOSI[srcIndex] >> 16;
                pkt.payload[payloadOffset + 2] = MOSI[srcIndex] >> 8;
                pkt.payload[payloadOffset + 3] = MOSI[srcIndex];
            }
            else
            {
                switch (chipSelect)
                {
                case SPI_LMS7002M:
                    pkt.cmd = LMS64CProtocol::CMD_LMS7002_RD;
                    break;
                case SPI_FPGA:
                    pkt.cmd = LMS64CProtocol::CMD_BRDSPI_RD;
                    break;
                case SPI_ADF4002:
                    throw std::logic_error("LimeSDR ADF4002 registers reading not supported"s);
                default:
                    throw std::logic_error("LimeSDR SPI invalid SPI chip select"s);
                }
                int payloadOffset = pkt.blockCount * 2;
                pkt.payload[payloadOffset + 0] = MOSI[srcIndex] >> 8;
                pkt.payload[payloadOffset + 1] = MOSI[srcIndex];
            }
            ++pkt.blockCount;
            ++srcIndex;
        }

        // flush packet
        //printPacket(pkt, 4, "Wr:");
        int sent = mSerialPort->Write(reinterpret_cast<uint8_t*>(&pkt), sizeof(pkt), 100);
        if (sent != sizeof(pkt))
            throw std::runtime_error("SPI failed"s);

        int recv = mSerialPort->Read(reinterpret_cast<uint8_t*>(&pkt), sizeof(pkt), 100);
        //printPacket(pkt, 4, "Rd:");

        if (recv >= pkt.headerSize + 4 * pkt.blockCount && pkt.status == LMS64CProtocol::STATUS_COMPLETED_CMD)
        {
            for (int i = 0; MISO && i < pkt.blockCount && destIndex < count; ++i)
            {
                //MISO[destIndex] = 0;
                //MISO[destIndex] = pkt.payload[0] << 24;
                //MISO[destIndex] |= pkt.payload[1] << 16;
                MISO[destIndex] = (pkt.payload[i * 4 + 2] << 8) | pkt.payload[i * 4 + 3];
                ++destIndex;
            }
        }
        else
        {
            throw std::runtime_error("SPI failed"s);
        }
    }

    return OpStatus::Success;
}

/*int LimeSDR::I2CWrite(int address, const uint8_t *data, uint32_t length)
{
    assert(comms);
    LMS64CPacket pkt;
    int remainingBytes = length;
    const uint8_t* src = data;
    while (remainingBytes > 0)
    {
        pkt.cmd = LMS64CProtocol::CMD_I2C_WR;
        pkt.status = LMS64CProtocol::STATUS_UNDEFINED;
        pkt.blockCount = remainingBytes > pkt.payloadSize ? pkt.payloadSize : remainingBytes;
        pkt.periphID = address;
        memcpy(pkt.payload, src, pkt.blockCount);
        src += pkt.blockCount;
        remainingBytes -= pkt.blockCount;
        int sent = comms->BulkTransfer(CONTROL_BULK_OUT_ADDRESS, reinterpret_cast<uint8_t*>(&pkt), sizeof(pkt), 100);
        if (sent != sizeof(pkt))
            throw std::runtime_error("I2C write failed"s);
        int recv = comms->BulkTransfer(CONTROL_BULK_IN_ADDRESS, reinterpret_cast<uint8_t*>(&pkt), sizeof(pkt), 100);

        if (recv < pkt.headerSize || pkt.status != LMS64CProtocol::STATUS_COMPLETED_CMD)
            throw std::runtime_error("I2C write failed"s);
    }
    return 0;
}*/

/*int LimeSDR::I2CRead(int address, uint8_t *data, uint32_t length)
{
    assert(comms);
    LMS64CPacket pkt;
    int remainingBytes = length;
    uint8_t* dest = data;
    while (remainingBytes > 0)
    {
        pkt.cmd = LMS64CProtocol::CMD_I2C_RD;
        pkt.status = LMS64CProtocol::STATUS_UNDEFINED;
        pkt.blockCount = remainingBytes > pkt.payloadSize ? pkt.payloadSize : remainingBytes;
        pkt.periphID = address;

        int sent = comms->BulkTransfer(CONTROL_BULK_OUT_ADDRESS, reinterpret_cast<uint8_t*>(&pkt), sizeof(pkt), 100);
        if (sent != sizeof(pkt))
            throw std::runtime_error("I2C read failed"s);
        int recv = comms->BulkTransfer(CONTROL_BULK_IN_ADDRESS, reinterpret_cast<uint8_t*>(&pkt), sizeof(pkt), 100);

        memcpy(dest, pkt.payload, pkt.blockCount);
        dest += pkt.blockCount;
        remainingBytes -= pkt.blockCount;

        if (recv <= pkt.headerSize || pkt.status != LMS64CProtocol::STATUS_COMPLETED_CMD)
            throw std::runtime_error("I2C read failed"s);
    }
    return 0;
}*/

// There might be some leftover samples data still buffered in USB device
// clear the USB buffers before streaming samples to avoid old data
void LimeSDR::ResetUSBFIFO()
{
    LMS64CPacket pkt;
    pkt.cmd = LMS64CProtocol::CMD_USB_FIFO_RST;
    pkt.status = LMS64CProtocol::STATUS_UNDEFINED;
    pkt.blockCount = 1;
    pkt.payload[0] = 0;

    int sentBytes = mSerialPort->Write(reinterpret_cast<uint8_t*>(&pkt), sizeof(pkt), 100);
    if (sentBytes != sizeof(pkt))
    {
        throw std::runtime_error("LimeSDR::ResetUSBFIFO write failed"s);
    }

    int gotBytes = mSerialPort->Read(reinterpret_cast<uint8_t*>(&pkt), sizeof(pkt), 100);
    if (gotBytes != sizeof(pkt))
    {
        throw std::runtime_error("LimeSDR::ResetUSBFIFO read failed"s);
    }
}

OpStatus LimeSDR::StreamSetup(const StreamConfig& config, uint8_t moduleIndex)
{
    // Allow multiple setup calls
    if (mStreamers.at(moduleIndex) != nullptr)
    {
        delete mStreamers.at(moduleIndex);
    }

    mStreamers.at(moduleIndex) =
        new TRXLooper_USB(mStreamPort, mFPGA, mLMSChips.at(moduleIndex), FX3::STREAM_BULK_IN_ADDRESS, FX3::STREAM_BULK_OUT_ADDRESS);
    return mStreamers.at(moduleIndex)->Setup(config);
}

void LimeSDR::StreamStart(uint8_t moduleIndex)
{
    if (mStreamers[0])
    {
        ResetUSBFIFO();
        mStreamers[0]->Start();
    }
    else
        throw std::runtime_error("Stream not setup"s);
}

void LimeSDR::StreamStop(uint8_t moduleIndex)
{
    if (!mStreamers[0])
        return;

    mStreamers[0]->Stop();

    delete mStreamers[0];
    mStreamers[0] = nullptr;
}

void* LimeSDR::GetInternalChip(uint32_t index)
{
    return mLMSChips.at(index);
}

OpStatus LimeSDR::GPIODirRead(uint8_t* buffer, const size_t bufLength)
{
    return mfpgaPort->GPIODirRead(buffer, bufLength);
}

OpStatus LimeSDR::GPIORead(uint8_t* buffer, const size_t bufLength)
{
    return mfpgaPort->GPIORead(buffer, bufLength);
}

OpStatus LimeSDR::GPIODirWrite(const uint8_t* buffer, const size_t bufLength)
{
    return mfpgaPort->GPIODirWrite(buffer, bufLength);
}

OpStatus LimeSDR::GPIOWrite(const uint8_t* buffer, const size_t bufLength)
{
    return mfpgaPort->GPIOWrite(buffer, bufLength);
}

OpStatus LimeSDR::CustomParameterWrite(const std::vector<CustomParameterIO>& parameters)
{
    return mfpgaPort->CustomParameterWrite(parameters);
}

OpStatus LimeSDR::CustomParameterRead(std::vector<CustomParameterIO>& parameters)
{
    return mfpgaPort->CustomParameterRead(parameters);
}

OpStatus LimeSDR::UploadMemory(
    eMemoryDevice device, uint8_t moduleIndex, const char* data, size_t length, UploadMemoryCallback callback)
{
    int progMode;
    LMS64CProtocol::ProgramWriteTarget target = LMS64CProtocol::ProgramWriteTarget::FPGA;

    // TODO: add FX3 firmware flashing
    switch (device)
    {
    case eMemoryDevice::FPGA_RAM:
        progMode = 0;
        break;
    case eMemoryDevice::FPGA_FLASH:
        progMode = 1;
        break;
    default:
        return OpStatus::InvalidValue;
    }

    return mfpgaPort->ProgramWrite(data, length, progMode, static_cast<int>(target), callback);
}

OpStatus LimeSDR::MemoryWrite(std::shared_ptr<DataStorage> storage, Region region, const void* data)
{
    if (storage == nullptr || storage->ownerDevice != this || storage->memoryDeviceType != eMemoryDevice::EEPROM)
        return OpStatus::Error;
    return mfpgaPort->MemoryWrite(region.address, data, region.size);
}

OpStatus LimeSDR::MemoryRead(std::shared_ptr<DataStorage> storage, Region region, void* data)
{
    if (storage == nullptr || storage->ownerDevice != this || storage->memoryDeviceType != eMemoryDevice::EEPROM)
        return OpStatus::Error;
    return mfpgaPort->MemoryRead(region.address, data, region.size);
}<|MERGE_RESOLUTION|>--- conflicted
+++ resolved
@@ -94,15 +94,6 @@
     { 0x040C, 0x00FB }
 };
 
-<<<<<<< HEAD
-=======
-static inline void ValidateChannel(uint8_t channel)
-{
-    if (channel > 1)
-        throw std::logic_error("invalid channel index"s);
-}
-
->>>>>>> bc1a1b4d
 /// @brief Constructs a new LimeSDR object
 /// @param spiLMS The communications port to the LMS7002M chip.
 /// @param spiFPGA The communications port to the device's FPGA.
