#include "LimeSDR.h"

#include "USBGeneric.h"
#include "LMSBoards.h"
#include "limesuite/LMS7002M.h"
#include "Si5351C/Si5351C.h"
#include "LMS64CProtocol.h"
#include "Logger.h"
#include "FPGA_common.h"
#include "TRXLooper_USB.h"
#include "limesuite/LMS7002M_parameters.h"
#include "lms7002m/LMS7002M_validation.h"
#include "protocols/LMS64CProtocol.h"
#include "limesuite/DeviceNode.h"

#include <assert.h>
#include <memory>
#include <set>
#include <stdexcept>
#include <cmath>

#ifdef __unix__
#ifdef __GNUC__
#pragma GCC diagnostic push
#pragma GCC diagnostic ignored "-Wpedantic"
#endif
#include <libusb.h>
#ifdef __GNUC__
#pragma GCC diagnostic pop
#endif
#endif

#define CTR_W_REQCODE 0xC1
#define CTR_W_VALUE 0x0000
#define CTR_W_INDEX 0x0000

#define CTR_R_REQCODE 0xC0
#define CTR_R_VALUE 0x0000
#define CTR_R_INDEX 0x0000

using namespace lime;

static constexpr uint8_t ctrlBulkOutAddr = 0x0F;
static constexpr uint8_t ctrlBulkInAddr = 0x8F;

static constexpr uint8_t streamBulkOutAddr = 0x01;
static constexpr uint8_t streamBulkInAddr = 0x81;

static constexpr uint8_t spi_LMS7002M = 0;
static constexpr uint8_t spi_FPGA = 1;

static const SDRDevice::CustomParameter CP_VCTCXO_DAC = { "VCTCXO DAC (volatile)", 0, 0, 65535, false };
static const SDRDevice::CustomParameter CP_TEMPERATURE = { "Board Temperature", 1, 0, 65535, true };

static inline void ValidateChannel(uint8_t channel)
{
    if (channel > 1)
        throw std::logic_error("invalid channel index");
}

LimeSDR::LimeSDR(lime::IComms* spiLMS, lime::IComms* spiFPGA, USBGeneric* streamPort, lime::ISerialPort* commsPort)
    : mStreamPort(streamPort)
    , mSerialPort(commsPort)
    , mlms7002mPort(spiLMS)
    , mfpgaPort(spiFPGA)
{
    SDRDevice::Descriptor descriptor = GetDeviceInfo();

    mLMSChips.push_back(new LMS7002M(mlms7002mPort));
    mLMSChips[0]->SetConnection(mlms7002mPort);
    mLMSChips[0]->SetOnCGENChangeCallback(UpdateFPGAInterface, this);

    mFPGA = new FPGA(spiFPGA, spiLMS);
    FPGA::GatewareInfo gw = mFPGA->GetGatewareInfo();
    FPGA::GatewareToDescriptor(gw, descriptor);

    mStreamers.resize(1, nullptr);

    descriptor.customParameters.push_back(CP_VCTCXO_DAC);
    descriptor.customParameters.push_back(CP_TEMPERATURE);

    descriptor.spiSlaveIds = { { "LMS7002M", spi_LMS7002M }, { "FPGA", spi_FPGA } };

    RFSOCDescriptor soc;
    soc.name = "LMS";
    soc.channelCount = 2;
    soc.rxPathNames = { "None", "LNAH", "LNAL", "LNAW" };
    soc.txPathNames = { "None", "Band1", "Band2" };
    descriptor.rfSOC.push_back(soc);

    DeviceNode* fpgaNode = new DeviceNode("FPGA", "FPGA", mFPGA);
    fpgaNode->childs.push_back(new DeviceNode("LMS", "LMS7002M", mLMSChips[0]));
    descriptor.socTree = new DeviceNode("SDR-USB", "SDRDevice", this);
    descriptor.socTree->childs.push_back(fpgaNode);

    mDeviceDescriptor = descriptor;

    //must configure synthesizer before using LimeSDR
    /*if (info.device == LMS_DEV_LIMESDR && info.hardware < 4)
    {
        std::shared_ptr<Si5351C> si5351module(new Si5351C());
        si5351module->Initialize(conn);
        si5351module->SetPLL(0, 25000000, 0);
        si5351module->SetPLL(1, 25000000, 0);
        si5351module->SetClock(0, 27000000, true, false);
        si5351module->SetClock(1, 27000000, true, false);
        for (int i = 2; i < 8; ++i)
            si5351module->SetClock(i, 27000000, false, false);
        Si5351C::Status status = si5351module->ConfigureClocks();
        if (status != Si5351C::SUCCESS)
        {
            lime::warning("Failed to configure Si5351C");
            return;
        }
        status = si5351module->UploadConfiguration();
        if (status != Si5351C::SUCCESS)
            lime::warning("Failed to upload Si5351C configuration");
        std::this_thread::sleep_for(std::chrono::milliseconds(10)); //some settle time
    }*/
}

LimeSDR::~LimeSDR()
{
    if (mStreamers[0])
    {
        delete mStreamers[0];
        mStreamers[0] = nullptr;
    }

    delete mStreamPort;
    delete mFPGA;
    delete mSerialPort;
    delete mlms7002mPort;
    delete mfpgaPort;
}

// Verify and configure given settings
// throw logic_error with description why the config is not possible
inline bool InRange(double val, double min, double max)
{
    return val >= min ? val <= max : false;
}

static inline const std::string strFormat(const char* format, ...)
{
    char ctemp[256];

    va_list args;
    va_start(args, format);
    vsnprintf(ctemp, 256, format, args);
    va_end(args);

    return std::string(ctemp);
}

void LimeSDR::Configure(const SDRConfig& cfg, uint8_t moduleIndex = 0)
{
    try
    {
        std::vector<std::string> errors;
        bool isValidConfig = LMS7002M_Validate(cfg, errors);

        if (!isValidConfig)
        {
            std::stringstream ss;

            for (const auto& err : errors)
            {
                ss << err << std::endl;
            }

            throw std::logic_error(ss.str());
        }

        bool rxUsed = false;
        bool txUsed = false;
        for (int i = 0; i < 2; ++i)
        {
            const ChannelConfig& ch = cfg.channel[i];
            rxUsed |= ch.rx.enabled;
            txUsed |= ch.tx.enabled;
        }

        // config validation complete, now do the actual configuration

        if (cfg.referenceClockFreq != 0)
            mLMSChips[0]->SetClockFreq(LMS7002M::ClockID::CLK_REFERENCE, cfg.referenceClockFreq, 0);

        if (rxUsed && cfg.channel[0].rx.centerFrequency > 0)
            mLMSChips[0]->SetFrequencySX(false, cfg.channel[0].rx.centerFrequency);
        if (txUsed && cfg.channel[0].tx.centerFrequency > 0)
            mLMSChips[0]->SetFrequencySX(true, cfg.channel[0].tx.centerFrequency);

        for (int i = 0; i < 2; ++i)
        {
            const ChannelConfig& ch = cfg.channel[i];
            mLMSChips[0]->SetActiveChannel((i & 1) ? LMS7002M::ChB : LMS7002M::ChA);
            mLMSChips[0]->EnableChannel(Rx, i, ch.rx.enabled);
            mLMSChips[0]->EnableChannel(Tx, i, ch.tx.enabled);

            mLMSChips[0]->SetPathRFE(static_cast<LMS7002M::PathRFE>(ch.rx.path));
            if (ch.rx.path == 4)
                mLMSChips[0]->Modify_SPI_Reg_bits(LMS7_INPUT_CTL_PGA_RBB, 3); // baseband loopback
            mLMSChips[0]->SetBandTRF(ch.tx.path);
            // TODO: set gains, filters...
        }
        mLMSChips[0]->SetActiveChannel(LMS7002M::ChA);
        // sampling rate
        double sampleRate;
        if (rxUsed)
            sampleRate = cfg.channel[0].rx.sampleRate;
        else
            sampleRate = cfg.channel[0].tx.sampleRate;
        if (sampleRate > 0)
            SetSampleRate(sampleRate, cfg.channel[0].rx.oversample);
    } //try
    catch (std::logic_error& e)
    {
        printf("LimeSDR config: %s\n", e.what());
        throw;
    } catch (std::runtime_error& e)
    {
        throw;
    }
}

// Callback for updating FPGA's interface clocks when LMS7002M CGEN is manually modified
int LimeSDR::UpdateFPGAInterface(void* userData)
{
    constexpr int chipIndex = 0;
    assert(userData != nullptr);
    LimeSDR* pthis = static_cast<LimeSDR*>(userData);
    LMS7002M* soc = pthis->mLMSChips[chipIndex];
    return UpdateFPGAInterfaceFrequency(*soc, *pthis->mFPGA, chipIndex);
}

void LimeSDR::SetSampleRate(double f_Hz, uint8_t oversample)
{
    const bool bypass = (oversample == 1) || (oversample == 0 && f_Hz > 62e6);
    uint8_t decimation = 7; // HBD_OVR_RXTSP=7 - bypass
    uint8_t interpolation = 7; // HBI_OVR_TXTSP=7 - bypass
    double cgenFreq = f_Hz * 4; // AI AQ BI BQ
    // TODO:
    // for (uint8_t i = 0; i < GetNumChannels(false) ;i++)
    // {
    //     if (rx_channels[i].cF_offset_nco != 0.0 || tx_channels[i].cF_offset_nco != 0.0)
    //     {
    //         bypass = false;
    //         break;
    //     }
    // }
    if (!bypass)
    {
        if (oversample == 0)
        {
            const int n = lime::LMS7002M::CGEN_MAX_FREQ / (cgenFreq);
            oversample = (n >= 32) ? 32 : (n >= 16) ? 16 : (n >= 8) ? 8 : (n >= 4) ? 4 : 2;
        }

        decimation = 4;
        if (oversample <= 16)
        {
            const int decTbl[] = { 0, 0, 0, 1, 1, 2, 2, 2, 2, 3, 3, 3, 3, 3, 3, 3, 3 };
            decimation = decTbl[oversample];
        }
        interpolation = decimation;
        cgenFreq *= 2 << decimation;
    }
    if (bypass)
        lime::info("Sampling rate set(%.3f MHz): CGEN:%.3f MHz, Decim: bypass, Interp: bypass", f_Hz / 1e6, cgenFreq / 1e6);
    else
        lime::info("Sampling rate set(%.3f MHz): CGEN:%.3f MHz, Decim: 2^%i, Interp: 2^%i",
            f_Hz / 1e6,
            cgenFreq / 1e6,
            decimation + 1,
            interpolation + 1); // dec/inter ratio is 2^(value+1)

    mLMSChips[0]->Modify_SPI_Reg_bits(LMS7param(EN_ADCCLKH_CLKGN), 0);
    mLMSChips[0]->Modify_SPI_Reg_bits(LMS7param(CLKH_OV_CLKL_CGEN), 2);
    mLMSChips[0]->Modify_SPI_Reg_bits(LMS7param(MAC), 2);
    mLMSChips[0]->Modify_SPI_Reg_bits(LMS7param(HBD_OVR_RXTSP), decimation);
    mLMSChips[0]->Modify_SPI_Reg_bits(LMS7param(HBI_OVR_TXTSP), interpolation);
    mLMSChips[0]->Modify_SPI_Reg_bits(LMS7param(MAC), 1);
    mLMSChips[0]->SetInterfaceFrequency(cgenFreq, interpolation, decimation);
}

int LimeSDR::Init()
{
    struct regVal {
        uint16_t adr;
        uint16_t val;
    };

    const std::vector<regVal> initVals = { { 0x0022, 0x0FFF },
        { 0x0023, 0x5550 },
        { 0x002B, 0x0038 },
        { 0x002C, 0x0000 },
        { 0x002D, 0x0641 },
        { 0x0086, 0x4101 },
        { 0x0087, 0x5555 },
        { 0x0088, 0x0525 },
        { 0x0089, 0x1078 },
        { 0x008B, 0x218C },
        { 0x008C, 0x267B },
        { 0x00A6, 0x000F },
        { 0x00A9, 0x8000 },
        { 0x00AC, 0x2000 },
        { 0x0108, 0x218C },
        { 0x0109, 0x57C1 },
        { 0x010A, 0x154C },
        { 0x010B, 0x0001 },
        { 0x010C, 0x8865 },
        { 0x010D, 0x011A },
        { 0x010E, 0x0000 },
        { 0x010F, 0x3142 },
        { 0x0110, 0x2B14 },
        { 0x0111, 0x0000 },
        { 0x0112, 0x000C },
        { 0x0113, 0x03C2 },
        { 0x0114, 0x01F0 },
        { 0x0115, 0x000D },
        { 0x0118, 0x418C },
        { 0x0119, 0x5292 },
        { 0x011A, 0x3001 },
        { 0x011C, 0x8941 },
        { 0x011D, 0x0000 },
        { 0x011E, 0x0984 },
        { 0x0120, 0xE6C0 },
        { 0x0121, 0x3638 },
        { 0x0122, 0x0514 },
        { 0x0123, 0x200F },
        { 0x0200, 0x00E1 },
        { 0x0208, 0x017B },
        { 0x020B, 0x4000 },
        { 0x020C, 0x8000 },
        { 0x0400, 0x8081 },
        { 0x0404, 0x0006 },
        { 0x040B, 0x1020 },
        { 0x040C, 0x00FB } };

    lime::LMS7002M* lms = mLMSChips[0];
    // TODO: write GPIO to hard reset the chip
    if (lms->ResetChip() != 0)
        return -1;

    lms->Modify_SPI_Reg_bits(LMS7param(MAC), 1);
    for (auto i : initVals)
        lms->SPI_write(i.adr, i.val, true);

    // TODO:
    // if(lms->CalibrateTxGain(0,nullptr) != 0)
    //     return -1;

    EnableChannel(Rx, 0, false);
    EnableChannel(Tx, 0, false);
    lms->Modify_SPI_Reg_bits(LMS7param(MAC), 2);
    for (auto i : initVals)
        if (i.adr >= 0x100)
            lms->SPI_write(i.adr, i.val, true);

    // if(lms->CalibrateTxGain(0,nullptr) != 0)
    //     return -1;

    EnableChannel(Rx, 1, false);
    EnableChannel(Tx, 1, false);

    lms->Modify_SPI_Reg_bits(LMS7param(MAC), 1);

    // if(lms->SetFrequency(SDRDevice::Dir::Tx, 0, lms->GetFrequency(SDRDevice::Dir::Tx, 0)) != 0)
    //     return -1;
    // if(lms->SetFrequency(SDRDevice::Dir::Rx, 0, lms->GetFrequency(SDRDevice::Dir::Rx, 0)) != 0)
    //     return -1;

    // if (SetRate(10e6,2)!=0)
    //     return -1;
    return 0;
}

SDRDevice::Descriptor LimeSDR::GetDeviceInfo(void)
{
    assert(mStreamPort);
    SDRDevice::Descriptor deviceDescriptor;

    LMS64CProtocol::FirmwareInfo info;
    int returnCode = LMS64CProtocol::GetFirmwareInfo(*mSerialPort, info);

    if (returnCode != 0)
    {
        deviceDescriptor.name = GetDeviceName(LMS_DEV_UNKNOWN);
        deviceDescriptor.expansionName = GetExpansionBoardName(EXP_BOARD_UNKNOWN);

        return deviceDescriptor;
    }

    deviceDescriptor.name = GetDeviceName(static_cast<eLMS_DEV>(info.deviceId));
    deviceDescriptor.expansionName = GetExpansionBoardName(static_cast<eEXP_BOARD>(info.expansionBoardId));
    deviceDescriptor.firmwareVersion = std::to_string(int(info.firmware));
    deviceDescriptor.hardwareVersion = std::to_string(int(info.hardware));
    deviceDescriptor.protocolVersion = std::to_string(int(info.protocol));
    deviceDescriptor.serialNumber = info.boardSerialNumber;

    const uint32_t addrs[] = { 0x0000, 0x0001, 0x0002, 0x0003 };
    uint32_t data[4];
    SPI(spi_FPGA, addrs, data, 4);
    auto boardID = static_cast<eLMS_DEV>(data[0]); //(pkt.inBuffer[2] << 8) | pkt.inBuffer[3];
    auto gatewareVersion = data[1]; //(pkt.inBuffer[6] << 8) | pkt.inBuffer[7];
    auto gatewareRevision = data[2]; //(pkt.inBuffer[10] << 8) | pkt.inBuffer[11];
    auto hwVersion = data[3] & 0x7F; //pkt.inBuffer[15]&0x7F;

    deviceDescriptor.gatewareTargetBoard = GetDeviceName(boardID);
    deviceDescriptor.gatewareVersion = std::to_string(int(gatewareVersion));
    deviceDescriptor.gatewareRevision = std::to_string(int(gatewareRevision));
    deviceDescriptor.hardwareVersion = std::to_string(int(hwVersion));

    return deviceDescriptor;
}

void LimeSDR::Reset()
{
    LMS64CProtocol::DeviceReset(*mSerialPort, 0);
}

int LimeSDR::EnableChannel(TRXDir dir, uint8_t channel, bool enabled)
{
    int ret = mLMSChips[0]->EnableChannel(dir, channel, enabled);
    if (dir == Tx) //always enable DAC1, otherwise sample rates <2.5MHz do not work
        mLMSChips[0]->Modify_SPI_Reg_bits(LMS7_PD_TX_AFE1, 0);
    return ret;
}
/*
uint8_t LimeSDR::GetPath(SDRDevice::Dir dir, uint8_t channel) const
{
    ValidateChannel(channel);
    mLMSChips[0]->SetActiveChannel(channel == 1 ? LMS7002M::ChB : LMS7002M::ChA);
    if (dir == SDRDevice::Dir::Tx)
        return mLMSChips[0]->GetBandTRF();
    return mLMSChips[0]->GetPathRFE();
}
*/

double LimeSDR::GetClockFreq(uint8_t clk_id, uint8_t channel)
{
    return mLMSChips[0]->GetClockFreq(static_cast<LMS7002M::ClockID>(clk_id), channel);
}

void LimeSDR::SetClockFreq(uint8_t clk_id, double freq, uint8_t channel)
{
    mLMSChips[0]->SetClockFreq(static_cast<LMS7002M::ClockID>(clk_id), freq, channel);
}

void LimeSDR::Synchronize(bool toChip)
{
    if (toChip)
    {
        if (mLMSChips[0]->UploadAll() == 0)
        {
            mLMSChips[0]->Modify_SPI_Reg_bits(LMS7param(MAC), 1, true);
            //ret = SetFPGAInterfaceFreq(-1, -1, -1000, -1000); // TODO: implement
        }
    }
    else
        mLMSChips[0]->DownloadAll();
}

void LimeSDR::EnableCache(bool enable)
{
    mLMSChips[0]->EnableValuesCache(enable);
    if (mFPGA)
        mFPGA->EnableValuesCache(enable);
}

<<<<<<< HEAD
/*static void printPacket(const LMS64CPacket &pkt, uint8_t blockSize,
                        const char *prefix)
=======
static void printPacket(const LMS64CPacket& pkt, uint8_t blockSize, const char* prefix)
>>>>>>> b13e2dbb
{
    printf("%s", prefix);
    int i = 0;
    for (; i < 8; ++i)
        printf("%02X ", reinterpret_cast<const uint8_t*>(&pkt)[i]);
    for (; i < 8 + pkt.blockCount * blockSize; i += blockSize)
    {
        int j = 0;
        for (; j < blockSize / 2; ++j)
            printf("%02X", reinterpret_cast<const uint8_t*>(&pkt)[i + j]);
        printf(" ");
        for (; j < blockSize; ++j)
            printf("%02X", reinterpret_cast<const uint8_t*>(&pkt)[i + j]);
        printf(" ");
    }
    printf("\n");
}*/

void LimeSDR::SPI(uint32_t chipSelect, const uint32_t* MOSI, uint32_t* MISO, uint32_t count)
{
    assert(mStreamPort);
    assert(MOSI);
    LMS64CPacket pkt;
    pkt.status = LMS64CProtocol::STATUS_UNDEFINED;
    pkt.blockCount = 0;
    pkt.periphID = chipSelect;

    size_t srcIndex = 0;
    size_t destIndex = 0;
    const int maxBlocks = 14;
    while (srcIndex < count)
    {
        // fill packet with same direction operations
        const bool willDoWrite = MOSI[srcIndex] & (1 << 31);
        for (int i = 0; i < maxBlocks && srcIndex < count; ++i)
        {
            const bool isWrite = MOSI[srcIndex] & (1 << 31);
            if (isWrite != willDoWrite)
                break; // change between write/read, flush packet

            if (isWrite)
            {
                switch (chipSelect)
                {
                case spi_LMS7002M:
                    pkt.cmd = LMS64CProtocol::CMD_LMS7002_WR;
                    break;
                case spi_FPGA:
                    pkt.cmd = LMS64CProtocol::CMD_BRDSPI_WR;
                    break;
                default:
                    throw std::logic_error("LimeSDR SPI invalid SPI chip select");
                }
                int payloadOffset = pkt.blockCount * 4;
                pkt.payload[payloadOffset + 0] = MOSI[srcIndex] >> 24;
                pkt.payload[payloadOffset + 1] = MOSI[srcIndex] >> 16;
                pkt.payload[payloadOffset + 2] = MOSI[srcIndex] >> 8;
                pkt.payload[payloadOffset + 3] = MOSI[srcIndex];
            }
            else
            {
                switch (chipSelect)
                {
                case spi_LMS7002M:
                    pkt.cmd = LMS64CProtocol::CMD_LMS7002_RD;
                    break;
                case spi_FPGA:
                    pkt.cmd = LMS64CProtocol::CMD_BRDSPI_RD;
                    break;
                default:
                    throw std::logic_error("LimeSDR SPI invalid SPI chip select");
                }
                int payloadOffset = pkt.blockCount * 2;
                pkt.payload[payloadOffset + 0] = MOSI[srcIndex] >> 8;
                pkt.payload[payloadOffset + 1] = MOSI[srcIndex];
            }
            ++pkt.blockCount;
            ++srcIndex;
        }

        // flush packet
        //printPacket(pkt, 4, "Wr:");
        int sent = mStreamPort->BulkTransfer(ctrlBulkOutAddr, reinterpret_cast<uint8_t*>(&pkt), sizeof(pkt), 100);
        if (sent != sizeof(pkt))
            throw std::runtime_error("SPI failed");

        int recv = mStreamPort->BulkTransfer(ctrlBulkInAddr, reinterpret_cast<uint8_t*>(&pkt), sizeof(pkt), 100);
        //printPacket(pkt, 4, "Rd:");

        if (recv >= pkt.headerSize + 4 * pkt.blockCount && pkt.status == LMS64CProtocol::STATUS_COMPLETED_CMD)
        {
            for (int i = 0; MISO && i < pkt.blockCount && destIndex < count; ++i)
            {
                //MISO[destIndex] = 0;
                //MISO[destIndex] = pkt.payload[0] << 24;
                //MISO[destIndex] |= pkt.payload[1] << 16;
                MISO[destIndex] = (pkt.payload[i * 4 + 2] << 8) | pkt.payload[i * 4 + 3];
                ++destIndex;
            }
        }
        else
            throw std::runtime_error("SPI failed");
        pkt.blockCount = 0;
        pkt.status = LMS64CProtocol::STATUS_UNDEFINED;
    }
}

/*int LimeSDR::I2CWrite(int address, const uint8_t *data, uint32_t length)
{
    assert(comms);
    LMS64CPacket pkt;
    int remainingBytes = length;
    const uint8_t* src = data;
    while (remainingBytes > 0)
    {
        pkt.cmd = LMS64CProtocol::CMD_I2C_WR;
        pkt.status = LMS64CProtocol::STATUS_UNDEFINED;
        pkt.blockCount = remainingBytes > pkt.payloadSize ? pkt.payloadSize : remainingBytes;
        pkt.periphID = address;
        memcpy(pkt.payload, src, pkt.blockCount);
        src += pkt.blockCount;
        remainingBytes -= pkt.blockCount;
        int sent = comms->BulkTransfer(ctrlBulkOutAddr, reinterpret_cast<uint8_t*>(&pkt), sizeof(pkt), 100);
        if (sent != sizeof(pkt))
            throw std::runtime_error("I2C write failed");
        int recv = comms->BulkTransfer(ctrlBulkInAddr, reinterpret_cast<uint8_t*>(&pkt), sizeof(pkt), 100);

        if (recv < pkt.headerSize || pkt.status != LMS64CProtocol::STATUS_COMPLETED_CMD)
            throw std::runtime_error("I2C write failed");
    }
    return 0;
}*/

/*int LimeSDR::I2CRead(int address, uint8_t *data, uint32_t length)
{
    assert(comms);
    LMS64CPacket pkt;
    int remainingBytes = length;
    uint8_t* dest = data;
    while (remainingBytes > 0)
    {
        pkt.cmd = LMS64CProtocol::CMD_I2C_RD;
        pkt.status = LMS64CProtocol::STATUS_UNDEFINED;
        pkt.blockCount = remainingBytes > pkt.payloadSize ? pkt.payloadSize : remainingBytes;
        pkt.periphID = address;

        int sent = comms->BulkTransfer(ctrlBulkOutAddr, reinterpret_cast<uint8_t*>(&pkt), sizeof(pkt), 100);
        if (sent != sizeof(pkt))
            throw std::runtime_error("I2C read failed");
        int recv = comms->BulkTransfer(ctrlBulkInAddr, reinterpret_cast<uint8_t*>(&pkt), sizeof(pkt), 100);

        memcpy(dest, pkt.payload, pkt.blockCount);
        dest += pkt.blockCount;
        remainingBytes -= pkt.blockCount;

        if (recv <= pkt.headerSize || pkt.status != LMS64CProtocol::STATUS_COMPLETED_CMD)
            throw std::runtime_error("I2C read failed");
    }
    return 0;
}*/

// There might be some leftover samples data still buffered in USB device
// clear the USB buffers before streaming samples to avoid old data
void LimeSDR::ResetUSBFIFO()
{
    LMS64CPacket pkt;
    pkt.cmd = LMS64CProtocol::CMD_USB_FIFO_RST;
    pkt.status = LMS64CProtocol::STATUS_UNDEFINED;
    pkt.blockCount = 1;
    pkt.payload[0] = 0;

    int sentBytes = mStreamPort->ControlTransfer(
        LIBUSB_REQUEST_TYPE_VENDOR, CTR_W_REQCODE, CTR_W_VALUE, CTR_W_INDEX, reinterpret_cast<uint8_t*>(&pkt), sizeof(pkt), 100);
    if (sentBytes != sizeof(pkt))
        throw std::runtime_error("LimeSDR::ResetUSBFIFO write failed");
    int gotBytes = mStreamPort->ControlTransfer(LIBUSB_REQUEST_TYPE_VENDOR | LIBUSB_ENDPOINT_IN,
        CTR_R_REQCODE,
        CTR_R_VALUE,
        CTR_R_INDEX,
        reinterpret_cast<uint8_t*>(&pkt),
        sizeof(pkt),
        100);
    if (gotBytes != sizeof(pkt))
        throw std::runtime_error("LimeSDR::ResetUSBFIFO read failed");
}

int LimeSDR::StreamSetup(const StreamConfig& config, uint8_t moduleIndex)
{
    if (mStreamers[0])
        return -1; // already running
    try
    {
        mStreamers[0] = new TRXLooper_USB(mStreamPort, mFPGA, mLMSChips[0], streamBulkInAddr, streamBulkOutAddr);
        mStreamers[0]->Setup(config);

        return 0;
    } catch (std::logic_error& e)
    {
        return -1;
    } catch (std::runtime_error& e)
    {
        return -1;
    }
}

void LimeSDR::StreamStart(uint8_t moduleIndex)
{
    if (mStreamers[0])
    {
        ResetUSBFIFO();
        mStreamers[0]->Start();
    }
    else
        throw std::runtime_error("Stream not setup");
}

void LimeSDR::StreamStop(uint8_t moduleIndex)
{
    if (!mStreamers[0])
        return;

    mStreamers[0]->Stop();

    delete mStreamers[0];
    mStreamers[0] = nullptr;
}

void LimeSDR::StreamStatus(uint8_t moduleIndex, SDRDevice::StreamStats* rx, SDRDevice::StreamStats* tx)
{
    if (rx)
    {
        auto stats = mStreamers[moduleIndex]->GetStats(TRXDir::Rx);
        rx->FIFO_filled = stats.FIFO_filled;
        rx->dataRate_Bps = stats.dataRate_Bps;
    }

    if (tx)
    {
        auto stats = mStreamers[moduleIndex]->GetStats(TRXDir::Tx);
        tx->FIFO_filled = stats.FIFO_filled;
        tx->dataRate_Bps = stats.dataRate_Bps;
    }
}

void* LimeSDR::GetInternalChip(uint32_t index)
{
    return mLMSChips.at(index);
}

int LimeSDR::GPIODirRead(uint8_t* buffer, const size_t bufLength)
{
    return mfpgaPort->GPIODirRead(buffer, bufLength);
}

int LimeSDR::GPIORead(uint8_t* buffer, const size_t bufLength)
{
    return mfpgaPort->GPIORead(buffer, bufLength);
}

int LimeSDR::GPIODirWrite(const uint8_t* buffer, const size_t bufLength)
{
    return mfpgaPort->GPIODirWrite(buffer, bufLength);
}

int LimeSDR::GPIOWrite(const uint8_t* buffer, const size_t bufLength)
{
    return mfpgaPort->GPIOWrite(buffer, bufLength);
}

int LimeSDR::CustomParameterWrite(const int32_t* ids, const double* values, const size_t count, const std::string& units)
{
    return mfpgaPort->CustomParameterWrite(ids, values, count, units);
}

int LimeSDR::CustomParameterRead(const int32_t* ids, double* values, const size_t count, std::string* units)
{
    return mfpgaPort->CustomParameterRead(ids, values, count, units);
}

int LimeSDR::ReadFPGARegister(uint32_t address)
{
    return mFPGA->ReadRegister(address);
}

int LimeSDR::WriteFPGARegister(uint32_t address, uint32_t value)
{
    return mFPGA->WriteRegister(address, value);
}<|MERGE_RESOLUTION|>--- conflicted
+++ resolved
@@ -20,14 +20,14 @@
 #include <cmath>
 
 #ifdef __unix__
-#ifdef __GNUC__
-#pragma GCC diagnostic push
-#pragma GCC diagnostic ignored "-Wpedantic"
-#endif
-#include <libusb.h>
-#ifdef __GNUC__
-#pragma GCC diagnostic pop
-#endif
+    #ifdef __GNUC__
+        #pragma GCC diagnostic push
+        #pragma GCC diagnostic ignored "-Wpedantic"
+    #endif
+    #include <libusb.h>
+    #ifdef __GNUC__
+        #pragma GCC diagnostic pop
+    #endif
 #endif
 
 #define CTR_W_REQCODE 0xC1
@@ -469,12 +469,7 @@
         mFPGA->EnableValuesCache(enable);
 }
 
-<<<<<<< HEAD
-/*static void printPacket(const LMS64CPacket &pkt, uint8_t blockSize,
-                        const char *prefix)
-=======
-static void printPacket(const LMS64CPacket& pkt, uint8_t blockSize, const char* prefix)
->>>>>>> b13e2dbb
+/*static void printPacket(const LMS64CPacket& pkt, uint8_t blockSize, const char* prefix)
 {
     printf("%s", prefix);
     int i = 0;
