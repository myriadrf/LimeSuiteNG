#include "LimeSDREntry.h"
#include "LimeSDR.h"
#include "FX3/FX3.h"
#include "USB_CSR_Pipe_SDR.h"
#include "LMS64C_LMS7002M_Over_USB.h"
#include "LMS64C_FPGA_Over_USB.h"

#include <memory>

#ifndef __unix__
    #include "windows.h"
    #include "CyAPI.h"
#else
    #ifdef __GNUC__
        #pragma GCC diagnostic push
        #pragma GCC diagnostic ignored "-Wpedantic"
    #endif
    #include <libusb.h>
    #ifdef __GNUC__
        #pragma GCC diagnostic pop
    #endif
    #include <mutex>
#endif

using namespace lime;

void __loadLimeSDR(void) //TODO fixme replace with LoadLibrary/dlopen
{
    static LimeSDREntry limesdrSupport; // self register on initialization
}

// Device identifier vendor ID and product ID pairs.
static const std::set<VidPid> ids{ { 1204, 241 }, { 1204, 243 }, { 7504, 24840 } };

LimeSDREntry::LimeSDREntry()
    : USBEntry("LimeSDR", ids)
{
}

#ifndef __unix__
std::vector<DeviceHandle> LimeSDREntry::enumerate(const DeviceHandle& hint)
{
    std::vector<DeviceHandle> handles;

    if (!hint.media.empty() && hint.media.find("USB") == std::string::npos)
    {
        return handles;
    }

    CCyUSBDevice device;
    if (device.DeviceCount())
    {
        for (int i = 0; i < device.DeviceCount(); ++i)
        {
            if (device.IsOpen())
                device.Close();
            device.Open(i);
            DeviceHandle handle;
            if (device.bSuperSpeed == true)
                handle.media = "USB 3.0";
            else if (device.bHighSpeed == true)
                handle.media = "USB 2.0";
            else
                handle.media = "USB";
            handle.name = device.DeviceName;
            std::wstring ws(device.SerialNumber);
            handle.serial = std::string(ws.begin(), ws.end());
            if (hint.serial.empty() or handle.serial.find(hint.serial) != std::string::npos)
                handles.push_back(handle); //filter on serial
            device.Close();
        }
    }

    return handles;
}
#endif

SDRDevice* LimeSDREntry::make(const DeviceHandle& handle)
{
    const auto splitPos = handle.addr.find(":");
    const uint16_t vid = std::stoi(handle.addr.substr(0, splitPos), nullptr, 16);
    const uint16_t pid = std::stoi(handle.addr.substr(splitPos + 1), nullptr, 16);

<<<<<<< HEAD
    auto usbComms{ std::make_shared<FX3>(
=======
    auto usbComms = std::make_shared<FX3>(
>>>>>>> 300668c3
#ifdef __unix__
        ctx
#endif
    );
    if (!usbComms->Connect(vid, pid, handle.serial))
    {
        char reason[256];
        sprintf(reason, "Unable to connect to device using handle(%s)", handle.Serialize().c_str());
        throw std::runtime_error(reason);
    }

<<<<<<< HEAD
    auto usbPipe{ std::make_shared<USB_CSR_Pipe_SDR>(*usbComms) };

    // protocol layer
    auto route_lms7002m{ std::make_shared<LMS64C_LMS7002M_Over_USB>(usbPipe) };
    auto route_fpga{ std::make_shared<LMS64C_FPGA_Over_USB>(usbPipe) };
=======
    auto usbPipe = std::make_shared<USB_CSR_Pipe_SDR>(*usbComms);

    // protocol layer
    auto route_lms7002m = std::make_shared<LMS64C_LMS7002M_Over_USB>(usbPipe);
    auto route_fpga = std::make_shared<LMS64C_FPGA_Over_USB>(usbPipe);
>>>>>>> 300668c3

    return new LimeSDR(route_lms7002m, route_fpga, usbComms, usbPipe);
}<|MERGE_RESOLUTION|>--- conflicted
+++ resolved
@@ -81,11 +81,7 @@
     const uint16_t vid = std::stoi(handle.addr.substr(0, splitPos), nullptr, 16);
     const uint16_t pid = std::stoi(handle.addr.substr(splitPos + 1), nullptr, 16);
 
-<<<<<<< HEAD
-    auto usbComms{ std::make_shared<FX3>(
-=======
     auto usbComms = std::make_shared<FX3>(
->>>>>>> 300668c3
 #ifdef __unix__
         ctx
 #endif
@@ -97,19 +93,11 @@
         throw std::runtime_error(reason);
     }
 
-<<<<<<< HEAD
-    auto usbPipe{ std::make_shared<USB_CSR_Pipe_SDR>(*usbComms) };
-
-    // protocol layer
-    auto route_lms7002m{ std::make_shared<LMS64C_LMS7002M_Over_USB>(usbPipe) };
-    auto route_fpga{ std::make_shared<LMS64C_FPGA_Over_USB>(usbPipe) };
-=======
     auto usbPipe = std::make_shared<USB_CSR_Pipe_SDR>(*usbComms);
 
     // protocol layer
     auto route_lms7002m = std::make_shared<LMS64C_LMS7002M_Over_USB>(usbPipe);
     auto route_fpga = std::make_shared<LMS64C_FPGA_Over_USB>(usbPipe);
->>>>>>> 300668c3
 
     return new LimeSDR(route_lms7002m, route_fpga, usbComms, usbPipe);
 }