--- conflicted
+++ resolved
@@ -34,39 +34,15 @@
     static LimeSDREntry limesdrSupport; // self register on initialization
 }
 
-<<<<<<< HEAD
-const std::set<VidPid> ids {{1204, 241}, {1204, 243}, {7504, 24840}};
-=======
+const std::set<VidPid> ids{ { 1204, 241 }, { 1204, 243 }, { 7504, 24840 } };
+
 LimeSDREntry::LimeSDREntry()
-    : DeviceRegistryEntry("LimeSDR")
-{
-#ifdef __unix__
-    if (ctx == nullptr)
-    {
-        int returnCode = libusb_init(&ctx); //initialize the library for the session we just declared
-        if (returnCode < 0)
-        {
-            lime::error("Init Error %i", returnCode); //there was an error
-        }
-    #if LIBUSBX_API_VERSION < 0x01000106
-        libusb_set_debug(ctx, 3); //set verbosity level to 3, as suggested in the documentation
-    #else
-        libusb_set_option(
-            ctx, LIBUSB_OPTION_LOG_LEVEL, LIBUSB_LOG_LEVEL_INFO); //set verbosity level to info, as suggested in the documentation
-    #endif
-    }
->>>>>>> b13e2dbb
-
-LimeSDREntry::LimeSDREntry() : USBEntry("LimeSDR", ids)
+    : USBEntry("LimeSDR", ids)
 {
 }
 
-<<<<<<< HEAD
 #ifndef __unix__
-std::vector<DeviceHandle> LimeSDREntry::enumerate(const DeviceHandle &hint)
-=======
 std::vector<DeviceHandle> LimeSDREntry::enumerate(const DeviceHandle& hint)
->>>>>>> b13e2dbb
 {
     std::vector<DeviceHandle> handles;
 
@@ -98,70 +74,6 @@
             device.Close();
         }
     }
-<<<<<<< HEAD
-=======
-#else
-    libusb_device** devs; //pointer to pointer of device, used to retrieve a list of devices
-    int usbDeviceCount = libusb_get_device_list(ctx, &devs);
-
-    if (usbDeviceCount < 0)
-    {
-        lime::error("failed to get libusb device list: %s", libusb_strerror(libusb_error(usbDeviceCount)));
-        return handles;
-    }
-
-    for (int i = 0; i < usbDeviceCount; ++i)
-    {
-        libusb_device_descriptor desc;
-        int r = libusb_get_device_descriptor(devs[i], &desc);
-        if (r < 0)
-            lime::error("failed to get device description");
-        int pid = desc.idProduct;
-        int vid = desc.idVendor;
-
-        if ((vid == 1204 && pid == 241) || (vid == 1204 && pid == 243) || (vid == 7504 && pid == 24840))
-        {
-            libusb_device_handle* tempDev_handle(nullptr);
-            if (libusb_open(devs[i], &tempDev_handle) != 0 || tempDev_handle == nullptr)
-                continue;
-
-            DeviceHandle handle;
-
-            //check operating speed
-            int speed = libusb_get_device_speed(devs[i]);
-            if (speed == LIBUSB_SPEED_HIGH)
-                handle.media = "USB 2.0";
-            else if (speed == LIBUSB_SPEED_SUPER)
-                handle.media = "USB 3.0";
-            else
-                handle.media = "USB";
-
-            //read device name
-            char data[255];
-            r = libusb_get_string_descriptor_ascii(tempDev_handle, LIBUSB_CLASS_COMM, (unsigned char*)data, sizeof(data));
-            if (r > 0)
-                handle.name = std::string(data, size_t(r));
-
-            r = std::sprintf(data, "%.4x:%.4x", int(vid), int(pid));
-            if (r > 0)
-                handle.addr = std::string(data, size_t(r));
-
-            if (desc.iSerialNumber > 0)
-            {
-                r = libusb_get_string_descriptor_ascii(tempDev_handle, desc.iSerialNumber, (unsigned char*)data, sizeof(data));
-                if (r < 0)
-                    lime::error("failed to get serial number");
-                else
-                    handle.serial = std::string(data, size_t(r));
-            }
-            libusb_close(tempDev_handle);
-
-            //add handle conditionally, filter by serial number
-            if (hint.serial.empty() or handle.serial.find(hint.serial) != std::string::npos)
-                handles.push_back(handle);
-        }
-    }
->>>>>>> b13e2dbb
 
     return handles;
 }
