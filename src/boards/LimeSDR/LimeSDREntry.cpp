--- conflicted
+++ resolved
@@ -36,13 +36,6 @@
 static constexpr uint8_t ctrlBulkOutAddr = 0x0F;
 static constexpr uint8_t ctrlBulkInAddr = 0x8F;
 
-<<<<<<< HEAD
-#ifdef __unix__
-static libusb_context* ctx{ nullptr }; //a libusb session
-#endif
-
-=======
->>>>>>> 777f0a9a
 void __loadLimeSDR(void) //TODO fixme replace with LoadLibrary/dlopen
 {
     static LimeSDREntry limesdrSupport; // self register on initialization
@@ -152,17 +145,8 @@
     const uint16_t vid = std::stoi(handle.addr.substr(0, splitPos), nullptr, 16);
     const uint16_t pid = std::stoi(handle.addr.substr(splitPos + 1), nullptr, 16);
 
-<<<<<<< HEAD
     std::shared_ptr<FX3> usbComms{ new FX3(ctx) };
     if (usbComms->Connect(vid, pid, handle.serial) != 0)
-=======
-    FX3* usbComms = new FX3(
-#ifdef __unix__
-        ctx
-#endif
-    );
-    if (!usbComms->Connect(vid, pid, handle.serial))
->>>>>>> 777f0a9a
     {
         char reason[256];
         sprintf(reason, "Unable to connect to device using handle(%s)", handle.Serialize().c_str());
