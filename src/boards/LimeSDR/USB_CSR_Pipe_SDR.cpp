--- conflicted
+++ resolved
@@ -62,20 +62,11 @@
         return port.BulkTransfer(FX3::CONTROL_BULK_IN_ADDRESS, data, length, timeout_ms);
     }
 
-<<<<<<< HEAD
-    return port.ControlTransfer(
-#ifdef __unix__
-        LIBUSB_REQUEST_TYPE_VENDOR | LIBUSB_ENDPOINT_IN
-#else
-        1
-#endif // __unix__
-        ,
-        FX3::CTR_R_REQCODE,
-        FX3::CTR_R_VALUE,
-        FX3::CTR_R_INDEX,
-        data,
-        length,
-        timeout_ms);
+    constexpr int CTR_R_REQCODE = 0xC0;
+    constexpr int CTR_R_VALUE = 0x0000;
+    constexpr int CTR_R_INDEX = 0x0000;
+
+    return port.ControlTransfer(FX3::CTR_READ_REQUEST_VALUE, CTR_R_REQCODE, CTR_R_VALUE, CTR_R_INDEX, data, length, timeout_ms);
 }
 
 OpStatus USB_CSR_Pipe_SDR::RunControlCommand(uint8_t* data, size_t length, int timeout_ms)
@@ -96,11 +87,4 @@
         return OpStatus::IOFailure;
 
     return OpStatus::Success;
-=======
-    constexpr int CTR_R_REQCODE = 0xC0;
-    constexpr int CTR_R_VALUE = 0x0000;
-    constexpr int CTR_R_INDEX = 0x0000;
-
-    return port.ControlTransfer(FX3::CTR_READ_REQUEST_VALUE, CTR_R_REQCODE, CTR_R_VALUE, CTR_R_INDEX, data, length, timeout_ms);
->>>>>>> ca1916df
 }