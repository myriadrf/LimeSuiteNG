#ifndef LIME_SLAVESELECTSHIM_H
#define LIME_SLAVESELECTSHIM_H

#include "limesuite/config.h"
#include "limesuite/IComms.h"
#include <memory>

namespace lime {

/** @brief Communications helper to divert data to specific device. */
class LIME_API SlaveSelectShim : public ISPI
{
  public:
  /**
    @brief Construct a new Slave Select Shim object
    @param comms The communications interface to use.
    @param slaveId The ID of the slave for this shim.
   */
    SlaveSelectShim(std::shared_ptr<IComms> comms, uint32_t slaveId);
<<<<<<< HEAD
    virtual int SPI(const uint32_t* MOSI, uint32_t* MISO, uint32_t count) override;
    virtual int SPI(uint32_t spiBusAddress, const uint32_t* MOSI, uint32_t* MISO, uint32_t count) override;

    /**
      @brief Send the reset device command to the device under this shim.
      @return The success status of the operation (0 on success),
     */
    virtual int ResetDevice();
=======
    virtual OpStatus SPI(const uint32_t* MOSI, uint32_t* MISO, uint32_t count) override;
    virtual OpStatus SPI(uint32_t spiBusAddress, const uint32_t* MOSI, uint32_t* MISO, uint32_t count) override;
    virtual OpStatus ResetDevice();
>>>>>>> 89862994

  private:
    std::shared_ptr<IComms> port;
    uint32_t slaveId;
};

} // namespace lime

#endif // LIME_SLAVESELECTSHIM_H<|MERGE_RESOLUTION|>--- conflicted
+++ resolved
@@ -17,20 +17,14 @@
     @param slaveId The ID of the slave for this shim.
    */
     SlaveSelectShim(std::shared_ptr<IComms> comms, uint32_t slaveId);
-<<<<<<< HEAD
-    virtual int SPI(const uint32_t* MOSI, uint32_t* MISO, uint32_t count) override;
-    virtual int SPI(uint32_t spiBusAddress, const uint32_t* MOSI, uint32_t* MISO, uint32_t count) override;
+    virtual OpStatus SPI(const uint32_t* MOSI, uint32_t* MISO, uint32_t count) override;
+    virtual OpStatus SPI(uint32_t spiBusAddress, const uint32_t* MOSI, uint32_t* MISO, uint32_t count) override;
 
     /**
       @brief Send the reset device command to the device under this shim.
       @return The success status of the operation (0 on success),
      */
-    virtual int ResetDevice();
-=======
-    virtual OpStatus SPI(const uint32_t* MOSI, uint32_t* MISO, uint32_t count) override;
-    virtual OpStatus SPI(uint32_t spiBusAddress, const uint32_t* MOSI, uint32_t* MISO, uint32_t count) override;
     virtual OpStatus ResetDevice();
->>>>>>> 89862994
 
   private:
     std::shared_ptr<IComms> port;
