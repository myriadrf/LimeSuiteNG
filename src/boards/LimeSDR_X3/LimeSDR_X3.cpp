--- conflicted
+++ resolved
@@ -34,19 +34,11 @@
 static const uint8_t SPI_LMS7002M_3 = 2;
 static const uint8_t SPI_FPGA = 3;
 
-<<<<<<< HEAD
-static SDRDevice::CustomParameter cp_vctcxo_dac = { "VCTCXO DAC (volatile)"s, 0, 0, 65535, false };
-static SDRDevice::CustomParameter cp_temperature = { "Board Temperature"s, 1, 0, 65535, true };
-
-static SDRDevice::CustomParameter cp_lms1_tx1dac = { "LMS1 TX1DAC"s, 2, 0, 65535, false };
-static SDRDevice::CustomParameter cp_lms1_tx2dac = { "LMS1 TX2DAC"s, 3, 0, 65535, false };
-=======
-static CustomParameter cp_vctcxo_dac = { "VCTCXO DAC (volatile)", 0, 0, 65535, false };
-static CustomParameter cp_temperature = { "Board Temperature", 1, 0, 65535, true };
-
-static CustomParameter cp_lms1_tx1dac = { "LMS1 TX1DAC", 2, 0, 65535, false };
-static CustomParameter cp_lms1_tx2dac = { "LMS1 TX2DAC", 3, 0, 65535, false };
->>>>>>> c833eefb
+static CustomParameter cp_vctcxo_dac = { "VCTCXO DAC (volatile)"s, 0, 0, 65535, false };
+static CustomParameter cp_temperature = { "Board Temperature"s, 1, 0, 65535, true };
+
+static CustomParameter cp_lms1_tx1dac = { "LMS1 TX1DAC"s, 2, 0, 65535, false };
+static CustomParameter cp_lms1_tx2dac = { "LMS1 TX2DAC"s, 3, 0, 65535, false };
 
 static const std::vector<std::pair<uint16_t, uint16_t>> lms1defaultsOverride = {
     { 0x0022, 0x0FFF },
@@ -272,26 +264,15 @@
     const int chipCount = mLMSChips.size();
     mStreamers.resize(chipCount, nullptr);
 
-<<<<<<< HEAD
-    auto fpgaNode = std::make_shared<DeviceNode>("FPGA"s, eDeviceNodeClass::FPGA_X3, mFPGA);
-    fpgaNode->children.push_back(std::make_shared<DeviceNode>("LMS_1"s, eDeviceNodeClass::LMS7002M, lms1));
-    fpgaNode->children.push_back(std::make_shared<DeviceNode>("LMS_2"s, eDeviceNodeClass::LMS7002M, lms2));
-    fpgaNode->children.push_back(std::make_shared<DeviceNode>("LMS_3"s, eDeviceNodeClass::LMS7002M, lms3));
-    desc.socTree = std::make_shared<DeviceNode>("X3"s, eDeviceNodeClass::SDRDevice, this);
+    auto fpgaNode = std::make_shared<DeviceTreeNode>("FPGA"s, eDeviceTreeNodeClass::FPGA_X3, mFPGA);
+    fpgaNode->children.push_back(std::make_shared<DeviceTreeNode>("LMS_1"s, eDeviceTreeNodeClass::LMS7002M, lms1));
+    fpgaNode->children.push_back(std::make_shared<DeviceTreeNode>("LMS_2"s, eDeviceTreeNodeClass::LMS7002M, lms2));
+    fpgaNode->children.push_back(std::make_shared<DeviceTreeNode>("LMS_3"s, eDeviceTreeNodeClass::LMS7002M, lms3));
+    desc.socTree = std::make_shared<DeviceTreeNode>("X3"s, eDeviceTreeNodeClass::SDRDevice, this);
     desc.socTree->children.push_back(fpgaNode);
 
-    desc.socTree->children.push_back(std::make_shared<DeviceNode>("CDCM6208"s, eDeviceNodeClass::CDCM6208, mClockGeneratorCDCM));
-=======
-    auto fpgaNode = std::make_shared<DeviceTreeNode>("FPGA", eDeviceTreeNodeClass::FPGA_X3, mFPGA);
-    fpgaNode->children.push_back(std::make_shared<DeviceTreeNode>("LMS_1", eDeviceTreeNodeClass::LMS7002M, lms1));
-    fpgaNode->children.push_back(std::make_shared<DeviceTreeNode>("LMS_2", eDeviceTreeNodeClass::LMS7002M, lms2));
-    fpgaNode->children.push_back(std::make_shared<DeviceTreeNode>("LMS_3", eDeviceTreeNodeClass::LMS7002M, lms3));
-    desc.socTree = std::make_shared<DeviceTreeNode>("X3", eDeviceTreeNodeClass::SDRDevice, this);
-    desc.socTree->children.push_back(fpgaNode);
-
     desc.socTree->children.push_back(
-        std::make_shared<DeviceTreeNode>("CDCM6208", eDeviceTreeNodeClass::CDCM6208, mClockGeneratorCDCM));
->>>>>>> c833eefb
+        std::make_shared<DeviceTreeNode>("CDCM6208"s, eDeviceTreeNodeClass::CDCM6208, mClockGeneratorCDCM));
 }
 
 LimeSDR_X3::~LimeSDR_X3()
@@ -917,13 +898,8 @@
             dirFlag = O_WRONLY;
         if (trxPort->Open(trxPort->GetPathName(), dirFlag | O_NOCTTY | O_CLOEXEC | O_NONBLOCK) != OpStatus::Success)
         {
-<<<<<<< HEAD
             const std::string reason = "Failed to open device in stream start: "s + trxPort->GetPathName().string();
-            return ReportError(OpStatus::ERROR, reason.c_str());
-=======
-            const std::string reason = "Failed to open device in stream start: " + trxPort->GetPathName();
             return ReportError(OpStatus::Error, reason.c_str());
->>>>>>> c833eefb
         }
     }
     mStreamers[moduleIndex]->Setup(config);
