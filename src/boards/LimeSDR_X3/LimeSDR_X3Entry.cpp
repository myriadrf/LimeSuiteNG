#ifdef __unix__
    #include <unistd.h>
#endif

#include "LitePCIe.h"
#include "LimeSDR_X3.h"
#include "PCIeCommon.h"

#include <fstream>
#include <map>
#include <unistd.h>
#include <fcntl.h>

using namespace lime;

void __loadLimeSDR_X3(void) //TODO fixme replace with LoadLibrary/dlopen
{
    static LimeSDR_X3Entry limesdr_X3Support; // self register on initialization
}

LimeSDR_X3Entry::LimeSDR_X3Entry()
    : DeviceRegistryEntry("LimeSDR_X3")
{
}

LimeSDR_X3Entry::~LimeSDR_X3Entry()
{
}

std::vector<DeviceHandle> LimeSDR_X3Entry::enumerate(const DeviceHandle& hint)
{
    std::vector<DeviceHandle> handles;
    DeviceHandle handle;
    handle.media = "PCIe";

    if (!hint.media.empty() && hint.media != handle.media)
        return handles;

    const std::string searchDevName("LimeX3");
    const std::vector<std::string> boardNames = { GetDeviceName(LMS_DEV_LIMESDR_X3), "LimeSDR-X3", searchDevName };
    if (!hint.name.empty())
    {
        bool foundMatch = false;
        for (const std::string& name : boardNames)
        {
            if (name.find(hint.name) != std::string::npos)
            {
                foundMatch = true;
                break;
            }
        }
        if (!foundMatch)
            return handles;
    }

    const std::string pattern(searchDevName + "[0-9]*_control");
    const std::vector<std::string> devices = LitePCIe::GetDevicesWithPattern(pattern);

    for (const auto& devPath : devices)
    {
        size_t pos = devPath.find(searchDevName);
        if (pos == std::string::npos)
            continue;

        if (!hint.addr.empty() && devPath.find(hint.addr) == std::string::npos)
            continue;

        std::string dev_nr(&devPath[pos + searchDevName.length()], &devPath[devPath.find("_")]);
        handle.name = boardNames[0]; // + (dev_nr == "0" ? "" : " (" + dev_nr + ")");

        handle.addr = devPath.substr(0, devPath.find("_"));
        handles.push_back(handle);
    }
    return handles;
}

SDRDevice* LimeSDR_X3Entry::make(const DeviceHandle& handle)
{
    // Data transmission layer
<<<<<<< HEAD
    auto control{ std::make_shared<LitePCIe>() };
    std::vector<std::shared_ptr<LitePCIe>> trxStreams(3);

    // protocol layer
    auto route_lms7002m{ std::make_shared<LMS64C_LMS7002M_Over_PCIe>(control) };
    auto route_fpga{ std::make_shared<LMS64C_FPGA_Over_PCIe>(control) };
=======
    auto control = std::make_shared<LitePCIe>();
    std::vector<std::shared_ptr<LitePCIe>> trxStreams(3);

    // protocol layer
    auto route_lms7002m = std::make_shared<LMS64C_LMS7002M_Over_PCIe>(control);
    auto route_fpga = std::make_shared<LMS64C_FPGA_Over_PCIe>(control);
>>>>>>> 300668c3

    try
    {
        std::string controlFile(handle.addr + "_control");
        control->Open(controlFile, O_RDWR);

        std::string streamFile("");
        for (int i = 0; i < 3; ++i)
        {
            char portName[128];
            sprintf(portName, "%s_trx%i", handle.addr.c_str(), i);
            trxStreams[i] = std::make_shared<LitePCIe>();
            trxStreams[i]->SetPathName(portName);
        }

<<<<<<< HEAD
        auto controlPipe{ std::make_shared<PCIE_CSR_Pipe>(control) };
=======
        auto controlPipe = std::make_shared<PCIE_CSR_Pipe>(control);
>>>>>>> 300668c3
        return new LimeSDR_X3(route_lms7002m, route_fpga, std::move(trxStreams), controlPipe);
    } catch (std::runtime_error& e)
    {
        char reason[256];
        sprintf(reason, "Unable to connect to device using handle(%s): %s", handle.Serialize().c_str(), e.what());
        throw std::runtime_error(reason);
    }
}<|MERGE_RESOLUTION|>--- conflicted
+++ resolved
@@ -77,21 +77,12 @@
 SDRDevice* LimeSDR_X3Entry::make(const DeviceHandle& handle)
 {
     // Data transmission layer
-<<<<<<< HEAD
-    auto control{ std::make_shared<LitePCIe>() };
-    std::vector<std::shared_ptr<LitePCIe>> trxStreams(3);
-
-    // protocol layer
-    auto route_lms7002m{ std::make_shared<LMS64C_LMS7002M_Over_PCIe>(control) };
-    auto route_fpga{ std::make_shared<LMS64C_FPGA_Over_PCIe>(control) };
-=======
     auto control = std::make_shared<LitePCIe>();
     std::vector<std::shared_ptr<LitePCIe>> trxStreams(3);
 
     // protocol layer
     auto route_lms7002m = std::make_shared<LMS64C_LMS7002M_Over_PCIe>(control);
     auto route_fpga = std::make_shared<LMS64C_FPGA_Over_PCIe>(control);
->>>>>>> 300668c3
 
     try
     {
@@ -107,11 +98,7 @@
             trxStreams[i]->SetPathName(portName);
         }
 
-<<<<<<< HEAD
-        auto controlPipe{ std::make_shared<PCIE_CSR_Pipe>(control) };
-=======
         auto controlPipe = std::make_shared<PCIE_CSR_Pipe>(control);
->>>>>>> 300668c3
         return new LimeSDR_X3(route_lms7002m, route_fpga, std::move(trxStreams), controlPipe);
     } catch (std::runtime_error& e)
     {
