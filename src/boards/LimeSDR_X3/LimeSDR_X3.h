--- conflicted
+++ resolved
@@ -76,15 +76,9 @@
     void ConfigureDirection(TRXDir dir, LMS7002M& chip, const SDRConfig& cfg, int ch, uint8_t socIndex);
     void SetLMSPath(const TRXDir dir, const ChannelConfig::Direction& trx, const int ch, const uint8_t socIndex);
 
-<<<<<<< HEAD
-    CDCM_Dev* mClockGeneratorCDCM;
-    Equalizer* mEqualizer;
-    std::vector<std::shared_ptr<LimePCIe>> mTRXStreamPorts;
-=======
     std::unique_ptr<CDCM_Dev> mClockGeneratorCDCM;
     std::unique_ptr<Equalizer> mEqualizer;
-    std::vector<std::shared_ptr<LitePCIe>> mTRXStreamPorts;
->>>>>>> 8dff6c46
+    std::vector<std::shared_ptr<LimePCIe>> mTRXStreamPorts;
 
     std::array<std::shared_ptr<SlaveSelectShim>, 3> mLMS7002Mcomms;
     std::shared_ptr<IComms> mfpgaPort;
