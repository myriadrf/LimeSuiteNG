#include "MM_X8.h"

#include <fcntl.h>
#include <sstream>

#include "Logger.h"
#include "LitePCIe.h"
#include "limesuite/LMS7002M.h"
#include "lms7002m/LMS7002M_validation.h"
#include "FPGA_common.h"
#include "DSP/Equalizer.h"

#include "boards/LimeSDR_XTRX/LimeSDR_XTRX.h"
#include "limesuite/DeviceNode.h"
#include "limesuite/MemoryRegions.h"

#include "math.h"

namespace lime {

static SDRDevice::CustomParameter cp_vctcxo_dac = { "VCTCXO DAC (volatile)", 0, 0, 65535, false };
static double X8ReferenceClock = 30.72e6;

/// @brief Constructs the LimeSDR_MMX8 object.
///
/// Do not perform any unnecessary configuring to device in constructor, so you
/// could read back it's state for debugging purposes
/// @param spiLMS7002M The communications ports to the LMS7002M chips.
/// @param spiFPGA The communications ports to the device's FPGA chips.
/// @param trxStreams The communications ports to send and receive sample data.
/// @param control The serial port communication of the device.
/// @param adfComms The communications port to the device's ADF4002 chip.
LimeSDR_MMX8::LimeSDR_MMX8(std::vector<std::shared_ptr<IComms>>& spiLMS7002M,
    std::vector<std::shared_ptr<IComms>>& spiFPGA,
    std::vector<std::shared_ptr<LitePCIe>> trxStreams,
    std::shared_ptr<ISerialPort> control,
    std::shared_ptr<ISPI> adfComms)
    : mTRXStreamPorts(trxStreams)
{
    mMainFPGAcomms = spiFPGA[8];
    SDRDevice::Descriptor& desc = mDeviceDescriptor;
    desc.name = GetDeviceName(LMS_DEV_LIMESDR_MMX8);

    // LMS64CProtocol::FirmwareInfo fw;
    // LMS64CProtocol::GetFirmwareInfo(controlPipe, fw);
    // LMS64CProtocol::FirmwareToDescriptor(fw, desc);

    // mFPGA = new lime::FPGA_X3(spiFPGA, SPI_LMS7002M_1);
    // mFPGA->SetConnection(&mFPGAcomms);
    // FPGA::GatewareInfo gw = mFPGA->GetGatewareInfo();
    // FPGA::GatewareToDescriptor(gw, desc);

    desc.socTree = std::make_shared<DeviceNode>("X8", eDeviceNodeClass::SDRDevice, this);

    mADF = new ADF4002();
    // TODO: readback board's reference clock
    mADF->Initialize(adfComms, 30.72e6);
    desc.socTree->children.push_back(std::make_shared<DeviceNode>("ADF4002", eDeviceNodeClass::ADF4002, mADF));

    mSubDevices.resize(8);
    desc.spiSlaveIds["FPGA"] = 0;

    const std::unordered_map<eMemoryRegion, Region> eepromMap = { { eMemoryRegion::VCTCXO_DAC, { 16, 2 } } };

    desc.memoryDevices[MEMORY_DEVICES_TEXT.at(eMemoryDevice::FPGA_FLASH)] =
        std::make_shared<DataStorage>(this, eMemoryDevice::FPGA_FLASH);
    desc.memoryDevices[MEMORY_DEVICES_TEXT.at(eMemoryDevice::EEPROM)] =
        std::make_shared<DataStorage>(this, eMemoryDevice::EEPROM, eepromMap);

    desc.customParameters.push_back(cp_vctcxo_dac);
    for (size_t i = 0; i < mSubDevices.size(); ++i)
    {
        mSubDevices[i] = new LimeSDR_XTRX(spiLMS7002M[i], spiFPGA[i], trxStreams[i], control, X8ReferenceClock);
        const SDRDevice::Descriptor& subdeviceDescriptor = mSubDevices[i]->GetDescriptor();

        for (const auto& soc : subdeviceDescriptor.rfSOC)
        {
            RFSOCDescriptor temp = soc;
            temp.name = soc.name + Descriptor::DEVICE_NUMBER_SEPARATOR_SYMBOL + std::to_string(i + 1);
            desc.rfSOC.push_back(temp);
        }

        for (const auto& slaveId : subdeviceDescriptor.spiSlaveIds)
        {
            const std::string slaveName = slaveId.first + Descriptor::DEVICE_NUMBER_SEPARATOR_SYMBOL + std::to_string(i + 1);
            desc.spiSlaveIds[slaveName] = (i + 1) << 8 | slaveId.second;
            chipSelectToDevice[desc.spiSlaveIds[slaveName]] = mSubDevices[i];
        }

        for (const auto& memoryDevice : subdeviceDescriptor.memoryDevices)
        {
            std::string indexName = subdeviceDescriptor.name + Descriptor::DEVICE_NUMBER_SEPARATOR_SYMBOL + std::to_string(i + 1) +
                                    Descriptor::PATH_SEPARATOR_SYMBOL + memoryDevice.first;

            desc.memoryDevices[indexName] = memoryDevice.second;
        }

        for (const auto& customParameter : subdeviceDescriptor.customParameters)
        {
            SDRDevice::CustomParameter parameter = customParameter;
            parameter.id |= (i + 1) << 8;
            parameter.name = customParameter.name + Descriptor::DEVICE_NUMBER_SEPARATOR_SYMBOL + std::to_string(i + 1);
            desc.customParameters.push_back(parameter);
            customParameterToDevice[parameter.id] = mSubDevices[i];
        }

        const std::string treeName = subdeviceDescriptor.socTree->name + "#" + std::to_string(i + 1);
        subdeviceDescriptor.socTree->name = treeName;
        desc.socTree->children.push_back(subdeviceDescriptor.socTree);
    }
}

LimeSDR_MMX8::~LimeSDR_MMX8()
{
    for (size_t i = 0; i < mSubDevices.size(); ++i)
        delete mSubDevices[i];
}

const SDRDevice::Descriptor& LimeSDR_MMX8::GetDescriptor() const
{
    return mDeviceDescriptor;
}

OpStatus LimeSDR_MMX8::Configure(const SDRConfig& cfg, uint8_t socIndex)
{
    return mSubDevices[socIndex]->Configure(cfg, 0);
}

OpStatus LimeSDR_MMX8::Init()
{
    OpStatus status = OpStatus::SUCCESS;
    for (size_t i = 0; i < mSubDevices.size(); ++i)
    {
        // TODO: check if the XTRX board slot is populated
        status = mSubDevices[i]->Init();
        if (status != OpStatus::SUCCESS)
            return status;
    }
    return status;
}

OpStatus LimeSDR_MMX8::Reset()
{
    OpStatus status = OpStatus::SUCCESS;
    for (uint32_t i = 0; i < mSubDevices.size(); ++i)
    {
        status = mSubDevices[i]->Reset();
        if (status != OpStatus::SUCCESS)
            return status;
    }
    return status;
}

OpStatus LimeSDR_MMX8::GetGPSLock(GPS_Lock* status)
{
    // TODO: implement
    return OpStatus::NOT_IMPLEMENTED;
}

// TODO: clean up all the functions to use the exact same device selection code (maybe even extract it out into a function)
double LimeSDR_MMX8::GetFrequency(uint8_t moduleIndex, TRXDir trx, uint8_t channel)
{
    if (moduleIndex >= 8)
    {
        moduleIndex = 0;
    }

    return mSubDevices[moduleIndex]->GetFrequency(0, trx, channel);
}

OpStatus LimeSDR_MMX8::SetFrequency(uint8_t moduleIndex, TRXDir trx, uint8_t channel, double frequency)
{
    if (moduleIndex >= 8)
    {
        moduleIndex = 0;
    }

    return mSubDevices[moduleIndex]->SetFrequency(0, trx, channel, frequency);
}

double LimeSDR_MMX8::GetNCOFrequency(uint8_t moduleIndex, TRXDir trx, uint8_t channel, uint8_t index)
{
    if (moduleIndex >= 8)
    {
        moduleIndex = 0;
    }

    return mSubDevices[moduleIndex]->GetNCOFrequency(0, trx, channel, index);
}

OpStatus LimeSDR_MMX8::SetNCOFrequency(
    uint8_t moduleIndex, TRXDir trx, uint8_t channel, uint8_t index, double frequency, double phaseOffset)
{
    if (moduleIndex >= 8)
    {
        moduleIndex = 0;
    }

    return mSubDevices[moduleIndex]->SetNCOFrequency(0, trx, channel, index, frequency, phaseOffset);
}

double LimeSDR_MMX8::GetNCOOffset(uint8_t moduleIndex, TRXDir trx, uint8_t channel)
{
    if (moduleIndex >= 8)
    {
        moduleIndex = 0;
    }

    return mSubDevices[moduleIndex]->GetNCOOffset(0, trx, channel);
}

double LimeSDR_MMX8::GetSampleRate(uint8_t moduleIndex, TRXDir trx, uint8_t channel)
{
    if (moduleIndex >= 8)
    {
        moduleIndex = 0;
    }

    return mSubDevices[moduleIndex]->GetSampleRate(0, trx, channel);
}

OpStatus LimeSDR_MMX8::SetSampleRate(uint8_t moduleIndex, TRXDir trx, uint8_t channel, double sampleRate, uint8_t oversample)
{
    if (moduleIndex >= 8)
    {
        moduleIndex = 0;
    }

    return mSubDevices[moduleIndex]->SetSampleRate(0, trx, channel, sampleRate, oversample);
}

double LimeSDR_MMX8::GetLowPassFilter(uint8_t moduleIndex, TRXDir trx, uint8_t channel)
{
    if (moduleIndex >= 8)
    {
        moduleIndex = 0;
    }

    return mSubDevices[moduleIndex]->GetLowPassFilter(0, trx, channel);
}

OpStatus LimeSDR_MMX8::SetLowPassFilter(uint8_t moduleIndex, TRXDir trx, uint8_t channel, double lpf)
{
    if (moduleIndex >= 8)
    {
        moduleIndex = 0;
    }

    return mSubDevices[moduleIndex]->SetLowPassFilter(0, trx, channel, lpf);
}

uint8_t LimeSDR_MMX8::GetAntenna(uint8_t moduleIndex, TRXDir trx, uint8_t channel)
{
    if (moduleIndex >= 8)
    {
        moduleIndex = 0;
    }

    return mSubDevices[moduleIndex]->GetAntenna(0, trx, channel);
}

OpStatus LimeSDR_MMX8::SetAntenna(uint8_t moduleIndex, TRXDir trx, uint8_t channel, uint8_t path)
{
    if (moduleIndex >= 8)
    {
        moduleIndex = 0;
    }

    return mSubDevices[moduleIndex]->SetAntenna(0, trx, channel, path);
}

double LimeSDR_MMX8::GetClockFreq(uint8_t clk_id, uint8_t channel)
{
    return mSubDevices[channel / 2]->GetClockFreq(clk_id, channel & 0x1);
}

OpStatus LimeSDR_MMX8::SetClockFreq(uint8_t clk_id, double freq, uint8_t channel)
{
    return mSubDevices[channel / 2]->SetClockFreq(clk_id, freq, channel & 1);
}

OpStatus LimeSDR_MMX8::SetGain(uint8_t moduleIndex, TRXDir direction, uint8_t channel, eGainTypes gain, double value)
{
    auto device = mSubDevices.at(moduleIndex);
    return device->SetGain(0, direction, channel, gain, value);
}

OpStatus LimeSDR_MMX8::GetGain(uint8_t moduleIndex, TRXDir direction, uint8_t channel, eGainTypes gain, double& value)
{
    auto device = mSubDevices.at(moduleIndex);
    return device->GetGain(0, direction, channel, gain, value);
}

bool LimeSDR_MMX8::GetDCOffsetMode(uint8_t moduleIndex, TRXDir trx, uint8_t channel)
{
    if (moduleIndex >= 8)
    {
        moduleIndex = 0;
    }

    return mSubDevices[moduleIndex]->GetDCOffsetMode(0, trx, channel);
}

OpStatus LimeSDR_MMX8::SetDCOffsetMode(uint8_t moduleIndex, TRXDir trx, uint8_t channel, bool isAutomatic)
{
    if (moduleIndex >= 8)
    {
        moduleIndex = 0;
    }

    return mSubDevices[moduleIndex]->SetDCOffsetMode(0, trx, channel, isAutomatic);
}

complex64f_t LimeSDR_MMX8::GetDCOffset(uint8_t moduleIndex, TRXDir trx, uint8_t channel)
{
    if (moduleIndex >= 8)
    {
        moduleIndex = 0;
    }

    return mSubDevices[moduleIndex]->GetDCOffset(0, trx, channel);
}

OpStatus LimeSDR_MMX8::SetDCOffset(uint8_t moduleIndex, TRXDir trx, uint8_t channel, const complex64f_t& offset)
{
    if (moduleIndex >= 8)
    {
        moduleIndex = 0;
    }

    return mSubDevices[moduleIndex]->SetDCOffset(0, trx, channel, offset);
}

complex64f_t LimeSDR_MMX8::GetIQBalance(uint8_t moduleIndex, TRXDir trx, uint8_t channel)
{
    if (moduleIndex >= 8)
    {
        moduleIndex = 0;
    }

    return mSubDevices[moduleIndex]->GetIQBalance(0, trx, channel);
}

OpStatus LimeSDR_MMX8::SetIQBalance(uint8_t moduleIndex, TRXDir trx, uint8_t channel, const complex64f_t& balance)
{
    if (moduleIndex >= 8)
    {
        moduleIndex = 0;
    }

    return mSubDevices[moduleIndex]->SetIQBalance(0, trx, channel, balance);
}

bool LimeSDR_MMX8::GetCGENLocked(uint8_t moduleIndex)
{
    if (moduleIndex >= 8)
    {
        moduleIndex = 0;
    }

    return mSubDevices[moduleIndex]->GetCGENLocked(0);
}

double LimeSDR_MMX8::GetTemperature(uint8_t moduleIndex)
{
    if (moduleIndex >= 8)
    {
        moduleIndex = 0;
    }

    return mSubDevices[moduleIndex]->GetTemperature(0);
}

bool LimeSDR_MMX8::GetSXLocked(uint8_t moduleIndex, TRXDir trx)
{
    if (moduleIndex >= 8)
    {
        moduleIndex = 0;
    }

    return mSubDevices[moduleIndex]->GetSXLocked(0, trx);
}

unsigned int LimeSDR_MMX8::ReadRegister(uint8_t moduleIndex, unsigned int address, bool useFPGA)
{
    if (moduleIndex >= 8)
    {
        moduleIndex = 0;
    }

    return mSubDevices[moduleIndex]->ReadRegister(0, address, useFPGA);
}

OpStatus LimeSDR_MMX8::WriteRegister(uint8_t moduleIndex, unsigned int address, unsigned int value, bool useFPGA)
{
    if (moduleIndex >= 8)
    {
        moduleIndex = 0;
    }

    return mSubDevices[moduleIndex]->WriteRegister(0, address, value, useFPGA);
}

OpStatus LimeSDR_MMX8::LoadConfig(uint8_t moduleIndex, const std::string& filename)
{
    if (moduleIndex >= 8)
    {
        moduleIndex = 0;
    }

    return mSubDevices[moduleIndex]->LoadConfig(0, filename);
}

OpStatus LimeSDR_MMX8::SaveConfig(uint8_t moduleIndex, const std::string& filename)
{
    if (moduleIndex >= 8)
    {
        moduleIndex = 0;
    }

    return mSubDevices[moduleIndex]->SaveConfig(0, filename);
}

uint16_t LimeSDR_MMX8::GetParameter(uint8_t moduleIndex, uint8_t channel, const std::string& parameterKey)
{
    if (moduleIndex >= 8)
    {
        moduleIndex = 0;
    }

    return mSubDevices[moduleIndex]->GetParameter(0, channel, parameterKey);
}

OpStatus LimeSDR_MMX8::SetParameter(uint8_t moduleIndex, uint8_t channel, const std::string& parameterKey, uint16_t value)
{
    if (moduleIndex >= 8)
    {
        moduleIndex = 0;
    }

    return mSubDevices[moduleIndex]->SetParameter(0, channel, parameterKey, value);
}

uint16_t LimeSDR_MMX8::GetParameter(uint8_t moduleIndex, uint8_t channel, uint16_t address, uint8_t msb, uint8_t lsb)
{
    if (moduleIndex >= 8)
    {
        moduleIndex = 0;
    }

    return mSubDevices[moduleIndex]->GetParameter(0, channel, address, msb, lsb);
}

OpStatus LimeSDR_MMX8::SetParameter(
    uint8_t moduleIndex, uint8_t channel, uint16_t address, uint8_t msb, uint8_t lsb, uint16_t value)
{
    if (moduleIndex >= 8)
    {
        moduleIndex = 0;
    }

    return mSubDevices[moduleIndex]->SetParameter(0, channel, address, msb, lsb, value);
}

OpStatus LimeSDR_MMX8::Synchronize(bool toChip)
{
    OpStatus status = OpStatus::SUCCESS;
    for (auto& d : mSubDevices)
    {
        status = d->Synchronize(toChip);
        if (status != OpStatus::SUCCESS)
            return status;
    }
    return status;
}

void LimeSDR_MMX8::EnableCache(bool enable)
{
    for (auto& d : mSubDevices)
        d->EnableCache(enable);
}

OpStatus LimeSDR_MMX8::EnableChannel(uint8_t moduleIndex, TRXDir trx, uint8_t channel, bool enable)
{
    if (moduleIndex >= 8)
    {
        moduleIndex = 0;
    }

    return mSubDevices[moduleIndex]->EnableChannel(0, trx, channel, enable);
}

OpStatus LimeSDR_MMX8::Calibrate(uint8_t moduleIndex, TRXDir trx, uint8_t channel, double bandwidth)
{
    if (moduleIndex >= 8)
    {
        moduleIndex = 0;
    }

    return mSubDevices[moduleIndex]->Calibrate(0, trx, channel, bandwidth);
}

OpStatus LimeSDR_MMX8::ConfigureGFIR(
    uint8_t moduleIndex, TRXDir trx, uint8_t channel, ChannelConfig::Direction::GFIRFilter settings)
{
    if (moduleIndex >= 8)
    {
        moduleIndex = 0;
    }

    return mSubDevices[moduleIndex]->ConfigureGFIR(0, trx, channel, settings);
}

std::vector<double> LimeSDR_MMX8::GetGFIRCoefficients(uint8_t moduleIndex, TRXDir trx, uint8_t channel, uint8_t gfirID)
{
    if (moduleIndex >= 8)
    {
        moduleIndex = 0;
    }

    return mSubDevices[moduleIndex]->GetGFIRCoefficients(0, trx, channel, gfirID);
}

OpStatus LimeSDR_MMX8::SetGFIRCoefficients(
    uint8_t moduleIndex, TRXDir trx, uint8_t channel, uint8_t gfirID, std::vector<double> coefficients)
{
    if (moduleIndex >= 8)
    {
        moduleIndex = 0;
    }

    return mSubDevices[moduleIndex]->SetGFIRCoefficients(0, trx, channel, gfirID, coefficients);
}

OpStatus LimeSDR_MMX8::SetGFIR(uint8_t moduleIndex, TRXDir trx, uint8_t channel, uint8_t gfirID, bool enabled)
{
    if (moduleIndex >= 8)
    {
        moduleIndex = 0;
    }

    return mSubDevices[moduleIndex]->SetGFIR(0, trx, channel, gfirID, enabled);
}

uint64_t LimeSDR_MMX8::GetHardwareTimestamp(uint8_t moduleIndex)
{
    if (moduleIndex >= 8)
    {
        moduleIndex = 0;
    }

    return mSubDevices[moduleIndex]->GetHardwareTimestamp(0);
}

OpStatus LimeSDR_MMX8::SetHardwareTimestamp(uint8_t moduleIndex, const uint64_t now)
{
    if (moduleIndex >= 8)
    {
        moduleIndex = 0;
    }

    return mSubDevices[moduleIndex]->SetHardwareTimestamp(0, now);
}

OpStatus LimeSDR_MMX8::SetTestSignal(uint8_t moduleIndex,
    TRXDir direction,
    uint8_t channel,
    SDRDevice::ChannelConfig::Direction::TestSignal signalConfiguration,
    int16_t dc_i,
    int16_t dc_q)
{
    if (moduleIndex >= 8)
    {
        moduleIndex = 0;
    }

    return mSubDevices[moduleIndex]->SetTestSignal(0, direction, channel, signalConfiguration, dc_i, dc_q);
}

SDRDevice::ChannelConfig::Direction::TestSignal LimeSDR_MMX8::GetTestSignal(uint8_t moduleIndex, TRXDir direction, uint8_t channel)
{
    if (moduleIndex >= 8)
    {
        moduleIndex = 0;
    }

    return mSubDevices[moduleIndex]->GetTestSignal(0, direction, channel);
}

OpStatus LimeSDR_MMX8::StreamSetup(const StreamConfig& config, uint8_t moduleIndex)
{
    OpStatus ret = mSubDevices[moduleIndex]->StreamSetup(config, 0);
    if (ret != OpStatus::SUCCESS)
        return ret;
    // X8 board has two stage stream start.
    // start stream for expected subdevices, they will wait for secondary enable from main fpga register
    mSubDevices[moduleIndex]->StreamStart(0);
    return ret;
}

void LimeSDR_MMX8::StreamStart(uint8_t moduleIndex)
{
    std::vector<uint8_t> index;
    index.push_back(moduleIndex);
    StreamStart(index);
}

void LimeSDR_MMX8::StreamStart(const std::vector<uint8_t> moduleIndexes)
{
    FPGA tempFPGA(mMainFPGAcomms, nullptr);
    int interface_ctrl_000A = tempFPGA.ReadRegister(0x000A);
    uint16_t mask = 0;
    for (uint8_t moduleIndex : moduleIndexes)
    {
        mask |= (1 << (2 * moduleIndex));
    }
    tempFPGA.WriteRegister(0x000A, interface_ctrl_000A & ~mask);
    tempFPGA.WriteRegister(0x000A, interface_ctrl_000A | mask);
}

void LimeSDR_MMX8::StreamStop(uint8_t moduleIndex)
{
    std::vector<uint8_t> index;
    index.push_back(moduleIndex);
    StreamStop(index);
}

void LimeSDR_MMX8::StreamStop(const std::vector<uint8_t> moduleIndexes)
{
    FPGA tempFPGA(mMainFPGAcomms, nullptr);
    int interface_ctrl_000A = tempFPGA.ReadRegister(0x000A);
    uint16_t mask = 0;
    for (uint8_t moduleIndex : moduleIndexes)
    {
        mask |= (1 << (2 * moduleIndex));
    }
    tempFPGA.WriteRegister(0x000A, interface_ctrl_000A & ~mask);
    for (uint8_t moduleIndex : moduleIndexes)
        mSubDevices[moduleIndex]->StreamStop(0);
}

uint32_t LimeSDR_MMX8::StreamRx(uint8_t moduleIndex, lime::complex32f_t* const* dest, uint32_t count, StreamMeta* meta)
{
    return mSubDevices[moduleIndex]->StreamRx(0, dest, count, meta);
}

uint32_t LimeSDR_MMX8::StreamRx(uint8_t moduleIndex, lime::complex16_t* const* dest, uint32_t count, StreamMeta* meta)
{
    return mSubDevices[moduleIndex]->StreamRx(0, dest, count, meta);
}

<<<<<<< HEAD
uint32_t LimeSDR_MMX8::StreamTx(
    uint8_t moduleIndex, const lime::complex32f_t* const* samples, uint32_t count, const StreamMeta* meta)
=======
int LimeSDR_MMX8::StreamRx(uint8_t moduleIndex, lime::complex12_t* const* dest, uint32_t count, StreamMeta* meta)
{
    return mSubDevices[moduleIndex]->StreamRx(0, dest, count, meta);
}

int LimeSDR_MMX8::StreamTx(uint8_t moduleIndex, const lime::complex32f_t* const* samples, uint32_t count, const StreamMeta* meta)
>>>>>>> 200bdb3f
{
    return mSubDevices[moduleIndex]->StreamTx(0, samples, count, meta);
}

uint32_t LimeSDR_MMX8::StreamTx(
    uint8_t moduleIndex, const lime::complex16_t* const* samples, uint32_t count, const StreamMeta* meta)
{
    return mSubDevices[moduleIndex]->StreamTx(0, samples, count, meta);
}

int LimeSDR_MMX8::StreamTx(uint8_t moduleIndex, const lime::complex12_t* const* samples, uint32_t count, const StreamMeta* meta)
{
    return mSubDevices[moduleIndex]->StreamTx(0, samples, count, meta);
}

void LimeSDR_MMX8::StreamStatus(uint8_t moduleIndex, SDRDevice::StreamStats* rx, SDRDevice::StreamStats* tx)
{
    mSubDevices[moduleIndex]->StreamStatus(0, rx, tx);
}

OpStatus LimeSDR_MMX8::SPI(uint32_t chipSelect, const uint32_t* MOSI, uint32_t* MISO, uint32_t count)
{
    if (chipSelect == 0)
    {
        return mMainFPGAcomms->SPI(MOSI, MISO, count);
    }

    SDRDevice* dev = chipSelectToDevice.at(chipSelect);
    if (!dev)
    {
        throw std::logic_error("invalid SPI chip select");
    }

    uint32_t subSelect = chipSelect & 0xFF;
    return dev->SPI(subSelect, MOSI, MISO, count);
}

void LimeSDR_MMX8::SetMessageLogCallback(LogCallbackType callback)
{
    for (size_t i = 0; i < mSubDevices.size(); ++i)
        mSubDevices[i]->SetMessageLogCallback(callback);
}

void* LimeSDR_MMX8::GetInternalChip(uint32_t index)
{
    return mSubDevices[index % mSubDevices.size()]->GetInternalChip(0);
}

OpStatus LimeSDR_MMX8::CustomParameterWrite(const std::vector<CustomParameterIO>& parameters)
{
    OpStatus status = OpStatus::SUCCESS;

    for (const CustomParameterIO& param : parameters)
    {
        int subModuleIndex = (param.id >> 8) - 1;
        int id = param.id & 0xFF;

        std::vector<CustomParameterIO> parameter{ { id, param.value, param.units } };

        if (subModuleIndex >= 0)
            status = mSubDevices[subModuleIndex]->CustomParameterWrite(parameter);
        else
            status = mMainFPGAcomms->CustomParameterWrite(parameter);

        if (status != OpStatus::SUCCESS)
            return status;
    }
    return status;
}

OpStatus LimeSDR_MMX8::CustomParameterRead(std::vector<CustomParameterIO>& parameters)
{
    OpStatus status = OpStatus::SUCCESS;

    for (CustomParameterIO& param : parameters)
    {
        int subModuleIndex = (param.id >> 8) - 1;
        int id = param.id & 0xFF;

        std::vector<CustomParameterIO> parameter{ { id, param.value, param.units } };

        if (subModuleIndex >= 0)
            status = mSubDevices[subModuleIndex]->CustomParameterRead(parameter);
        else
            status = mMainFPGAcomms->CustomParameterRead(parameter);

        if (status != OpStatus::SUCCESS)
            return status;

        param.value = parameter[0].value;
        param.units = parameter[0].units;
    }

    return status;
}

OpStatus LimeSDR_MMX8::UploadMemory(
    eMemoryDevice device, uint8_t moduleIndex, const char* data, size_t length, UploadMemoryCallback callback)
{
    if (device == eMemoryDevice::FPGA_FLASH && moduleIndex == 0)
    {
        int progMode = 1;
        LMS64CProtocol::ProgramWriteTarget target;
        target = LMS64CProtocol::ProgramWriteTarget::FPGA;
        return mMainFPGAcomms->ProgramWrite(data, length, progMode, static_cast<int>(target), callback);
    }

    SDRDevice* dev = mSubDevices.at(moduleIndex);
    if (!dev)
        return ReportError(OpStatus::INVALID_VALUE, "Invalid id select");

    return dev->UploadMemory(device, 0, data, length, callback);
}

OpStatus LimeSDR_MMX8::MemoryWrite(std::shared_ptr<DataStorage> storage, Region region, const void* data)
{
    if (storage == nullptr)
        return ReportError(OpStatus::INVALID_VALUE, "invalid storage");

    if (storage->ownerDevice == this)
        return mMainFPGAcomms->MemoryWrite(region.address, data, region.size);

    SDRDevice* dev = storage->ownerDevice;
    if (dev == nullptr)
        return ReportError(OpStatus::INVALID_VALUE, "storage has no owner");

    return dev->MemoryWrite(storage, region, data);
}

OpStatus LimeSDR_MMX8::MemoryRead(std::shared_ptr<DataStorage> storage, Region region, void* data)
{
    if (storage == nullptr)
        return ReportError(OpStatus::INVALID_VALUE, "invalid storage");

    if (storage->ownerDevice == this)
        return mMainFPGAcomms->MemoryRead(region.address, data, region.size);

    SDRDevice* dev = storage->ownerDevice;
    if (dev == nullptr)
        return ReportError(OpStatus::INVALID_VALUE, "storage has no owner");

    return dev->MemoryRead(storage, region, data);
}

OpStatus LimeSDR_MMX8::UploadTxWaveform(const StreamConfig& config, uint8_t moduleIndex, const void** samples, uint32_t count)
{
    return mSubDevices[moduleIndex]->UploadTxWaveform(config, 0, samples, count);
}

} //namespace lime<|MERGE_RESOLUTION|>--- conflicted
+++ resolved
@@ -649,17 +649,13 @@
     return mSubDevices[moduleIndex]->StreamRx(0, dest, count, meta);
 }
 
-<<<<<<< HEAD
+uint32_t LimeSDR_MMX8::StreamRx(uint8_t moduleIndex, lime::complex12_t* const* dest, uint32_t count, StreamMeta* meta)
+{
+    return mSubDevices[moduleIndex]->StreamRx(0, dest, count, meta);
+}
+
 uint32_t LimeSDR_MMX8::StreamTx(
     uint8_t moduleIndex, const lime::complex32f_t* const* samples, uint32_t count, const StreamMeta* meta)
-=======
-int LimeSDR_MMX8::StreamRx(uint8_t moduleIndex, lime::complex12_t* const* dest, uint32_t count, StreamMeta* meta)
-{
-    return mSubDevices[moduleIndex]->StreamRx(0, dest, count, meta);
-}
-
-int LimeSDR_MMX8::StreamTx(uint8_t moduleIndex, const lime::complex32f_t* const* samples, uint32_t count, const StreamMeta* meta)
->>>>>>> 200bdb3f
 {
     return mSubDevices[moduleIndex]->StreamTx(0, samples, count, meta);
 }
@@ -670,7 +666,8 @@
     return mSubDevices[moduleIndex]->StreamTx(0, samples, count, meta);
 }
 
-int LimeSDR_MMX8::StreamTx(uint8_t moduleIndex, const lime::complex12_t* const* samples, uint32_t count, const StreamMeta* meta)
+uint32_t LimeSDR_MMX8::StreamTx(
+    uint8_t moduleIndex, const lime::complex12_t* const* samples, uint32_t count, const StreamMeta* meta)
 {
     return mSubDevices[moduleIndex]->StreamTx(0, samples, count, meta);
 }
