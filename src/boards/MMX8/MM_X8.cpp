#include "MM_X8.h"

#include <fcntl.h>
#include <sstream>

#include "limesuiteng/Logger.h"
#include "LitePCIe.h"
#include "limesuiteng/LMS7002M.h"
#include "lms7002m/LMS7002M_validation.h"
#include "FPGA_common.h"
#include "DSP/Equalizer.h"

#include "boards/LimeSDR_XTRX/LimeSDR_XTRX.h"
#include "DeviceTreeNode.h"
#include "utilities/toString.h"

#include "math.h"

namespace lime {

<<<<<<< HEAD
using namespace std::literals::string_literals;

static SDRDevice::CustomParameter cp_vctcxo_dac = { "VCTCXO DAC (volatile)"s, 0, 0, 65535, false };
=======
static const char DEVICE_NUMBER_SEPARATOR_SYMBOL = '@';
static const char PATH_SEPARATOR_SYMBOL = '/';

static CustomParameter cp_vctcxo_dac = { "VCTCXO DAC (volatile)", 0, 0, 65535, false };
>>>>>>> c833eefb
static double X8ReferenceClock = 30.72e6;

/// @brief Constructs the LimeSDR_MMX8 object.
///
/// @param spiLMS7002M The communications ports to the LMS7002M chips.
/// @param spiFPGA The communications ports to the device's FPGA chips.
/// @param trxStreams The communications ports to send and receive sample data.
/// @param control The serial port communication of the device.
/// @param adfComms The communications port to the device's ADF4002 chip.
LimeSDR_MMX8::LimeSDR_MMX8(std::vector<std::shared_ptr<IComms>>& spiLMS7002M,
    std::vector<std::shared_ptr<IComms>>& spiFPGA,
    std::vector<std::shared_ptr<LitePCIe>> trxStreams,
    std::shared_ptr<ISerialPort> control,
    std::shared_ptr<ISPI> adfComms)
    : mTRXStreamPorts(trxStreams)
{
    /// Do not perform any unnecessary configuring to device in constructor, so you
    /// could read back it's state for debugging purposes

    mMainFPGAcomms = spiFPGA[8];
    SDRDescriptor& desc = mDeviceDescriptor;
    desc.name = GetDeviceName(LMS_DEV_LIMESDR_MMX8);

    // LMS64CProtocol::FirmwareInfo fw;
    // LMS64CProtocol::GetFirmwareInfo(controlPipe, fw);
    // LMS64CProtocol::FirmwareToDescriptor(fw, desc);

    // mFPGA = new lime::FPGA_X3(spiFPGA, SPI_LMS7002M_1);
    // mFPGA->SetConnection(&mFPGAcomms);
    // FPGA::GatewareInfo gw = mFPGA->GetGatewareInfo();
    // FPGA::GatewareToDescriptor(gw, desc);

<<<<<<< HEAD
    desc.socTree = std::make_shared<DeviceNode>("X8"s, eDeviceNodeClass::SDRDevice, this);
=======
    desc.socTree = std::make_shared<DeviceTreeNode>("X8", eDeviceTreeNodeClass::SDRDevice, this);
>>>>>>> c833eefb

    mADF = new ADF4002();
    // TODO: readback board's reference clock
    mADF->Initialize(adfComms, 30.72e6);
<<<<<<< HEAD
    desc.socTree->children.push_back(std::make_shared<DeviceNode>("ADF4002"s, eDeviceNodeClass::ADF4002, mADF));
=======
    desc.socTree->children.push_back(std::make_shared<DeviceTreeNode>("ADF4002", eDeviceTreeNodeClass::ADF4002, mADF));
>>>>>>> c833eefb

    mSubDevices.resize(8);
    desc.spiSlaveIds["FPGA"s] = 0;

    const std::unordered_map<eMemoryRegion, Region> eepromMap = { { eMemoryRegion::VCTCXO_DAC, { 16, 2 } } };

    desc.memoryDevices[ToString(eMemoryDevice::FPGA_FLASH)] = std::make_shared<DataStorage>(this, eMemoryDevice::FPGA_FLASH);
    desc.memoryDevices[ToString(eMemoryDevice::EEPROM)] = std::make_shared<DataStorage>(this, eMemoryDevice::EEPROM, eepromMap);

    desc.customParameters.push_back(cp_vctcxo_dac);
    for (size_t i = 0; i < mSubDevices.size(); ++i)
    {
        mSubDevices[i] = new LimeSDR_XTRX(spiLMS7002M[i], spiFPGA[i], trxStreams[i], control, X8ReferenceClock);
        const SDRDescriptor& subdeviceDescriptor = mSubDevices[i]->GetDescriptor();

        for (const auto& soc : subdeviceDescriptor.rfSOC)
        {
            RFSOCDescriptor temp = soc;
            temp.name = soc.name + DEVICE_NUMBER_SEPARATOR_SYMBOL + std::to_string(i + 1);
            desc.rfSOC.push_back(temp);
        }

        for (const auto& slaveId : subdeviceDescriptor.spiSlaveIds)
        {
            const std::string slaveName = slaveId.first + DEVICE_NUMBER_SEPARATOR_SYMBOL + std::to_string(i + 1);
            desc.spiSlaveIds[slaveName] = (i + 1) << 8 | slaveId.second;
            chipSelectToDevice[desc.spiSlaveIds[slaveName]] = mSubDevices[i];
        }

        for (const auto& memoryDevice : subdeviceDescriptor.memoryDevices)
        {
<<<<<<< HEAD
            const std::string indexName = subdeviceDescriptor.name + Descriptor::DEVICE_NUMBER_SEPARATOR_SYMBOL +
                                          std::to_string(i + 1) + Descriptor::PATH_SEPARATOR_SYMBOL + memoryDevice.first;
=======
            std::string indexName = subdeviceDescriptor.name + DEVICE_NUMBER_SEPARATOR_SYMBOL + std::to_string(i + 1) +
                                    PATH_SEPARATOR_SYMBOL + memoryDevice.first;
>>>>>>> c833eefb

            desc.memoryDevices[indexName] = memoryDevice.second;
        }

        for (const auto& customParameter : subdeviceDescriptor.customParameters)
        {
            CustomParameter parameter = customParameter;
            parameter.id |= (i + 1) << 8;
            parameter.name = customParameter.name + DEVICE_NUMBER_SEPARATOR_SYMBOL + std::to_string(i + 1);
            desc.customParameters.push_back(parameter);
            customParameterToDevice[parameter.id] = mSubDevices[i];
        }

        const std::string treeName = subdeviceDescriptor.socTree->name + "#" + std::to_string(i + 1);
        subdeviceDescriptor.socTree->name = treeName;
        desc.socTree->children.push_back(subdeviceDescriptor.socTree);
    }
}

LimeSDR_MMX8::~LimeSDR_MMX8()
{
    for (size_t i = 0; i < mSubDevices.size(); ++i)
        delete mSubDevices[i];
}

const SDRDescriptor& LimeSDR_MMX8::GetDescriptor() const
{
    return mDeviceDescriptor;
}

OpStatus LimeSDR_MMX8::Configure(const SDRConfig& cfg, uint8_t socIndex)
{
    return mSubDevices[socIndex]->Configure(cfg, 0);
}

OpStatus LimeSDR_MMX8::Init()
{
    OpStatus status = OpStatus::Success;
    for (size_t i = 0; i < mSubDevices.size(); ++i)
    {
        // TODO: check if the XTRX board slot is populated
        status = mSubDevices[i]->Init();
        if (status != OpStatus::Success)
            return status;
    }
    return status;
}

OpStatus LimeSDR_MMX8::Reset()
{
    OpStatus status = OpStatus::Success;
    for (uint32_t i = 0; i < mSubDevices.size(); ++i)
    {
        status = mSubDevices[i]->Reset();
        if (status != OpStatus::Success)
            return status;
    }
    return status;
}

OpStatus LimeSDR_MMX8::GetGPSLock(GPS_Lock* status)
{
    // TODO: implement
    return OpStatus::NotImplemented;
}

// TODO: clean up all the functions to use the exact same device selection code (maybe even extract it out into a function)
double LimeSDR_MMX8::GetFrequency(uint8_t moduleIndex, TRXDir trx, uint8_t channel)
{
    if (moduleIndex >= 8)
    {
        moduleIndex = 0;
    }

    return mSubDevices[moduleIndex]->GetFrequency(0, trx, channel);
}

OpStatus LimeSDR_MMX8::SetFrequency(uint8_t moduleIndex, TRXDir trx, uint8_t channel, double frequency)
{
    if (moduleIndex >= 8)
    {
        moduleIndex = 0;
    }

    return mSubDevices[moduleIndex]->SetFrequency(0, trx, channel, frequency);
}

double LimeSDR_MMX8::GetNCOFrequency(uint8_t moduleIndex, TRXDir trx, uint8_t channel, uint8_t index, double& phaseOffset)
{
    if (moduleIndex >= 8)
    {
        moduleIndex = 0;
    }

    return mSubDevices[moduleIndex]->GetNCOFrequency(0, trx, channel, index, phaseOffset);
}

OpStatus LimeSDR_MMX8::SetNCOFrequency(
    uint8_t moduleIndex, TRXDir trx, uint8_t channel, uint8_t index, double frequency, double phaseOffset)
{
    if (moduleIndex >= 8)
    {
        moduleIndex = 0;
    }

    return mSubDevices[moduleIndex]->SetNCOFrequency(0, trx, channel, index, frequency, phaseOffset);
}

int LimeSDR_MMX8::GetNCOIndex(uint8_t moduleIndex, TRXDir trx, uint8_t channel)
{
    if (moduleIndex >= 8)
    {
        moduleIndex = 0;
    }

    return mSubDevices[moduleIndex]->GetNCOIndex(0, trx, channel);
}

OpStatus LimeSDR_MMX8::SetNCOIndex(uint8_t moduleIndex, TRXDir trx, uint8_t channel, uint8_t index, bool downconv)
{
    if (moduleIndex >= 8)
    {
        moduleIndex = 0;
    }

    return mSubDevices[moduleIndex]->SetNCOIndex(0, trx, channel, index, downconv);
}

double LimeSDR_MMX8::GetNCOOffset(uint8_t moduleIndex, TRXDir trx, uint8_t channel)
{
    if (moduleIndex >= 8)
    {
        moduleIndex = 0;
    }

    return mSubDevices[moduleIndex]->GetNCOOffset(0, trx, channel);
}

double LimeSDR_MMX8::GetSampleRate(uint8_t moduleIndex, TRXDir trx, uint8_t channel)
{
    if (moduleIndex >= 8)
    {
        moduleIndex = 0;
    }

    return mSubDevices[moduleIndex]->GetSampleRate(0, trx, channel);
}

OpStatus LimeSDR_MMX8::SetSampleRate(uint8_t moduleIndex, TRXDir trx, uint8_t channel, double sampleRate, uint8_t oversample)
{
    if (moduleIndex >= 8)
    {
        moduleIndex = 0;
    }

    return mSubDevices[moduleIndex]->SetSampleRate(0, trx, channel, sampleRate, oversample);
}

double LimeSDR_MMX8::GetLowPassFilter(uint8_t moduleIndex, TRXDir trx, uint8_t channel)
{
    if (moduleIndex >= 8)
    {
        moduleIndex = 0;
    }

    return mSubDevices[moduleIndex]->GetLowPassFilter(0, trx, channel);
}

OpStatus LimeSDR_MMX8::SetLowPassFilter(uint8_t moduleIndex, TRXDir trx, uint8_t channel, double lpf)
{
    if (moduleIndex >= 8)
    {
        moduleIndex = 0;
    }

    return mSubDevices[moduleIndex]->SetLowPassFilter(0, trx, channel, lpf);
}

uint8_t LimeSDR_MMX8::GetAntenna(uint8_t moduleIndex, TRXDir trx, uint8_t channel)
{
    if (moduleIndex >= 8)
    {
        moduleIndex = 0;
    }

    return mSubDevices[moduleIndex]->GetAntenna(0, trx, channel);
}

OpStatus LimeSDR_MMX8::SetAntenna(uint8_t moduleIndex, TRXDir trx, uint8_t channel, uint8_t path)
{
    if (moduleIndex >= 8)
    {
        moduleIndex = 0;
    }

    return mSubDevices[moduleIndex]->SetAntenna(0, trx, channel, path);
}

double LimeSDR_MMX8::GetClockFreq(uint8_t clk_id, uint8_t channel)
{
    return mSubDevices[channel / 2]->GetClockFreq(clk_id, channel & 0x1);
}

OpStatus LimeSDR_MMX8::SetClockFreq(uint8_t clk_id, double freq, uint8_t channel)
{
    return mSubDevices[channel / 2]->SetClockFreq(clk_id, freq, channel & 1);
}

OpStatus LimeSDR_MMX8::SetGain(uint8_t moduleIndex, TRXDir direction, uint8_t channel, eGainTypes gain, double value)
{
    auto device = mSubDevices.at(moduleIndex);
    return device->SetGain(0, direction, channel, gain, value);
}

OpStatus LimeSDR_MMX8::GetGain(uint8_t moduleIndex, TRXDir direction, uint8_t channel, eGainTypes gain, double& value)
{
    auto device = mSubDevices.at(moduleIndex);
    return device->GetGain(0, direction, channel, gain, value);
}

bool LimeSDR_MMX8::GetDCOffsetMode(uint8_t moduleIndex, TRXDir trx, uint8_t channel)
{
    if (moduleIndex >= 8)
    {
        moduleIndex = 0;
    }

    return mSubDevices[moduleIndex]->GetDCOffsetMode(0, trx, channel);
}

OpStatus LimeSDR_MMX8::SetDCOffsetMode(uint8_t moduleIndex, TRXDir trx, uint8_t channel, bool isAutomatic)
{
    if (moduleIndex >= 8)
    {
        moduleIndex = 0;
    }

    return mSubDevices[moduleIndex]->SetDCOffsetMode(0, trx, channel, isAutomatic);
}

complex64f_t LimeSDR_MMX8::GetDCOffset(uint8_t moduleIndex, TRXDir trx, uint8_t channel)
{
    if (moduleIndex >= 8)
    {
        moduleIndex = 0;
    }

    return mSubDevices[moduleIndex]->GetDCOffset(0, trx, channel);
}

OpStatus LimeSDR_MMX8::SetDCOffset(uint8_t moduleIndex, TRXDir trx, uint8_t channel, const complex64f_t& offset)
{
    if (moduleIndex >= 8)
    {
        moduleIndex = 0;
    }

    return mSubDevices[moduleIndex]->SetDCOffset(0, trx, channel, offset);
}

complex64f_t LimeSDR_MMX8::GetIQBalance(uint8_t moduleIndex, TRXDir trx, uint8_t channel)
{
    if (moduleIndex >= 8)
    {
        moduleIndex = 0;
    }

    return mSubDevices[moduleIndex]->GetIQBalance(0, trx, channel);
}

OpStatus LimeSDR_MMX8::SetIQBalance(uint8_t moduleIndex, TRXDir trx, uint8_t channel, const complex64f_t& balance)
{
    if (moduleIndex >= 8)
    {
        moduleIndex = 0;
    }

    return mSubDevices[moduleIndex]->SetIQBalance(0, trx, channel, balance);
}

bool LimeSDR_MMX8::GetCGENLocked(uint8_t moduleIndex)
{
    if (moduleIndex >= 8)
    {
        moduleIndex = 0;
    }

    return mSubDevices[moduleIndex]->GetCGENLocked(0);
}

double LimeSDR_MMX8::GetTemperature(uint8_t moduleIndex)
{
    if (moduleIndex >= 8)
    {
        moduleIndex = 0;
    }

    return mSubDevices[moduleIndex]->GetTemperature(0);
}

bool LimeSDR_MMX8::GetSXLocked(uint8_t moduleIndex, TRXDir trx)
{
    if (moduleIndex >= 8)
    {
        moduleIndex = 0;
    }

    return mSubDevices[moduleIndex]->GetSXLocked(0, trx);
}

unsigned int LimeSDR_MMX8::ReadRegister(uint8_t moduleIndex, unsigned int address, bool useFPGA)
{
    if (moduleIndex >= 8)
    {
        moduleIndex = 0;
    }

    return mSubDevices[moduleIndex]->ReadRegister(0, address, useFPGA);
}

OpStatus LimeSDR_MMX8::WriteRegister(uint8_t moduleIndex, unsigned int address, unsigned int value, bool useFPGA)
{
    if (moduleIndex >= 8)
    {
        moduleIndex = 0;
    }

    return mSubDevices[moduleIndex]->WriteRegister(0, address, value, useFPGA);
}

OpStatus LimeSDR_MMX8::LoadConfig(uint8_t moduleIndex, const std::string& filename)
{
    if (moduleIndex >= 8)
    {
        moduleIndex = 0;
    }

    return mSubDevices[moduleIndex]->LoadConfig(0, filename);
}

OpStatus LimeSDR_MMX8::SaveConfig(uint8_t moduleIndex, const std::string& filename)
{
    if (moduleIndex >= 8)
    {
        moduleIndex = 0;
    }

    return mSubDevices[moduleIndex]->SaveConfig(0, filename);
}

uint16_t LimeSDR_MMX8::GetParameter(uint8_t moduleIndex, uint8_t channel, const std::string& parameterKey)
{
    if (moduleIndex >= 8)
    {
        moduleIndex = 0;
    }

    return mSubDevices[moduleIndex]->GetParameter(0, channel, parameterKey);
}

OpStatus LimeSDR_MMX8::SetParameter(uint8_t moduleIndex, uint8_t channel, const std::string& parameterKey, uint16_t value)
{
    if (moduleIndex >= 8)
    {
        moduleIndex = 0;
    }

    return mSubDevices[moduleIndex]->SetParameter(0, channel, parameterKey, value);
}

uint16_t LimeSDR_MMX8::GetParameter(uint8_t moduleIndex, uint8_t channel, uint16_t address, uint8_t msb, uint8_t lsb)
{
    if (moduleIndex >= 8)
    {
        moduleIndex = 0;
    }

    return mSubDevices[moduleIndex]->GetParameter(0, channel, address, msb, lsb);
}

OpStatus LimeSDR_MMX8::SetParameter(
    uint8_t moduleIndex, uint8_t channel, uint16_t address, uint8_t msb, uint8_t lsb, uint16_t value)
{
    if (moduleIndex >= 8)
    {
        moduleIndex = 0;
    }

    return mSubDevices[moduleIndex]->SetParameter(0, channel, address, msb, lsb, value);
}

OpStatus LimeSDR_MMX8::Synchronize(bool toChip)
{
    OpStatus status = OpStatus::Success;
    for (auto& d : mSubDevices)
    {
        status = d->Synchronize(toChip);
        if (status != OpStatus::Success)
            return status;
    }
    return status;
}

void LimeSDR_MMX8::EnableCache(bool enable)
{
    for (auto& d : mSubDevices)
        d->EnableCache(enable);
}

OpStatus LimeSDR_MMX8::EnableChannel(uint8_t moduleIndex, TRXDir trx, uint8_t channel, bool enable)
{
    if (moduleIndex >= 8)
    {
        moduleIndex = 0;
    }

    return mSubDevices[moduleIndex]->EnableChannel(0, trx, channel, enable);
}

OpStatus LimeSDR_MMX8::Calibrate(uint8_t moduleIndex, TRXDir trx, uint8_t channel, double bandwidth)
{
    if (moduleIndex >= 8)
    {
        moduleIndex = 0;
    }

    return mSubDevices[moduleIndex]->Calibrate(0, trx, channel, bandwidth);
}

OpStatus LimeSDR_MMX8::ConfigureGFIR(
    uint8_t moduleIndex, TRXDir trx, uint8_t channel, ChannelConfig::Direction::GFIRFilter settings)
{
    if (moduleIndex >= 8)
    {
        moduleIndex = 0;
    }

    return mSubDevices[moduleIndex]->ConfigureGFIR(0, trx, channel, settings);
}

std::vector<double> LimeSDR_MMX8::GetGFIRCoefficients(uint8_t moduleIndex, TRXDir trx, uint8_t channel, uint8_t gfirID)
{
    if (moduleIndex >= 8)
    {
        moduleIndex = 0;
    }

    return mSubDevices[moduleIndex]->GetGFIRCoefficients(0, trx, channel, gfirID);
}

OpStatus LimeSDR_MMX8::SetGFIRCoefficients(
    uint8_t moduleIndex, TRXDir trx, uint8_t channel, uint8_t gfirID, std::vector<double> coefficients)
{
    if (moduleIndex >= 8)
    {
        moduleIndex = 0;
    }

    return mSubDevices[moduleIndex]->SetGFIRCoefficients(0, trx, channel, gfirID, coefficients);
}

OpStatus LimeSDR_MMX8::SetGFIR(uint8_t moduleIndex, TRXDir trx, uint8_t channel, uint8_t gfirID, bool enabled)
{
    if (moduleIndex >= 8)
    {
        moduleIndex = 0;
    }

    return mSubDevices[moduleIndex]->SetGFIR(0, trx, channel, gfirID, enabled);
}

uint64_t LimeSDR_MMX8::GetHardwareTimestamp(uint8_t moduleIndex)
{
    if (moduleIndex >= 8)
    {
        moduleIndex = 0;
    }

    return mSubDevices[moduleIndex]->GetHardwareTimestamp(0);
}

OpStatus LimeSDR_MMX8::SetHardwareTimestamp(uint8_t moduleIndex, const uint64_t now)
{
    if (moduleIndex >= 8)
    {
        moduleIndex = 0;
    }

    return mSubDevices[moduleIndex]->SetHardwareTimestamp(0, now);
}

OpStatus LimeSDR_MMX8::SetTestSignal(uint8_t moduleIndex,
    TRXDir direction,
    uint8_t channel,
    ChannelConfig::Direction::TestSignal signalConfiguration,
    int16_t dc_i,
    int16_t dc_q)
{
    if (moduleIndex >= 8)
    {
        moduleIndex = 0;
    }

    return mSubDevices[moduleIndex]->SetTestSignal(0, direction, channel, signalConfiguration, dc_i, dc_q);
}

ChannelConfig::Direction::TestSignal LimeSDR_MMX8::GetTestSignal(uint8_t moduleIndex, TRXDir direction, uint8_t channel)
{
    if (moduleIndex >= 8)
    {
        moduleIndex = 0;
    }

    return mSubDevices[moduleIndex]->GetTestSignal(0, direction, channel);
}

OpStatus LimeSDR_MMX8::StreamSetup(const StreamConfig& config, uint8_t moduleIndex)
{
    OpStatus ret = mSubDevices[moduleIndex]->StreamSetup(config, 0);
    if (ret != OpStatus::Success)
        return ret;
    // X8 board has two stage stream start.
    // start stream for expected subdevices, they will wait for secondary enable from main fpga register
    mSubDevices[moduleIndex]->StreamStart(0);
    return ret;
}

void LimeSDR_MMX8::StreamStart(uint8_t moduleIndex)
{
    std::vector<uint8_t> index;
    index.push_back(moduleIndex);
    StreamStart(index);
}

void LimeSDR_MMX8::StreamStart(const std::vector<uint8_t> moduleIndexes)
{
    FPGA tempFPGA(mMainFPGAcomms, nullptr);
    int interface_ctrl_000A = tempFPGA.ReadRegister(0x000A);
    uint16_t mask = 0;
    for (uint8_t moduleIndex : moduleIndexes)
    {
        mask |= (1 << (2 * moduleIndex));
    }
    tempFPGA.WriteRegister(0x000A, interface_ctrl_000A & ~mask);
    tempFPGA.WriteRegister(0x000A, interface_ctrl_000A | mask);
}

void LimeSDR_MMX8::StreamStop(uint8_t moduleIndex)
{
    std::vector<uint8_t> index;
    index.push_back(moduleIndex);
    StreamStop(index);
}

void LimeSDR_MMX8::StreamStop(const std::vector<uint8_t> moduleIndexes)
{
    FPGA tempFPGA(mMainFPGAcomms, nullptr);
    int interface_ctrl_000A = tempFPGA.ReadRegister(0x000A);
    uint16_t mask = 0;
    for (uint8_t moduleIndex : moduleIndexes)
    {
        mask |= (1 << (2 * moduleIndex));
    }
    tempFPGA.WriteRegister(0x000A, interface_ctrl_000A & ~mask);
    for (uint8_t moduleIndex : moduleIndexes)
        mSubDevices[moduleIndex]->StreamStop(0);
}

uint32_t LimeSDR_MMX8::StreamRx(uint8_t moduleIndex, lime::complex32f_t* const* dest, uint32_t count, StreamMeta* meta)
{
    return mSubDevices[moduleIndex]->StreamRx(0, dest, count, meta);
}

uint32_t LimeSDR_MMX8::StreamRx(uint8_t moduleIndex, lime::complex16_t* const* dest, uint32_t count, StreamMeta* meta)
{
    return mSubDevices[moduleIndex]->StreamRx(0, dest, count, meta);
}

uint32_t LimeSDR_MMX8::StreamRx(uint8_t moduleIndex, lime::complex12_t* const* dest, uint32_t count, StreamMeta* meta)
{
    return mSubDevices[moduleIndex]->StreamRx(0, dest, count, meta);
}

uint32_t LimeSDR_MMX8::StreamTx(
    uint8_t moduleIndex, const lime::complex32f_t* const* samples, uint32_t count, const StreamMeta* meta)
{
    return mSubDevices[moduleIndex]->StreamTx(0, samples, count, meta);
}

uint32_t LimeSDR_MMX8::StreamTx(
    uint8_t moduleIndex, const lime::complex16_t* const* samples, uint32_t count, const StreamMeta* meta)
{
    return mSubDevices[moduleIndex]->StreamTx(0, samples, count, meta);
}

uint32_t LimeSDR_MMX8::StreamTx(
    uint8_t moduleIndex, const lime::complex12_t* const* samples, uint32_t count, const StreamMeta* meta)
{
    return mSubDevices[moduleIndex]->StreamTx(0, samples, count, meta);
}

void LimeSDR_MMX8::StreamStatus(uint8_t moduleIndex, StreamStats* rx, StreamStats* tx)
{
    mSubDevices[moduleIndex]->StreamStatus(0, rx, tx);
}

OpStatus LimeSDR_MMX8::SPI(uint32_t chipSelect, const uint32_t* MOSI, uint32_t* MISO, uint32_t count)
{
    if (chipSelect == 0)
    {
        return mMainFPGAcomms->SPI(MOSI, MISO, count);
    }

    SDRDevice* dev = chipSelectToDevice.at(chipSelect);
    if (!dev)
    {
        throw std::logic_error("invalid SPI chip select"s);
    }

    uint32_t subSelect = chipSelect & 0xFF;
    return dev->SPI(subSelect, MOSI, MISO, count);
}

void LimeSDR_MMX8::SetMessageLogCallback(LogCallbackType callback)
{
    for (size_t i = 0; i < mSubDevices.size(); ++i)
        mSubDevices[i]->SetMessageLogCallback(callback);
}

void* LimeSDR_MMX8::GetInternalChip(uint32_t index)
{
    return mSubDevices[index % mSubDevices.size()]->GetInternalChip(0);
}

OpStatus LimeSDR_MMX8::CustomParameterWrite(const std::vector<CustomParameterIO>& parameters)
{
    OpStatus status = OpStatus::Success;

    for (const CustomParameterIO& param : parameters)
    {
        int subModuleIndex = (param.id >> 8) - 1;
        int id = param.id & 0xFF;

        std::vector<CustomParameterIO> parameter{ { id, param.value, param.units } };

        if (subModuleIndex >= 0)
            status = mSubDevices[subModuleIndex]->CustomParameterWrite(parameter);
        else
            status = mMainFPGAcomms->CustomParameterWrite(parameter);

        if (status != OpStatus::Success)
            return status;
    }
    return status;
}

OpStatus LimeSDR_MMX8::CustomParameterRead(std::vector<CustomParameterIO>& parameters)
{
    OpStatus status = OpStatus::Success;

    for (CustomParameterIO& param : parameters)
    {
        int subModuleIndex = (param.id >> 8) - 1;
        int id = param.id & 0xFF;

        std::vector<CustomParameterIO> parameter{ { id, param.value, param.units } };

        if (subModuleIndex >= 0)
            status = mSubDevices[subModuleIndex]->CustomParameterRead(parameter);
        else
            status = mMainFPGAcomms->CustomParameterRead(parameter);

        if (status != OpStatus::Success)
            return status;

        param.value = parameter[0].value;
        param.units = parameter[0].units;
    }

    return status;
}

OpStatus LimeSDR_MMX8::UploadMemory(
    eMemoryDevice device, uint8_t moduleIndex, const char* data, size_t length, UploadMemoryCallback callback)
{
    if (device == eMemoryDevice::FPGA_FLASH && moduleIndex == 0)
    {
        int progMode = 1;
        LMS64CProtocol::ProgramWriteTarget target;
        target = LMS64CProtocol::ProgramWriteTarget::FPGA;
        return mMainFPGAcomms->ProgramWrite(data, length, progMode, static_cast<int>(target), callback);
    }

    SDRDevice* dev = mSubDevices.at(moduleIndex);
    if (!dev)
        return ReportError(OpStatus::InvalidValue, "Invalid id select");

    return dev->UploadMemory(device, 0, data, length, callback);
}

OpStatus LimeSDR_MMX8::MemoryWrite(std::shared_ptr<DataStorage> storage, Region region, const void* data)
{
    if (storage == nullptr)
        return ReportError(OpStatus::InvalidValue, "invalid storage");

    if (storage->ownerDevice == this)
        return mMainFPGAcomms->MemoryWrite(region.address, data, region.size);

    SDRDevice* dev = storage->ownerDevice;
    if (dev == nullptr)
        return ReportError(OpStatus::InvalidValue, "storage has no owner");

    return dev->MemoryWrite(storage, region, data);
}

OpStatus LimeSDR_MMX8::MemoryRead(std::shared_ptr<DataStorage> storage, Region region, void* data)
{
    if (storage == nullptr)
        return ReportError(OpStatus::InvalidValue, "invalid storage");

    if (storage->ownerDevice == this)
        return mMainFPGAcomms->MemoryRead(region.address, data, region.size);

    SDRDevice* dev = storage->ownerDevice;
    if (dev == nullptr)
        return ReportError(OpStatus::InvalidValue, "storage has no owner");

    return dev->MemoryRead(storage, region, data);
}

OpStatus LimeSDR_MMX8::UploadTxWaveform(const StreamConfig& config, uint8_t moduleIndex, const void** samples, uint32_t count)
{
    return mSubDevices[moduleIndex]->UploadTxWaveform(config, 0, samples, count);
}

} //namespace lime<|MERGE_RESOLUTION|>--- conflicted
+++ resolved
@@ -18,16 +18,12 @@
 
 namespace lime {
 
-<<<<<<< HEAD
 using namespace std::literals::string_literals;
 
-static SDRDevice::CustomParameter cp_vctcxo_dac = { "VCTCXO DAC (volatile)"s, 0, 0, 65535, false };
-=======
 static const char DEVICE_NUMBER_SEPARATOR_SYMBOL = '@';
 static const char PATH_SEPARATOR_SYMBOL = '/';
 
-static CustomParameter cp_vctcxo_dac = { "VCTCXO DAC (volatile)", 0, 0, 65535, false };
->>>>>>> c833eefb
+static CustomParameter cp_vctcxo_dac = { "VCTCXO DAC (volatile)"s, 0, 0, 65535, false };
 static double X8ReferenceClock = 30.72e6;
 
 /// @brief Constructs the LimeSDR_MMX8 object.
@@ -60,20 +56,12 @@
     // FPGA::GatewareInfo gw = mFPGA->GetGatewareInfo();
     // FPGA::GatewareToDescriptor(gw, desc);
 
-<<<<<<< HEAD
-    desc.socTree = std::make_shared<DeviceNode>("X8"s, eDeviceNodeClass::SDRDevice, this);
-=======
-    desc.socTree = std::make_shared<DeviceTreeNode>("X8", eDeviceTreeNodeClass::SDRDevice, this);
->>>>>>> c833eefb
+    desc.socTree = std::make_shared<DeviceTreeNode>("X8"s, eDeviceTreeNodeClass::SDRDevice, this);
 
     mADF = new ADF4002();
     // TODO: readback board's reference clock
     mADF->Initialize(adfComms, 30.72e6);
-<<<<<<< HEAD
-    desc.socTree->children.push_back(std::make_shared<DeviceNode>("ADF4002"s, eDeviceNodeClass::ADF4002, mADF));
-=======
-    desc.socTree->children.push_back(std::make_shared<DeviceTreeNode>("ADF4002", eDeviceTreeNodeClass::ADF4002, mADF));
->>>>>>> c833eefb
+    desc.socTree->children.push_back(std::make_shared<DeviceTreeNode>("ADF4002"s, eDeviceTreeNodeClass::ADF4002, mADF));
 
     mSubDevices.resize(8);
     desc.spiSlaveIds["FPGA"s] = 0;
@@ -105,13 +93,8 @@
 
         for (const auto& memoryDevice : subdeviceDescriptor.memoryDevices)
         {
-<<<<<<< HEAD
-            const std::string indexName = subdeviceDescriptor.name + Descriptor::DEVICE_NUMBER_SEPARATOR_SYMBOL +
-                                          std::to_string(i + 1) + Descriptor::PATH_SEPARATOR_SYMBOL + memoryDevice.first;
-=======
-            std::string indexName = subdeviceDescriptor.name + DEVICE_NUMBER_SEPARATOR_SYMBOL + std::to_string(i + 1) +
-                                    PATH_SEPARATOR_SYMBOL + memoryDevice.first;
->>>>>>> c833eefb
+            const std::string indexName = subdeviceDescriptor.name + DEVICE_NUMBER_SEPARATOR_SYMBOL + std::to_string(i + 1) +
+                                          PATH_SEPARATOR_SYMBOL + memoryDevice.first;
 
             desc.memoryDevices[indexName] = memoryDevice.second;
         }
