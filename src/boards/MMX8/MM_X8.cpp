--- conflicted
+++ resolved
@@ -709,11 +709,7 @@
     return status;
 }
 
-<<<<<<< HEAD
-int LimeSDR_MMX8::UploadMemory(
-=======
 OpStatus LimeSDR_MMX8::UploadMemory(
->>>>>>> 89862994
     eMemoryDevice device, uint8_t moduleIndex, const char* data, size_t length, UploadMemoryCallback callback)
 {
     if (device == eMemoryDevice::FPGA_FLASH && moduleIndex == 0)
