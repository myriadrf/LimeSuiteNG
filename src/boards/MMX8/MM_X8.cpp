--- conflicted
+++ resolved
@@ -597,20 +597,12 @@
     tempFPGA.StopStreaming();
 }
 
-<<<<<<< HEAD
-uint32_t LimeSDR_MMX8::StreamRx(uint8_t moduleIndex, lime::complex32f_t** dest, uint32_t count, StreamMeta* meta)
-=======
-int LimeSDR_MMX8::StreamRx(uint8_t moduleIndex, lime::complex32f_t* const* dest, uint32_t count, StreamMeta* meta)
->>>>>>> ef821092
+uint32_t LimeSDR_MMX8::StreamRx(uint8_t moduleIndex, lime::complex32f_t* const* dest, uint32_t count, StreamMeta* meta)
 {
     return mSubDevices[moduleIndex]->StreamRx(0, dest, count, meta);
 }
 
-<<<<<<< HEAD
-uint32_t LimeSDR_MMX8::StreamRx(uint8_t moduleIndex, lime::complex16_t** dest, uint32_t count, StreamMeta* meta)
-=======
-int LimeSDR_MMX8::StreamRx(uint8_t moduleIndex, lime::complex16_t* const* dest, uint32_t count, StreamMeta* meta)
->>>>>>> ef821092
+uint32_t LimeSDR_MMX8::StreamRx(uint8_t moduleIndex, lime::complex16_t* const* dest, uint32_t count, StreamMeta* meta)
 {
     return mSubDevices[moduleIndex]->StreamRx(0, dest, count, meta);
 }
