#ifdef __unix__
    #include <unistd.h>
#endif

#include "LitePCIe.h"
#include "MM_X8.h"
#include "PCIeCommon.h"

#include <fstream>
#include <map>
#include <unistd.h>
#include <fcntl.h>

using namespace lime;

void __loadLimeSDR_MMX8(void) //TODO fixme replace with LoadLibrary/dlopen
{
    static LimeSDR_MMX8Entry limesdr_MMX8Support; // self register on initialization
}

LimeSDR_MMX8Entry::LimeSDR_MMX8Entry()
    : DeviceRegistryEntry("LimeSDR_MMX8")
{
}

LimeSDR_MMX8Entry::~LimeSDR_MMX8Entry()
{
}

std::vector<DeviceHandle> LimeSDR_MMX8Entry::enumerate(const DeviceHandle& hint)
{
    std::vector<DeviceHandle> handles;
    DeviceHandle handle;
    handle.media = "PCIe";

    if (!hint.media.empty() && hint.media != handle.media)
        return handles;

    const std::string searchDevName("LimeMM-X8");
    const std::vector<std::string> boardNames = { GetDeviceName(LMS_DEV_LIMESDR_MMX8), "LimeSDR-MMX8", searchDevName };
    if (!hint.name.empty())
    {
        bool foundMatch = false;
        for (const std::string& name : boardNames)
        {
            if (name.find(hint.name) != std::string::npos)
            {
                foundMatch = true;
                break;
            }
        }
        if (!foundMatch)
            return handles;
    }

    const std::string pattern(searchDevName + "[0-9]*_control");
    const std::vector<std::string> devices = LitePCIe::GetDevicesWithPattern(pattern);

    for (const auto& devPath : devices)
    {
        size_t pos = devPath.find(searchDevName);
        if (pos == std::string::npos)
            continue;

        if (!hint.addr.empty() && devPath.find(hint.addr) == std::string::npos)
            continue;

        std::string dev_nr(&devPath[pos + searchDevName.length()], &devPath[devPath.find("_")]);
        handle.name = GetDeviceName(LMS_DEV_LIMESDR_MMX8) + (dev_nr == "0" ? "" : " (" + dev_nr + ")");

        handle.addr = devPath.substr(0, devPath.find("_"));
        handles.push_back(handle);
    }
    return handles;
}

class LMS64C_LMS7002M_Over_PCIe_MMX8 : public lime::IComms
{
  public:
    LMS64C_LMS7002M_Over_PCIe_MMX8(std::shared_ptr<LitePCIe> dataPort, uint32_t subdeviceIndex)
        : pipe(dataPort)
        , subdeviceIndex(subdeviceIndex)
    {
    }
    virtual int SPI(const uint32_t* MOSI, uint32_t* MISO, uint32_t count) override { return SPI(0, MOSI, MISO, count); }
    virtual int SPI(uint32_t spiBusAddress, const uint32_t* MOSI, uint32_t* MISO, uint32_t count) override
    {
        return LMS64CProtocol::LMS7002M_SPI(pipe, spiBusAddress, MOSI, MISO, count, subdeviceIndex);
    }
    virtual int ResetDevice(int chipSelect) override { return LMS64CProtocol::DeviceReset(pipe, chipSelect, subdeviceIndex); };

  private:
    PCIE_CSR_Pipe pipe;
    uint32_t subdeviceIndex;
};

class LMS64C_FPGA_Over_PCIe_MMX8 : public lime::IComms
{
  public:
    LMS64C_FPGA_Over_PCIe_MMX8(std::shared_ptr<LitePCIe> dataPort, uint32_t subdeviceIndex)
        : pipe(dataPort)
        , subdeviceIndex(subdeviceIndex)
    {
    }
    int SPI(const uint32_t* MOSI, uint32_t* MISO, uint32_t count) override
    {
        return LMS64CProtocol::FPGA_SPI(pipe, MOSI, MISO, count, subdeviceIndex);
    }

    int SPI(uint32_t spiBusAddress, const uint32_t* MOSI, uint32_t* MISO, uint32_t count) override
    {
        return LMS64CProtocol::FPGA_SPI(pipe, MOSI, MISO, count, subdeviceIndex);
    }

    virtual int CustomParameterWrite(const std::vector<CustomParameterIO>& parameters) override
    {
        return LMS64CProtocol::CustomParameterWrite(pipe, parameters, subdeviceIndex);
    };
    virtual int CustomParameterRead(std::vector<CustomParameterIO>& parameters) override
    {
        return LMS64CProtocol::CustomParameterRead(pipe, parameters, subdeviceIndex);
    }
    virtual int ProgramWrite(
        const char* data, size_t length, int prog_mode, int target, ProgressCallback callback = nullptr) override
    {
        return LMS64CProtocol::ProgramWrite(
            pipe, data, length, prog_mode, (LMS64CProtocol::ProgramWriteTarget)target, callback, subdeviceIndex);
    }

  private:
    PCIE_CSR_Pipe pipe;
    uint32_t subdeviceIndex;
};

class LMS64C_ADF_Over_PCIe_MMX8 : public lime::ISPI
{
  public:
    LMS64C_ADF_Over_PCIe_MMX8(std::shared_ptr<LitePCIe> dataPort, uint32_t subdeviceIndex)
        : pipe(dataPort)
        , subdeviceIndex(subdeviceIndex)
    {
    }

    int SPI(const uint32_t* MOSI, uint32_t* MISO, uint32_t count) override
    {
        return LMS64CProtocol::ADF4002_SPI(pipe, MOSI, count, subdeviceIndex);
    }
    int SPI(uint32_t spiBusAddress, const uint32_t* MOSI, uint32_t* MISO, uint32_t count) override
    {
        return LMS64CProtocol::ADF4002_SPI(pipe, MOSI, count, subdeviceIndex);
    }

  private:
    PCIE_CSR_Pipe pipe;
    uint32_t subdeviceIndex;
};

SDRDevice* LimeSDR_MMX8Entry::make(const DeviceHandle& handle)
{
<<<<<<< HEAD
    auto control{ std::make_shared<LitePCIe>() };
=======
    auto control = std::make_shared<LitePCIe>();
>>>>>>> 300668c3
    std::vector<std::shared_ptr<LitePCIe>> trxStreams(8);
    std::vector<std::shared_ptr<IComms>> controls(8);
    std::vector<std::shared_ptr<IComms>> fpga(8);
    ISPI* adfComms = new LMS64C_ADF_Over_PCIe_MMX8(control, 0);
    for (size_t i = 0; i < controls.size(); ++i)
    {
        controls[i] = std::make_shared<LMS64C_LMS7002M_Over_PCIe_MMX8>(control, i + 1);
        fpga[i] = std::make_shared<LMS64C_FPGA_Over_PCIe_MMX8>(control, i + 1);
    }
    fpga.push_back(std::make_shared<LMS64C_FPGA_Over_PCIe_MMX8>(control, 0));

    try
    {
        std::string controlFile(handle.addr + "_control");
        control->Open(controlFile.c_str(), O_RDWR);

        std::string streamFile("");
        for (size_t i = 0; i < trxStreams.size(); ++i)
        {
            char portName[128];
            sprintf(portName, "%s_trx%li", handle.addr.c_str(), i);
            trxStreams[i] = std::make_shared<LitePCIe>();
            trxStreams[i]->SetPathName(portName);
        }
        return new LimeSDR_MMX8(controls, fpga, std::move(trxStreams), adfComms);
    } catch (std::runtime_error& e)
    {
        char reason[256];
        sprintf(reason, "Unable to connect to device using handle(%s): %s", handle.Serialize().c_str(), e.what());
        throw std::runtime_error(reason);
    }
}<|MERGE_RESOLUTION|>--- conflicted
+++ resolved
@@ -157,11 +157,7 @@
 
 SDRDevice* LimeSDR_MMX8Entry::make(const DeviceHandle& handle)
 {
-<<<<<<< HEAD
-    auto control{ std::make_shared<LitePCIe>() };
-=======
     auto control = std::make_shared<LitePCIe>();
->>>>>>> 300668c3
     std::vector<std::shared_ptr<LitePCIe>> trxStreams(8);
     std::vector<std::shared_ptr<IComms>> controls(8);
     std::vector<std::shared_ptr<IComms>> fpga(8);
