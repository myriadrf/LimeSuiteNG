--- conflicted
+++ resolved
@@ -86,103 +86,6 @@
     return handles;
 }
 
-<<<<<<< HEAD
-=======
-/** @brief A class for communicating with MMX8's subdevice's LMS7002M chips. */
-class LMS64C_LMS7002M_Over_PCIe_MMX8 : public lime::IComms
-{
-  public:
-    LMS64C_LMS7002M_Over_PCIe_MMX8(std::shared_ptr<LitePCIe> dataPort, uint32_t subdeviceIndex)
-        : pipe(dataPort)
-        , subdeviceIndex(subdeviceIndex)
-    {
-    }
-    virtual OpStatus SPI(const uint32_t* MOSI, uint32_t* MISO, uint32_t count) override { return SPI(0, MOSI, MISO, count); }
-    virtual OpStatus SPI(uint32_t spiBusAddress, const uint32_t* MOSI, uint32_t* MISO, uint32_t count) override
-    {
-        return LMS64CProtocol::LMS7002M_SPI(pipe, spiBusAddress, MOSI, MISO, count, subdeviceIndex);
-    }
-    virtual OpStatus ResetDevice(int chipSelect) override { return LMS64CProtocol::DeviceReset(pipe, chipSelect, subdeviceIndex); };
-
-  private:
-    PCIE_CSR_Pipe pipe;
-    uint32_t subdeviceIndex;
-};
-
-/** @brief A class for communicating with MMX8's subdevice's FPGA chips. */
-class LMS64C_FPGA_Over_PCIe_MMX8 : public lime::IComms
-{
-  public:
-    LMS64C_FPGA_Over_PCIe_MMX8(std::shared_ptr<LitePCIe> dataPort, uint32_t subdeviceIndex)
-        : pipe(dataPort)
-        , subdeviceIndex(subdeviceIndex)
-    {
-    }
-    OpStatus SPI(const uint32_t* MOSI, uint32_t* MISO, uint32_t count) override
-    {
-        return LMS64CProtocol::FPGA_SPI(pipe, MOSI, MISO, count, subdeviceIndex);
-    }
-
-    OpStatus SPI(uint32_t spiBusAddress, const uint32_t* MOSI, uint32_t* MISO, uint32_t count) override
-    {
-        return LMS64CProtocol::FPGA_SPI(pipe, MOSI, MISO, count, subdeviceIndex);
-    }
-
-    virtual OpStatus CustomParameterWrite(const std::vector<CustomParameterIO>& parameters) override
-    {
-        return LMS64CProtocol::CustomParameterWrite(pipe, parameters, subdeviceIndex);
-    };
-    virtual OpStatus CustomParameterRead(std::vector<CustomParameterIO>& parameters) override
-    {
-        return LMS64CProtocol::CustomParameterRead(pipe, parameters, subdeviceIndex);
-    }
-    virtual OpStatus ProgramWrite(
-        const char* data, size_t length, int prog_mode, int target, ProgressCallback callback = nullptr) override
-    {
-        return LMS64CProtocol::ProgramWrite(
-            pipe, data, length, prog_mode, static_cast<LMS64CProtocol::ProgramWriteTarget>(target), callback, subdeviceIndex);
-    }
-
-    OpStatus MemoryWrite(uint32_t address, const void* data, uint32_t dataLength)
-    {
-        return LMS64CProtocol::MemoryWrite(pipe, address, data, dataLength, subdeviceIndex);
-    }
-
-    OpStatus MemoryRead(uint32_t address, void* data, uint32_t dataLength)
-    {
-        return LMS64CProtocol::MemoryRead(pipe, address, data, dataLength, subdeviceIndex);
-    }
-
-  private:
-    PCIE_CSR_Pipe pipe;
-    uint32_t subdeviceIndex;
-};
-
-/** @brief A class for communicating with MMX8's subdevice's ADF4002 chips. */
-class LMS64C_ADF_Over_PCIe_MMX8 : public lime::ISPI
-{
-  public:
-    LMS64C_ADF_Over_PCIe_MMX8(std::shared_ptr<LitePCIe> dataPort, uint32_t subdeviceIndex)
-        : pipe(dataPort)
-        , subdeviceIndex(subdeviceIndex)
-    {
-    }
-
-    OpStatus SPI(const uint32_t* MOSI, uint32_t* MISO, uint32_t count) override
-    {
-        return LMS64CProtocol::ADF4002_SPI(pipe, MOSI, count, subdeviceIndex);
-    }
-    OpStatus SPI(uint32_t spiBusAddress, const uint32_t* MOSI, uint32_t* MISO, uint32_t count) override
-    {
-        return LMS64CProtocol::ADF4002_SPI(pipe, MOSI, count, subdeviceIndex);
-    }
-
-  private:
-    PCIE_CSR_Pipe pipe;
-    uint32_t subdeviceIndex;
-};
-
->>>>>>> 98e06c7b
 SDRDevice* LimeSDR_MMX8Entry::make(const DeviceHandle& handle)
 {
     auto control = std::make_shared<LitePCIe>();
