--- conflicted
+++ resolved
@@ -120,20 +120,14 @@
     virtual void StreamStop(uint8_t moduleIndex) override;
     virtual void StreamStop(const std::vector<uint8_t> moduleIndexes) override;
 
-<<<<<<< HEAD
     virtual uint32_t StreamRx(uint8_t moduleIndex, lime::complex32f_t* const* samples, uint32_t count, StreamMeta* meta) override;
     virtual uint32_t StreamRx(uint8_t moduleIndex, lime::complex16_t* const* samples, uint32_t count, StreamMeta* meta) override;
+    virtual uint32_t StreamRx(uint8_t moduleIndex, lime::complex12_t* const* samples, uint32_t count, StreamMeta* meta) override;
     virtual uint32_t StreamTx(
-=======
-    virtual int StreamRx(uint8_t moduleIndex, lime::complex32f_t* const* samples, uint32_t count, StreamMeta* meta) override;
-    virtual int StreamRx(uint8_t moduleIndex, lime::complex16_t* const* samples, uint32_t count, StreamMeta* meta) override;
-    virtual int StreamRx(uint8_t moduleIndex, lime::complex12_t* const* samples, uint32_t count, StreamMeta* meta) override;
-    virtual int StreamTx(
->>>>>>> 200bdb3f
         uint8_t moduleIndex, const lime::complex32f_t* const* samples, uint32_t count, const StreamMeta* meta) override;
     virtual uint32_t StreamTx(
         uint8_t moduleIndex, const lime::complex16_t* const* samples, uint32_t count, const StreamMeta* meta) override;
-    virtual int StreamTx(
+    virtual uint32_t StreamTx(
         uint8_t moduleIndex, const lime::complex12_t* const* samples, uint32_t count, const StreamMeta* meta) override;
     virtual void StreamStatus(uint8_t moduleIndex, SDRDevice::StreamStats* rx, SDRDevice::StreamStats* tx) override;
 
