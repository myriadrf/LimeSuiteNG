--- conflicted
+++ resolved
@@ -116,15 +116,9 @@
     virtual void StreamStart(uint8_t moduleIndex) override;
     virtual void StreamStop(uint8_t moduleIndex) override;
 
-<<<<<<< HEAD
-    virtual uint32_t StreamRx(uint8_t moduleIndex, lime::complex32f_t** samples, uint32_t count, StreamMeta* meta) override;
-    virtual uint32_t StreamRx(uint8_t moduleIndex, lime::complex16_t** samples, uint32_t count, StreamMeta* meta) override;
+    virtual uint32_t StreamRx(uint8_t moduleIndex, lime::complex32f_t* const* samples, uint32_t count, StreamMeta* meta) override;
+    virtual uint32_t StreamRx(uint8_t moduleIndex, lime::complex16_t* const* samples, uint32_t count, StreamMeta* meta) override;
     virtual uint32_t StreamTx(
-=======
-    virtual int StreamRx(uint8_t moduleIndex, lime::complex32f_t* const* samples, uint32_t count, StreamMeta* meta) override;
-    virtual int StreamRx(uint8_t moduleIndex, lime::complex16_t* const* samples, uint32_t count, StreamMeta* meta) override;
-    virtual int StreamTx(
->>>>>>> ef821092
         uint8_t moduleIndex, const lime::complex32f_t* const* samples, uint32_t count, const StreamMeta* meta) override;
     virtual uint32_t StreamTx(
         uint8_t moduleIndex, const lime::complex16_t* const* samples, uint32_t count, const StreamMeta* meta) override;
