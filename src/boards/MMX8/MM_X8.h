--- conflicted
+++ resolved
@@ -139,12 +139,7 @@
     OpStatus CustomParameterWrite(const std::vector<CustomParameterIO>& parameters) override;
     OpStatus CustomParameterRead(std::vector<CustomParameterIO>& parameters) override;
 
-<<<<<<< HEAD
-    void SetDataLogCallback(DataCallbackType callback) override{};
     void SetMessageLogCallback(LogCallbackType callback) override;
-=======
-    virtual void SetMessageLogCallback(LogCallbackType callback) override;
->>>>>>> 8f231e6c
 
     void* GetInternalChip(uint32_t index) override;
 
