#ifndef LIME_LIMESDR_5G_H
#define LIME_LIMESDR_5G_H

#include "ADF4002/ADF4002.h"
#include "CDCM6208/CDCM6208_Dev.h"
#include "limesuite/IComms.h"
#include "limesuite/SDRDevice.h"
#include "PacketsFIFO.h"
#include "protocols/LMS64CProtocol.h"

#include <cstdint>
#include <map>
#include <memory>
#include <vector>

namespace lime {

class LitePCIe;
class LimeSDR_XTRX;

/** @brief Class for managing the LimeSDR-MMX8 device and its subdevices. */
class LimeSDR_MMX8 : public SDRDevice
{
  public:
    LimeSDR_MMX8() = delete;
    LimeSDR_MMX8(std::vector<std::shared_ptr<IComms>>& spiLMS7002M,
        std::vector<std::shared_ptr<IComms>>& spiFPGA,
        std::vector<std::shared_ptr<LitePCIe>> trxStreams,
<<<<<<< HEAD
        std::shared_ptr<ISPI> adfComms);
=======
        std::shared_ptr<ISerialPort> control,
        ISPI* adfComms);
>>>>>>> 98e06c7b
    virtual ~LimeSDR_MMX8();

    virtual OpStatus Configure(const SDRConfig& config, uint8_t socIndex) override;
    virtual const Descriptor& GetDescriptor() const override;

    virtual OpStatus Init() override;
    virtual OpStatus Reset() override;
    virtual OpStatus GetGPSLock(GPS_Lock* status) override;

    virtual OpStatus EnableChannel(uint8_t moduleIndex, TRXDir trx, uint8_t channel, bool enable) override;

    virtual double GetFrequency(uint8_t moduleIndex, TRXDir trx, uint8_t channel) override;
    virtual OpStatus SetFrequency(uint8_t moduleIndex, TRXDir trx, uint8_t channel, double frequency) override;

    virtual double GetNCOFrequency(uint8_t moduleIndex, TRXDir trx, uint8_t channel, uint8_t index) override;
    virtual OpStatus SetNCOFrequency(
        uint8_t moduleIndex, TRXDir trx, uint8_t channel, uint8_t index, double frequency, double phaseOffset = -1.0) override;

    virtual double GetNCOOffset(uint8_t moduleIndex, TRXDir trx, uint8_t channel) override;

    virtual double GetSampleRate(uint8_t moduleIndex, TRXDir trx, uint8_t channel) override;
    virtual OpStatus SetSampleRate(
        uint8_t moduleIndex, TRXDir trx, uint8_t channel, double sampleRate, uint8_t oversample) override;

    virtual double GetLowPassFilter(uint8_t moduleIndex, TRXDir trx, uint8_t channel) override;
    virtual OpStatus SetLowPassFilter(uint8_t moduleIndex, TRXDir trx, uint8_t channel, double lpf) override;

    virtual uint8_t GetAntenna(uint8_t moduleIndex, TRXDir trx, uint8_t channel) override;
    virtual OpStatus SetAntenna(uint8_t moduleIndex, TRXDir trx, uint8_t channel, uint8_t path) override;

    virtual OpStatus SetTestSignal(uint8_t moduleIndex,
        TRXDir direction,
        uint8_t channel,
        ChannelConfig::Direction::TestSignal signalConfiguration,
        int16_t dc_i = 0,
        int16_t dc_q = 0) override;
    virtual ChannelConfig::Direction::TestSignal GetTestSignal(uint8_t moduleIndex, TRXDir direction, uint8_t channel) override;

    virtual double GetClockFreq(uint8_t clk_id, uint8_t channel) override;
    virtual OpStatus SetClockFreq(uint8_t clk_id, double freq, uint8_t channel) override;

    virtual OpStatus SetGain(uint8_t moduleIndex, TRXDir direction, uint8_t channel, eGainTypes gain, double value) override;
    virtual OpStatus GetGain(uint8_t moduleIndex, TRXDir direction, uint8_t channel, eGainTypes gain, double& value) override;

    virtual bool GetDCOffsetMode(uint8_t moduleIndex, TRXDir trx, uint8_t channel) override;
    virtual OpStatus SetDCOffsetMode(uint8_t moduleIndex, TRXDir trx, uint8_t channel, bool isAutomatic) override;

    virtual complex64f_t GetDCOffset(uint8_t moduleIndex, TRXDir trx, uint8_t channel) override;
    virtual OpStatus SetDCOffset(uint8_t moduleIndex, TRXDir trx, uint8_t channel, const complex64f_t& offset) override;

    virtual complex64f_t GetIQBalance(uint8_t moduleIndex, TRXDir trx, uint8_t channel) override;
    virtual OpStatus SetIQBalance(uint8_t moduleIndex, TRXDir trx, uint8_t channel, const complex64f_t& balance) override;

    virtual bool GetCGENLocked(uint8_t moduleIndex) override;
    virtual double GetTemperature(uint8_t moduleIndex) override;

    virtual bool GetSXLocked(uint8_t moduleIndex, TRXDir trx) override;

    virtual unsigned int ReadRegister(uint8_t moduleIndex, unsigned int address, bool useFPGA = false) override;
    virtual OpStatus WriteRegister(uint8_t moduleIndex, unsigned int address, unsigned int value, bool useFPGA = false) override;

    virtual OpStatus LoadConfig(uint8_t moduleIndex, const std::string& filename) override;
    virtual OpStatus SaveConfig(uint8_t moduleIndex, const std::string& filename) override;

    virtual uint16_t GetParameter(uint8_t moduleIndex, uint8_t channel, const std::string& parameterKey) override;
    virtual OpStatus SetParameter(uint8_t moduleIndex, uint8_t channel, const std::string& parameterKey, uint16_t value) override;

    virtual uint16_t GetParameter(uint8_t moduleIndex, uint8_t channel, uint16_t address, uint8_t msb, uint8_t lsb) override;
    virtual OpStatus SetParameter(
        uint8_t moduleIndex, uint8_t channel, uint16_t address, uint8_t msb, uint8_t lsb, uint16_t value) override;

    virtual OpStatus Synchronize(bool toChip) override;
    virtual void EnableCache(bool enable) override;

    virtual OpStatus Calibrate(uint8_t moduleIndex, TRXDir trx, uint8_t channel, double bandwidth) override;
    virtual OpStatus ConfigureGFIR(
        uint8_t moduleIndex, TRXDir trx, uint8_t channel, ChannelConfig::Direction::GFIRFilter settings) override;

    virtual std::vector<double> GetGFIRCoefficients(uint8_t moduleIndex, TRXDir trx, uint8_t channel, uint8_t gfirID) override;
    virtual OpStatus SetGFIRCoefficients(
        uint8_t moduleIndex, TRXDir trx, uint8_t channel, uint8_t gfirID, std::vector<double> coefficients) override;
    virtual OpStatus SetGFIR(uint8_t moduleIndex, TRXDir trx, uint8_t channel, uint8_t gfirID, bool enabled) override;

    virtual uint64_t GetHardwareTimestamp(uint8_t moduleIndex) override;
    virtual OpStatus SetHardwareTimestamp(uint8_t moduleIndex, const uint64_t now) override;

    virtual OpStatus StreamSetup(const StreamConfig& config, uint8_t moduleIndex) override;
    virtual void StreamStart(uint8_t moduleIndex) override;
    virtual void StreamStop(uint8_t moduleIndex) override;

    virtual uint32_t StreamRx(uint8_t moduleIndex, lime::complex32f_t* const* samples, uint32_t count, StreamMeta* meta) override;
    virtual uint32_t StreamRx(uint8_t moduleIndex, lime::complex16_t* const* samples, uint32_t count, StreamMeta* meta) override;
    virtual uint32_t StreamTx(
        uint8_t moduleIndex, const lime::complex32f_t* const* samples, uint32_t count, const StreamMeta* meta) override;
    virtual uint32_t StreamTx(
        uint8_t moduleIndex, const lime::complex16_t* const* samples, uint32_t count, const StreamMeta* meta) override;
    virtual void StreamStatus(uint8_t moduleIndex, SDRDevice::StreamStats* rx, SDRDevice::StreamStats* tx) override;

    virtual OpStatus SPI(uint32_t chipSelect, const uint32_t* MOSI, uint32_t* MISO, uint32_t count) override;

    virtual OpStatus CustomParameterWrite(const std::vector<CustomParameterIO>& parameters) override;
    virtual OpStatus CustomParameterRead(std::vector<CustomParameterIO>& parameters) override;

    virtual void SetDataLogCallback(DataCallbackType callback){};
    virtual void SetMessageLogCallback(LogCallbackType callback) override;

    virtual void* GetInternalChip(uint32_t index) override;

    virtual OpStatus UploadMemory(
        eMemoryDevice device, uint8_t moduleIndex, const char* data, size_t length, UploadMemoryCallback callback) override;
    virtual OpStatus MemoryWrite(std::shared_ptr<DataStorage> storage, Region region, const void* data) override;
    virtual OpStatus MemoryRead(std::shared_ptr<DataStorage> storage, Region region, void* data) override;
    virtual OpStatus UploadTxWaveform(
        const StreamConfig& config, uint8_t moduleIndex, const void** samples, uint32_t count) override;

  private:
    std::shared_ptr<IComms> mMainFPGAcomms;
    Descriptor mDeviceDescriptor;
    std::vector<std::shared_ptr<LitePCIe>> mTRXStreamPorts;
    std::vector<LimeSDR_XTRX*> mSubDevices;
    std::map<uint32_t, LimeSDR_XTRX*> chipSelectToDevice;
    std::map<uint32_t, LimeSDR_XTRX*> customParameterToDevice;
    lime::ADF4002* mADF;
};

} // namespace lime

#endif // LIME_LIMESDR_5G_H<|MERGE_RESOLUTION|>--- conflicted
+++ resolved
@@ -26,12 +26,8 @@
     LimeSDR_MMX8(std::vector<std::shared_ptr<IComms>>& spiLMS7002M,
         std::vector<std::shared_ptr<IComms>>& spiFPGA,
         std::vector<std::shared_ptr<LitePCIe>> trxStreams,
-<<<<<<< HEAD
+        std::shared_ptr<ISerialPort> control,
         std::shared_ptr<ISPI> adfComms);
-=======
-        std::shared_ptr<ISerialPort> control,
-        ISPI* adfComms);
->>>>>>> 98e06c7b
     virtual ~LimeSDR_MMX8();
 
     virtual OpStatus Configure(const SDRConfig& config, uint8_t socIndex) override;
