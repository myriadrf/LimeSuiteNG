#ifndef LIME_LIMESDR_5G_H
#define LIME_LIMESDR_5G_H

#include "ADF4002/ADF4002.h"
#include "CDCM6208/CDCM6208_Dev.h"
#include "limesuite/IComms.h"
#include "limesuite/SDRDevice.h"
#include "PacketsFIFO.h"
#include "protocols/LMS64CProtocol.h"

#include <cstdint>
#include <map>
#include <memory>
#include <vector>

namespace lime {

class LitePCIe;
class LimeSDR_XTRX;

/** @brief Class for managing the LimeSDR-MMX8 device and its subdevices. */
class LimeSDR_MMX8 : public SDRDevice
{
  public:
    LimeSDR_MMX8() = delete;
    LimeSDR_MMX8(std::vector<std::shared_ptr<IComms>>& spiLMS7002M,
        std::vector<std::shared_ptr<IComms>>& spiFPGA,
        std::vector<std::shared_ptr<LitePCIe>> trxStreams,
        std::shared_ptr<ISPI> adfComms);
    virtual ~LimeSDR_MMX8();

    virtual OpStatus Configure(const SDRConfig& config, uint8_t socIndex) override;
    virtual const Descriptor& GetDescriptor() const override;

    virtual OpStatus Init() override;
    virtual OpStatus Reset() override;
    virtual OpStatus GetGPSLock(GPS_Lock* status) override;

    virtual OpStatus EnableChannel(uint8_t moduleIndex, TRXDir trx, uint8_t channel, bool enable) override;

    virtual double GetFrequency(uint8_t moduleIndex, TRXDir trx, uint8_t channel) override;
    virtual OpStatus SetFrequency(uint8_t moduleIndex, TRXDir trx, uint8_t channel, double frequency) override;

    virtual double GetNCOFrequency(uint8_t moduleIndex, TRXDir trx, uint8_t channel, uint8_t index) override;
    virtual OpStatus SetNCOFrequency(
        uint8_t moduleIndex, TRXDir trx, uint8_t channel, uint8_t index, double frequency, double phaseOffset = -1.0) override;

    virtual double GetNCOOffset(uint8_t moduleIndex, TRXDir trx, uint8_t channel) override;

    virtual double GetSampleRate(uint8_t moduleIndex, TRXDir trx, uint8_t channel) override;
    virtual OpStatus SetSampleRate(
        uint8_t moduleIndex, TRXDir trx, uint8_t channel, double sampleRate, uint8_t oversample) override;

    virtual double GetLowPassFilter(uint8_t moduleIndex, TRXDir trx, uint8_t channel) override;
    virtual OpStatus SetLowPassFilter(uint8_t moduleIndex, TRXDir trx, uint8_t channel, double lpf) override;

    virtual uint8_t GetAntenna(uint8_t moduleIndex, TRXDir trx, uint8_t channel) override;
    virtual OpStatus SetAntenna(uint8_t moduleIndex, TRXDir trx, uint8_t channel, uint8_t path) override;

    virtual OpStatus SetTestSignal(uint8_t moduleIndex,
        TRXDir direction,
        uint8_t channel,
        ChannelConfig::Direction::TestSignal signalConfiguration,
        int16_t dc_i = 0,
        int16_t dc_q = 0) override;
    virtual ChannelConfig::Direction::TestSignal GetTestSignal(uint8_t moduleIndex, TRXDir direction, uint8_t channel) override;

    virtual double GetClockFreq(uint8_t clk_id, uint8_t channel) override;
    virtual OpStatus SetClockFreq(uint8_t clk_id, double freq, uint8_t channel) override;

    virtual OpStatus SetGain(uint8_t moduleIndex, TRXDir direction, uint8_t channel, eGainTypes gain, double value) override;
    virtual OpStatus GetGain(uint8_t moduleIndex, TRXDir direction, uint8_t channel, eGainTypes gain, double& value) override;

    virtual bool GetDCOffsetMode(uint8_t moduleIndex, TRXDir trx, uint8_t channel) override;
    virtual OpStatus SetDCOffsetMode(uint8_t moduleIndex, TRXDir trx, uint8_t channel, bool isAutomatic) override;

    virtual complex64f_t GetDCOffset(uint8_t moduleIndex, TRXDir trx, uint8_t channel) override;
    virtual OpStatus SetDCOffset(uint8_t moduleIndex, TRXDir trx, uint8_t channel, const complex64f_t& offset) override;

    virtual complex64f_t GetIQBalance(uint8_t moduleIndex, TRXDir trx, uint8_t channel) override;
    virtual OpStatus SetIQBalance(uint8_t moduleIndex, TRXDir trx, uint8_t channel, const complex64f_t& balance) override;

    virtual bool GetCGENLocked(uint8_t moduleIndex) override;
    virtual double GetTemperature(uint8_t moduleIndex) override;

    virtual bool GetSXLocked(uint8_t moduleIndex, TRXDir trx) override;

    virtual unsigned int ReadRegister(uint8_t moduleIndex, unsigned int address, bool useFPGA = false) override;
    virtual OpStatus WriteRegister(uint8_t moduleIndex, unsigned int address, unsigned int value, bool useFPGA = false) override;

    virtual OpStatus LoadConfig(uint8_t moduleIndex, const std::string& filename) override;
    virtual OpStatus SaveConfig(uint8_t moduleIndex, const std::string& filename) override;

    virtual uint16_t GetParameter(uint8_t moduleIndex, uint8_t channel, const std::string& parameterKey) override;
    virtual OpStatus SetParameter(uint8_t moduleIndex, uint8_t channel, const std::string& parameterKey, uint16_t value) override;

    virtual uint16_t GetParameter(uint8_t moduleIndex, uint8_t channel, uint16_t address, uint8_t msb, uint8_t lsb) override;
    virtual OpStatus SetParameter(
        uint8_t moduleIndex, uint8_t channel, uint16_t address, uint8_t msb, uint8_t lsb, uint16_t value) override;

    virtual OpStatus Synchronize(bool toChip) override;
    virtual void EnableCache(bool enable) override;

    virtual OpStatus Calibrate(uint8_t moduleIndex, TRXDir trx, uint8_t channel, double bandwidth) override;
    virtual OpStatus ConfigureGFIR(
        uint8_t moduleIndex, TRXDir trx, uint8_t channel, ChannelConfig::Direction::GFIRFilter settings) override;

    virtual std::vector<double> GetGFIRCoefficients(uint8_t moduleIndex, TRXDir trx, uint8_t channel, uint8_t gfirID) override;
    virtual OpStatus SetGFIRCoefficients(
        uint8_t moduleIndex, TRXDir trx, uint8_t channel, uint8_t gfirID, std::vector<double> coefficients) override;
    virtual OpStatus SetGFIR(uint8_t moduleIndex, TRXDir trx, uint8_t channel, uint8_t gfirID, bool enabled) override;

    virtual uint64_t GetHardwareTimestamp(uint8_t moduleIndex) override;
    virtual OpStatus SetHardwareTimestamp(uint8_t moduleIndex, const uint64_t now) override;

    virtual OpStatus StreamSetup(const StreamConfig& config, uint8_t moduleIndex) override;
    virtual void StreamStart(uint8_t moduleIndex) override;
    virtual void StreamStop(uint8_t moduleIndex) override;

    virtual uint32_t StreamRx(uint8_t moduleIndex, lime::complex32f_t* const* samples, uint32_t count, StreamMeta* meta) override;
    virtual uint32_t StreamRx(uint8_t moduleIndex, lime::complex16_t* const* samples, uint32_t count, StreamMeta* meta) override;
    virtual uint32_t StreamTx(
        uint8_t moduleIndex, const lime::complex32f_t* const* samples, uint32_t count, const StreamMeta* meta) override;
    virtual uint32_t StreamTx(
        uint8_t moduleIndex, const lime::complex16_t* const* samples, uint32_t count, const StreamMeta* meta) override;
    virtual void StreamStatus(uint8_t moduleIndex, SDRDevice::StreamStats* rx, SDRDevice::StreamStats* tx) override;

    virtual OpStatus SPI(uint32_t chipSelect, const uint32_t* MOSI, uint32_t* MISO, uint32_t count) override;

    virtual OpStatus CustomParameterWrite(const std::vector<CustomParameterIO>& parameters) override;
    virtual OpStatus CustomParameterRead(std::vector<CustomParameterIO>& parameters) override;

    virtual void SetDataLogCallback(DataCallbackType callback){};
    virtual void SetMessageLogCallback(LogCallbackType callback) override;

    virtual void* GetInternalChip(uint32_t index) override;

<<<<<<< HEAD
    virtual int UploadMemory(
=======
    virtual OpStatus UploadMemory(
>>>>>>> 89862994
        eMemoryDevice device, uint8_t moduleIndex, const char* data, size_t length, UploadMemoryCallback callback) override;
    virtual OpStatus MemoryWrite(std::shared_ptr<DataStorage> storage, Region region, const void* data) override;
    virtual OpStatus MemoryRead(std::shared_ptr<DataStorage> storage, Region region, void* data) override;
    virtual OpStatus UploadTxWaveform(
        const StreamConfig& config, uint8_t moduleIndex, const void** samples, uint32_t count) override;

  private:
    std::shared_ptr<IComms> mMainFPGAcomms;
    Descriptor mDeviceDescriptor;
    std::vector<std::shared_ptr<LitePCIe>> mTRXStreamPorts;
    std::vector<LimeSDR_XTRX*> mSubDevices;
    std::map<uint32_t, LimeSDR_XTRX*> chipSelectToDevice;
    std::map<uint32_t, LimeSDR_XTRX*> customParameterToDevice;
    lime::ADF4002* mADF;
};

} // namespace lime

#endif // LIME_LIMESDR_5G_H<|MERGE_RESOLUTION|>--- conflicted
+++ resolved
@@ -135,11 +135,7 @@
 
     virtual void* GetInternalChip(uint32_t index) override;
 
-<<<<<<< HEAD
-    virtual int UploadMemory(
-=======
     virtual OpStatus UploadMemory(
->>>>>>> 89862994
         eMemoryDevice device, uint8_t moduleIndex, const char* data, size_t length, UploadMemoryCallback callback) override;
     virtual OpStatus MemoryWrite(std::shared_ptr<DataStorage> storage, Region region, const void* data) override;
     virtual OpStatus MemoryRead(std::shared_ptr<DataStorage> storage, Region region, void* data) override;
