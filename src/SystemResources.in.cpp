--- conflicted
+++ resolved
@@ -29,15 +29,11 @@
     #include <unistd.h>
 #endif
 
-<<<<<<< HEAD
 using namespace std::literals::string_literals;
 
-std::string lime::getLimeSuiteRoot(void)
-=======
 namespace lime {
 
 std::string getLimeSuiteRoot(void)
->>>>>>> c833eefb
 {
     //first check the environment variable
     const char* limeSuiteRoot = std::getenv("LIME_SUITE_ROOT");
@@ -113,11 +109,7 @@
 #endif
 
     //xdg freedesktop standard location for data in home directory
-<<<<<<< HEAD
-    return lime::getHomeDirectory() + "/.local/share"s;
-=======
-    return getHomeDirectory() + "/.local/share";
->>>>>>> c833eefb
+    return getHomeDirectory() + "/.local/share"s;
 }
 
 std::string getAppDataDirectory(void)
@@ -129,11 +121,7 @@
 {
     //xdg standard is XDG_CONFIG_HOME or $HOME/.config
     //but historically we have used $HOME/.limesuite
-<<<<<<< HEAD
-    return lime::getHomeDirectory() + "/.limesuite"s;
-=======
-    return getHomeDirectory() + "/.limesuite";
->>>>>>> c833eefb
+    return getHomeDirectory() + "/.limesuite"s;
 }
 
 std::vector<std::string> listImageSearchPaths(void)
