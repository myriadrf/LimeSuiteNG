#define _USE_MATH_DEFINES
#include <cmath>

#include "Equalizer.h"
#include "EqualizerCSR.h"
#include <assert.h>
#include <algorithm>
#include <vector>
#include <string.h>
#include <memory>

<<<<<<< HEAD
#include "Register.h"
#include "comms/ISPI.h"
=======
#include "EqualizerCSR.h"
#include "comms/IComms.h"
>>>>>>> 742a360d

using namespace lime;
using namespace EqualizerCSR;

Equalizer::Config::Config()
{
    memset(this, 0, sizeof(Config));
}

Equalizer::Equalizer(std::shared_ptr<ISPI> comms, uint32_t spiBusAddr)
    : m_Comms(comms)
    , mSPIbusAddr(spiBusAddr)
{
}

Equalizer::~Equalizer()
{
}

void Equalizer::WriteRegister(const Register& reg, uint16_t value)
{
    uint32_t mosi = reg.address;
    uint32_t miso = 0;
    m_Comms->SPI(mSPIbusAddr, &mosi, &miso, 1);
    const uint16_t regMask = bitMask(reg.msb, reg.lsb);

    uint32_t regValue = (miso & ~regMask);
    regValue |= ((value << reg.lsb) & regMask);
    mosi = (1 << 31) | reg.address << 16 | regValue;
    m_Comms->SPI(mSPIbusAddr, &mosi, nullptr, 1);
}

uint16_t Equalizer::ReadRegister(const Register& reg)
{
    uint32_t mosi = reg.address;
    uint32_t miso = 0;
    m_Comms->SPI(mSPIbusAddr, &mosi, &miso, 1);
    const uint16_t regMask = bitMask(reg.msb, reg.lsb);
    return (miso & regMask) >> reg.lsb;
}

void Equalizer::Configure(const Equalizer::Config& state)
{
    // TODO: batch writes
    for (uint8_t ch = 0; ch < 2; ++ch)
    {
        WriteRegister(MAC, ch + 1);
        WriteRegister(RX_EQU_BYP, state.bypassRxEqualizer[ch]);
        WriteRegister(TX_EQU_BYP, state.bypassTxEqualizer[ch]);

        const Config::CFR& cfr = state.cfr[ch];
        const Config::FIR& fir = state.fir[ch];

        const bool useOversample = std::min<uint8_t>(cfr.interpolation, 2) != 1;

        WriteRegister(TX_HB_BYP, !useOversample);
        WriteRegister(TX_HB_DEL, useOversample);
        WriteRegister(SLEEP_CFR, cfr.sleep);
        WriteRegister(BYPASS_CFR, cfr.bypass);
        WriteRegister(ODD_CFR, fir.coefficientsCount % 2);
        WriteRegister(BYPASSGAIN_CFR, cfr.bypassGain);

        assert(fir.coefficientsCount <= 32);
        SetFIRCoefficients(fir.coefficients, fir.coefficientsCount);
        // WriteRegister(ODD_FIR, fir.coefficientsCount % 2); // set in SetFIRCoefficients
        WriteRegister(SLEEP_FIR, fir.sleep);
        WriteRegister(BYPASS_FIR, fir.bypass);

        if (cfr.order >= 2 && cfr.order <= 32)
        {
            WriteRegister(CFR_ORDER, cfr.order);
            UpdateHannCoeff(cfr.order);
        }
        WriteRegister(thresholdSpin, cfr.threshold);
        WriteRegister(thresholdGain, cfr.thresholdGain);
    }
}

// Generates coefficients based on CFR order
void Equalizer::UpdateHannCoeff(uint16_t Filt_N)
{
    uint16_t msb, lsb = 0;
    uint16_t data = 0;
    uint16_t addr = 0;
    uint16_t i = 0;
    uint16_t j = 0;
    uint16_t offset = 0;
    uint16_t w[40];

    // CFR registers
    uint16_t maddressf0 = 0x000C; // 12*64=768
    uint16_t maddressf1 = 0x000D; // 13*64=832
    uint16_t NN = 15;
    const uint16_t MaxFilt_N = 32;

    Filt_N = std::min(Filt_N, MaxFilt_N);

    for (i = 0; i < Filt_N; ++i)
        w[i] = static_cast<uint16_t>(32768.0 * 0.25 * (1.0 - cos(2.0 * M_PI * i / (Filt_N - 1))));

    WriteRegister(SLEEP_CFR, 1);
    msb = lsb = 0;
    data = 0;
    i = 0;

    //WriteRegister(RESET_N, 0);
    //WriteRegister(RESET_N, 1);

    // TODO: figure out this address mess. For now just replaced SPI write functions
    std::vector<uint32_t> mosi;
    while (i < MaxFilt_N)
    {
        addr = (2 << 15) + (maddressf0 << 6) + (msb << 4) + lsb;
        mosi.push_back((1 << 31) | addr << 16 | data);
        addr = (2 << 15) + (maddressf1 << 6) + (msb << 4) + lsb;
        mosi.push_back((1 << 31) | addr << 16 | data);
        if (lsb >= NN) // 15
        {
            lsb = 0;
            msb++;
        }
        else
            lsb++;
        i++;
    }
    m_Comms->SPI(mSPIbusAddr, mosi.data(), nullptr, mosi.size());
    mosi.clear();

    msb = lsb = 0;
    i = j = 0;
    offset = 0;
    while (i <= static_cast<uint16_t>((Filt_N / 2) - 1))
    {
        addr = (2 << 15) + (maddressf1 << 6) + (msb << 4) + lsb;
        if (j >= offset)
            data = w[static_cast<uint16_t>((Filt_N + 1) / 2 + i)];
        else
            data = 0;
        mosi.push_back((1 << 31) | addr << 16 | data);
        if (lsb >= NN) // 15
        {
            lsb = 0;
            msb++;
        }
        else
            lsb++;

        if (j >= offset)
            i++;
        j++;
    }
    m_Comms->SPI(mSPIbusAddr, mosi.data(), nullptr, mosi.size());
    mosi.clear();

    msb = lsb = 0;
    i = j = 0;
    offset = (MaxFilt_N / 2) - (static_cast<uint16_t>((Filt_N + 1) / 2));
    while (i < Filt_N)
    {
        addr = (2 << 15) + (maddressf0 << 6) + (msb << 4) + lsb;

        if (j >= offset)
            data = w[i];
        else
            data = 0;

        mosi.push_back((1 << 31) | addr << 16 | data);
        if (lsb >= NN) // 3
        {
            lsb = 0;
            msb++;
        }
        else
            lsb++;

        if (j >= offset)
            i++;
        j++;
    }
    m_Comms->SPI(mSPIbusAddr, mosi.data(), nullptr, mosi.size());
    mosi.clear();

    WriteRegister(ODD_CFR, Filt_N % 2);
    WriteRegister(SLEEP_CFR, 0); // RELEASE SLEEP_CFR

    // software reset
    //WriteRegister(RESET_N, 0);
    //WriteRegister(RESET_N, 1);
}

void Equalizer::SetFIRCoefficients(const int16_t* coefficients, uint16_t count)
{
    const int maxCoefCount = 32;
    assert(count <= 32);

    // FIR registers
    uint16_t maddressf0 = 0x000E; // 14x64 = 896;
    uint16_t maddressf1 = 0x000F; // 15x64 = 960;

    const uint16_t Filt_N = 32;
    uint16_t NN = 0;
    uint16_t addr = 0;
    uint16_t data = 0;
    uint16_t msb = 0;
    uint16_t lsb = 0;
    uint16_t i = 0;

    NN = 15;

    // std::vector<double> coefficients;
    // coefficients.resize(Filt_N, 0);

    // for (i = 0; i < Filt_N; i++) // maxCoefCount
    //     coefficients[i] = 0.0;

    // read coeffs
    // msb = lsb = i = 0;
    // while (i <= (uint16_t)((Filt_N)-1))
    // {
    //     addr = (maddressf0 << 6) + (msb << 4) + lsb;
    //     uint32_t mosi = addr;
    //     uint32_t miso = 0;
    //     m_Comms->SPI(mSPIbusAddr, &mosi, &miso, 1);
    //     coefficients[i] = (double)(miso & 0xFFFF);
    //     if (lsb >= NN) // 15
    //     {
    //         lsb = 0;
    //         msb++;
    //     }
    //     else
    //         lsb++;
    //     i++;
    // }

    WriteRegister(SLEEP_FIR, 1);

    std::vector<uint32_t> mosi;
    for (i = 0; i < maxCoefCount; i++)
    {
        addr = (maddressf0 << 6) + i;
        mosi.push_back((1 << 31) | addr << 16 | 0);
        addr = (maddressf1 << 6) + i;
        mosi.push_back((1 << 31) | addr << 16 | 0);
    }
    m_Comms->SPI(mSPIbusAddr, mosi.data(), nullptr, mosi.size());
    mosi.clear();

    msb = lsb = i = 0;
    while (i <= static_cast<uint16_t>((Filt_N)-1))
    {
        addr = (maddressf0 << 6) + (msb << 4) + lsb;
        data = static_cast<uint16_t>(coefficients[i]);
        mosi.push_back((1 << 31) | addr << 16 | data);

        addr = (maddressf1 << 6) + (msb << 4) + lsb;
        data = static_cast<uint16_t>(coefficients[i]);
        mosi.push_back((1 << 31) | addr << 16 | data);
        if (lsb >= NN) // 15
        {
            lsb = 0;
            msb++;
        }
        else
            lsb++;
        i++;
    }
    m_Comms->SPI(mSPIbusAddr, mosi.data(), nullptr, mosi.size());
    mosi.clear();

    WriteRegister(ODD_FIR, Filt_N % 2);
    WriteRegister(SLEEP_FIR, 0);
}

void Equalizer::SetOversample(uint8_t oversample)
{
    // treat oversample 0 as "auto", maximum available oversample
    const uint8_t maxOversample = 2;
    oversample = std::min(oversample, maxOversample);

    const bool useOversample = oversample != 1;
    // TODO: batch writes
    for (uint8_t ch = 0; ch < 2; ++ch)
    {
        WriteRegister(MAC, ch + 1);
        WriteRegister(TX_HB_BYP, !useOversample);
        WriteRegister(TX_HB_DEL, useOversample);
    }
}

uint8_t Equalizer::GetOversample()
{
    const int ch = 0;
    WriteRegister(MAC, ch + 1);
    int bypass = ReadRegister(TX_HB_BYP);
    int delay = ReadRegister(TX_HB_DEL);
    // TODO: Warn if bypass and delay are incompatible
    return (delay && !bypass) ? 2 : 1;
}<|MERGE_RESOLUTION|>--- conflicted
+++ resolved
@@ -9,13 +9,8 @@
 #include <string.h>
 #include <memory>
 
-<<<<<<< HEAD
-#include "Register.h"
+#include "EqualizerCSR.h"
 #include "comms/ISPI.h"
-=======
-#include "EqualizerCSR.h"
-#include "comms/IComms.h"
->>>>>>> 742a360d
 
 using namespace lime;
 using namespace EqualizerCSR;
