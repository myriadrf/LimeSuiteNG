#pragma once

#include "limesuiteng/complex.h"
#include "limesuiteng/config.h"
#include <atomic>
#include <thread>
#include <mutex>
#include <condition_variable>
#include "RingBuffer.h"
#include "../external/kissFFT/kiss_fft.h"

namespace lime {

/// @brief Class for calculating Fast Fourier Transforms.
class FFT
{
  public:
    /// @brief The type of the callback which gets called on a calculations update.
    typedef void (*CallbackType)(const std::vector<float>& bins, void* userData);

    /// @brief Constructs the FFT object.
    /// @param size The amount of bins to use.
    FFT(uint32_t size);
    ~FFT();

    /// @brief Adds the given samples to the FFT calculation.
    /// @param samples The samples to add to the calculation.
    /// @param count The amount of samples to add to the calculation.
    /// @return The amount of samples actually added to the buffer.
    int PushSamples(const complex32f_t* samples, uint32_t count);

    /// @brief Sets the function to call when a calculations update happens.
    /// @param fptr The pointer to the function to call.
    /// @param userData The data to pass to the function.
    void SetResultsCallback(FFT::CallbackType fptr, void* userData);

    /// @brief Enumeration for selecting the window coefficient function to use
    enum class WindowFunctionType { NONE = 0, BLACKMAN_HARRIS, HAMMING, HANNING };
<<<<<<< HEAD

    /// @brief Generates the coefficients for a given window function
    /// @param type The type of the window function to generate the coefficients for.
    /// @param coefCount The amount of coefficients to generate.
    /// @param coefs The buffer to which to store the coefficients.
    LIME_API static void GenerateWindowCoefficients(WindowFunctionType type, uint32_t coefCount, std::vector<float>& coefs);

    /// @brief Calculates the FFT bins from the provided samples.
    /// @param samples The samples to calculate from.
    /// @param window The window function to apply to the samples before calculating the bins.
    /// @return The array of computed bins, the same width as the amount of samples.
=======
    LIME_API static void GenerateWindowCoefficients(WindowFunctionType type, uint32_t coefCount, std::vector<float>& coeffs);
>>>>>>> a27e45c2
    static std::vector<float> Calc(const std::vector<complex32f_t>& samples, WindowFunctionType window = WindowFunctionType::NONE);

    /// @brief Convert the amplitude in the bins to a Decibels relative to full scale.
    /// @param bins The bins to convert.
    static void ConvertToDBFS(std::vector<float>& bins);

  private:
    void Calculate(const complex16_t* src, uint32_t count, std::vector<float>& outputBins);
    void Calculate(const complex32f_t* src, uint32_t count, std::vector<float>& outputBins);
    void ProcessLoop();

    RingBuffer<complex32f_t> samplesFIFO;

    std::thread mWorkerThread;

    kiss_fft_cfg m_fftCalcPlan;
    std::vector<float> mWindowCoeffs;
    std::vector<kiss_fft_cpx> m_fftCalcIn;
    std::vector<kiss_fft_cpx> m_fftCalcOut;

    std::atomic<bool> doWork{};
    std::condition_variable inputAvailable;
    std::mutex inputMutex;

    CallbackType resultsCallback{};
    void* mUserData{};

    int avgCount = 100;
};

} // namespace lime<|MERGE_RESOLUTION|>--- conflicted
+++ resolved
@@ -36,21 +36,17 @@
 
     /// @brief Enumeration for selecting the window coefficient function to use
     enum class WindowFunctionType { NONE = 0, BLACKMAN_HARRIS, HAMMING, HANNING };
-<<<<<<< HEAD
 
     /// @brief Generates the coefficients for a given window function
     /// @param type The type of the window function to generate the coefficients for.
     /// @param coefCount The amount of coefficients to generate.
-    /// @param coefs The buffer to which to store the coefficients.
-    LIME_API static void GenerateWindowCoefficients(WindowFunctionType type, uint32_t coefCount, std::vector<float>& coefs);
+    /// @param coeffs The buffer to which to store the coefficients.
+    LIME_API static void GenerateWindowCoefficients(WindowFunctionType type, uint32_t coefCount, std::vector<float>& coeffs);
 
     /// @brief Calculates the FFT bins from the provided samples.
     /// @param samples The samples to calculate from.
     /// @param window The window function to apply to the samples before calculating the bins.
     /// @return The array of computed bins, the same width as the amount of samples.
-=======
-    LIME_API static void GenerateWindowCoefficients(WindowFunctionType type, uint32_t coefCount, std::vector<float>& coeffs);
->>>>>>> a27e45c2
     static std::vector<float> Calc(const std::vector<complex32f_t>& samples, WindowFunctionType window = WindowFunctionType::NONE);
 
     /// @brief Convert the amplitude in the bins to a Decibels relative to full scale.
