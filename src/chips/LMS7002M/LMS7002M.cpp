/**
@file LMS7002M.cpp
@author Lime Microsystems (www.limemicro.com)
@brief Implementation of LMS7002M transceiver configuring
*/

#define _USE_MATH_DEFINES
#include "limesuiteng/LMS7002M.h"
#include "limesuiteng/embedded/lms7002m/lms7002m.h"

#include <algorithm>
#include <cassert>
#include <chrono>
#include <cmath>
#include <ciso646>
#include <cstdio>
#include <cstring>
#include <fstream>
#include <iostream>
#include <string_view>
#include <unordered_set>
#include <thread>

#include "INI.h"
#include "limesuiteng/types.h"
#include "comms/ISPI.h"
#include "LMS7002M_RegistersMap.h"
#include "LMS7002MCSR_Data.h"
#include "limesuiteng/LMS7002MCSR.h"
#include "limesuiteng/Logger.h"
#include "mcu_programs.h"
#include "MCU_BD.h"
#include "utilities/toString.h"

using namespace lime;
using namespace LMS7002MCSR_Data;
using namespace std::literals::string_literals;
using namespace std::literals::string_view_literals;

constexpr LMS7002M::Channel IntToChannel(int channel)
{
    return channel > 0 ? LMS7002M::Channel::ChB : LMS7002M::Channel::ChA;
}

// Module addresses needs to be sorted in ascending order
const std::vector<LMS7002M::ReadOnlyRegister> LMS7002M::readOnlyRegisters{
    { 0x002F, 0x0000 },
    { 0x008C, 0x0FFF },
    { 0x00A8, 0x007F },
    { 0x00A9, 0x0000 },
    { 0x00AA, 0x0000 },
    { 0x00AB, 0x0000 },
    { 0x00AC, 0x0000 },
    { 0x0123, 0x003F },
    { 0x0209, 0x0000 },
    { 0x020A, 0x0000 },
    { 0x020B, 0x0000 },
    { 0x040E, 0x0000 },
    { 0x040F, 0x0000 },
};

const std::map<LMS7002M::MemorySection, std::array<uint16_t, 2>> LMS7002M::MemorySectionAddresses{
    { LMS7002M::MemorySection::LimeLight, { 0x0020, 0x002F } },
    { LMS7002M::MemorySection::EN_DIR, { 0x0081, 0x0081 } },
    { LMS7002M::MemorySection::AFE, { 0x0082, 0x0082 } },
    { LMS7002M::MemorySection::BIAS, { 0x0084, 0x0084 } },
    { LMS7002M::MemorySection::XBUF, { 0x0085, 0x0085 } },
    { LMS7002M::MemorySection::CGEN, { 0x0086, 0x008C } },
    { LMS7002M::MemorySection::LDO, { 0x0092, 0x00A7 } },
    { LMS7002M::MemorySection::BIST, { 0x00A8, 0x00AC } },
    { LMS7002M::MemorySection::CDS, { 0x00AD, 0x00AE } },
    { LMS7002M::MemorySection::TRF, { 0x0100, 0x0104 } },
    { LMS7002M::MemorySection::TBB, { 0x0105, 0x010B } },
    { LMS7002M::MemorySection::RFE, { 0x010C, 0x0114 } },
    { LMS7002M::MemorySection::RBB, { 0x0115, 0x011A } },
    { LMS7002M::MemorySection::SX, { 0x011C, 0x0124 } },
    { LMS7002M::MemorySection::TRX_GAIN, { 0x0125, 0x0126 } },
    { LMS7002M::MemorySection::TxTSP, { 0x0200, 0x020C } },
    { LMS7002M::MemorySection::TxNCO, { 0x0240, 0x0261 } },
    { LMS7002M::MemorySection::TxGFIR1, { 0x0280, 0x02A7 } },
    { LMS7002M::MemorySection::TxGFIR2, { 0x02C0, 0x02E7 } },
    { LMS7002M::MemorySection::TxGFIR3a, { 0x0300, 0x0327 } },
    { LMS7002M::MemorySection::TxGFIR3b, { 0x0340, 0x0367 } },
    { LMS7002M::MemorySection::TxGFIR3c, { 0x0380, 0x03A7 } },
    { LMS7002M::MemorySection::RxTSP, { 0x0400, 0x040F } },
    { LMS7002M::MemorySection::RxNCO, { 0x0440, 0x0461 } },
    { LMS7002M::MemorySection::RxGFIR1, { 0x0480, 0x04A7 } },
    { LMS7002M::MemorySection::RxGFIR2, { 0x04C0, 0x04E7 } },
    { LMS7002M::MemorySection::RxGFIR3a, { 0x0500, 0x0527 } },
    { LMS7002M::MemorySection::RxGFIR3b, { 0x0540, 0x0567 } },
    { LMS7002M::MemorySection::RxGFIR3c, { 0x0580, 0x05A7 } },
    { LMS7002M::MemorySection::RSSI_DC_CALIBRATION, { 0x05C0, 0x05CC } },
    { LMS7002M::MemorySection::RSSI_PDET_TEMP_CONFIG, { 0x0600, 0x0606 } },
    { LMS7002M::MemorySection::RSSI_DC_CONFIG, { 0x0640, 0x0641 } },
};

static_assert(OpStatus::Success == static_cast<lime::OpStatus>(lime_Result_Success));
static_assert(OpStatus::Error == static_cast<lime::OpStatus>(lime_Result_Error));
static_assert(OpStatus::NotImplemented == static_cast<lime::OpStatus>(lime_Result_NotImplemented));
static_assert(OpStatus::IOFailure == static_cast<lime::OpStatus>(lime_Result_IOFailure));
static_assert(OpStatus::InvalidValue == static_cast<lime::OpStatus>(lime_Result_InvalidValue));
static_assert(OpStatus::FileNotFound == static_cast<lime::OpStatus>(lime_Result_FileNotFound));
static_assert(OpStatus::OutOfRange == static_cast<lime::OpStatus>(lime_Result_OutOfRange));
static_assert(OpStatus::NotSupported == static_cast<lime::OpStatus>(lime_Result_NotSupported));
static_assert(OpStatus::Timeout == static_cast<lime::OpStatus>(lime_Result_Timeout));
static_assert(OpStatus::Busy == static_cast<lime::OpStatus>(lime_Result_Busy));
static_assert(OpStatus::Aborted == static_cast<lime::OpStatus>(lime_Result_Aborted));
static_assert(OpStatus::PermissionDenied == static_cast<lime::OpStatus>(lime_Result_PermissionDenied));
static_assert(OpStatus::NotConnected == static_cast<lime::OpStatus>(lime_Result_NotConnected));

static OpStatus ResultToStatus(lime_Result result)
{
    return static_cast<lime::OpStatus>(result);
}

static_assert(LMS7002M::ClockID::CLK_REFERENCE == static_cast<LMS7002M::ClockID>(LMS7002M_CLK_REFERENCE));
static_assert(LMS7002M::ClockID::CLK_SXR == static_cast<LMS7002M::ClockID>(LMS7002M_CLK_SXR));
static_assert(LMS7002M::ClockID::CLK_SXT == static_cast<LMS7002M::ClockID>(LMS7002M_CLK_SXT));
static_assert(LMS7002M::ClockID::CLK_CGEN == static_cast<LMS7002M::ClockID>(LMS7002M_CLK_CGEN));
static_assert(LMS7002M::ClockID::CLK_RXTSP == static_cast<LMS7002M::ClockID>(LMS7002M_CLK_RXTSP));
static_assert(LMS7002M::ClockID::CLK_TXTSP == static_cast<LMS7002M::ClockID>(LMS7002M_CLK_TXTSP));

static_assert(LMS7002M::Channel::ChA == static_cast<LMS7002M::Channel>(LMS7002M_CHANNEL_A));
static_assert(LMS7002M::Channel::ChB == static_cast<LMS7002M::Channel>(LMS7002M_CHANNEL_B));
static_assert(LMS7002M::Channel::ChAB == static_cast<LMS7002M::Channel>(LMS7002M_CHANNEL_AB));
static_assert(LMS7002M::Channel::ChSXR == static_cast<LMS7002M::Channel>(LMS7002M_CHANNEL_SXR));
static_assert(LMS7002M::Channel::ChSXT == static_cast<LMS7002M::Channel>(LMS7002M_CHANNEL_SXT));

static_assert(LMS7002M::PathRFE::NONE == static_cast<LMS7002M::PathRFE>(LMS7002M_PATH_RFE_NONE));
static_assert(LMS7002M::PathRFE::LNAH == static_cast<LMS7002M::PathRFE>(LMS7002M_PATH_RFE_LNAH));
static_assert(LMS7002M::PathRFE::LNAL == static_cast<LMS7002M::PathRFE>(LMS7002M_PATH_RFE_LNAL));
static_assert(LMS7002M::PathRFE::LNAW == static_cast<LMS7002M::PathRFE>(LMS7002M_PATH_RFE_LNAW));
static_assert(LMS7002M::PathRFE::LB1 == static_cast<LMS7002M::PathRFE>(LMS7002M_PATH_RFE_LB1));
static_assert(LMS7002M::PathRFE::LB2 == static_cast<LMS7002M::PathRFE>(LMS7002M_PATH_RFE_LB2));

static_assert(LMS7002M::VCO_Module::VCO_CGEN == static_cast<LMS7002M::VCO_Module>(LMS7002M_VCO_CGEN));
static_assert(LMS7002M::VCO_Module::VCO_SXR == static_cast<LMS7002M::VCO_Module>(LMS7002M_VCO_SXR));
static_assert(LMS7002M::VCO_Module::VCO_SXT == static_cast<LMS7002M::VCO_Module>(LMS7002M_VCO_SXT));

/** @brief Sets connection which is used for data communication with chip
*/
void LMS7002M::SetConnection(std::shared_ptr<ISPI> port)
{
    controlPort = port;

    if (controlPort == nullptr)
    {
        return;
    }

    unsigned byte_array_size = 0;
    unsigned chipRev = Get_SPI_Reg_bits(MASK, true);
    if (chipRev >= 1)
        byte_array_size = 1024 * 16;
    else
        byte_array_size = 1024 * 8;
    mcuControl->Initialize(port, byte_array_size);
}

static int spi16_transact(const uint32_t* mosi, uint32_t* miso, uint32_t count, void* userData)
{
    LMS7002M* chip = reinterpret_cast<LMS7002M*>(userData);
    for (uint32_t i = 0; i < count; ++i)
    {
        if (mosi[i] & (1 << 31))
        {
            uint16_t addr = mosi[i] >> 16;
            addr &= 0x7FFF; // clear write bit for now
            uint16_t value = mosi[i] & 0xFFFF;
            chip->SPI_write(addr, value);
        }
        else
        {
            uint16_t addr = mosi[i] >> 16;
            uint16_t value = 0;
            value = chip->SPI_read(addr);
            if (miso)
                miso[i] = value;
        }
    }
    return 0;
}

static void log_hook(int logLevel, const char* message, void* userData)
{
    LogLevel level = static_cast<lime::LogLevel>(logLevel);
    log(level, std::string{ message });
}

/** @brief Creates LMS7002M main control object.
It requires IConnection to be set by SetConnection() to communicate with chip
*/
LMS7002M::LMS7002M(std::shared_ptr<ISPI> port)
    : mCallback_onCGENChange(nullptr)
    , mCallback_onCGENChange_userData(nullptr)
    , useCache(0)
    , mRegistersMap(new LMS7002M_RegistersMap())
    , controlPort(port)
    , mC_impl(nullptr)
{
    struct lms7002m_hooks hooks {
    };
    memset(&hooks, 0, sizeof(hooks));

    hooks.spi16_userData = this;
    hooks.spi16_transact = spi16_transact;
    hooks.log = log_hook;
    hooks.log_userData = this;
    hooks.on_cgen_frequency_changed_userData = this;
    hooks.on_cgen_frequency_changed = [](void* userData) -> void {
        LMS7002M* chip = reinterpret_cast<LMS7002M*>(userData);
        if (chip->mCallback_onCGENChange)
            chip->mCallback_onCGENChange(chip->mCallback_onCGENChange_userData);
    };

    mC_impl = lms7002m_create(&hooks);
    if (mC_impl == nullptr)
        lime::error("Failed to initialize LMS7002M C implementation");
    lms7002m_set_reference_clock(mC_impl, 30.72e6);

    opt_gain_tbb[0] = -1;
    opt_gain_tbb[1] = -1;

    std::vector<const LMS7002MCSR_Data::CSRegister*> parameterList;
    parameterList.reserve(static_cast<int>(LMS7002MCSR::ENUM_COUNT));
    for (int i = 0; i < static_cast<int>(LMS7002MCSR::ENUM_COUNT); ++i)
    {
        const LMS7002MCSR_Data::CSRegister& parameter = GetRegister(static_cast<LMS7002MCSR>(i));
        parameterList.push_back(&parameter);
    }
    mRegistersMap->InitializeDefaultValues(parameterList);
    mcuControl = new MCU_BD();
    mcuControl->Initialize(controlPort);
}

LMS7002M::~LMS7002M()
{
    lms7002m_destroy(mC_impl);
    delete mcuControl;
    delete mRegistersMap;
}

static lms7002m_channel IndexToChannelEnum(const uint8_t channel)
{
    switch (channel)
    {
    case 0:
        return LMS7002M_CHANNEL_A;
    case 1:
        return LMS7002M_CHANNEL_B;
    default:
        break;
    }
    lime::error("Unrecognized channel. Falling back to Channel A");
    return LMS7002M_CHANNEL_A;
}

OpStatus LMS7002M::SetActiveChannel(const Channel ch)
{
    lime_Result result = lms7002m_set_active_channel(mC_impl, static_cast<lms7002m_channel>(ch));
    return ResultToStatus(result);
}

LMS7002M::Channel LMS7002M::GetActiveChannel(bool fromChip)
{
    auto result{ GetActiveChannelIndex(fromChip) };
    return static_cast<Channel>(result);
}

size_t LMS7002M::GetActiveChannelIndex(bool fromChip)
{
    uint8_t result = lms7002m_get_active_channel(mC_impl);
    return result;
}

OpStatus LMS7002M::EnableChannel(TRXDir dir, const uint8_t channel, const bool enable)
{
    lime_Result result = lms7002m_enable_channel(mC_impl, dir == TRXDir::Tx, IndexToChannelEnum(channel), enable);
    return ResultToStatus(result);
}

OpStatus LMS7002M::ResetChip()
{
    OpStatus status;

    const std::vector<uint16_t> usedAddresses = mRegistersMap->GetUsedAddresses(0);

    std::vector<uint16_t> addrs;
    addrs.reserve(usedAddresses.size() + 2);
    std::vector<uint16_t> values;
    values.reserve(usedAddresses.size() + 2);

    addrs.push_back(0x0006); // SPISW_CTRL
    values.push_back(0x0000); // ensure baseband is controlling SPI

    addrs.push_back(0x0020);
    uint16_t x0020default = mRegistersMap->GetDefaultValue(0x0020);
    values.push_back(x0020default | 0x3); // enable simultaneous A&B write

    for (uint16_t addr : usedAddresses)
    {
        if (addr == 0x0020) // skip address containing MAC, to continue writing both channels
            continue;
        addrs.push_back(addr);
        values.push_back(mRegistersMap->GetDefaultValue(addr));
    }
    addrs.push_back(0x0020);
    values.push_back((x0020default & ~0x3) | 0x1); // back to A channel only

    status = SPI_write_batch(addrs.data(), values.data(), addrs.size(), true);
    status = Modify_SPI_Reg_bits(LMS7002MCSR::MIMO_SISO, 0); //enable B channel after reset
    return status;
}

OpStatus LMS7002M::SoftReset()
{
    lime_Result result = lms7002m_soft_reset(mC_impl);
    return ResultToStatus(result);
}

OpStatus LMS7002M::ResetLogicRegisters()
{
    lime_Result result = lms7002m_reset_logic_registers(mC_impl);
    return ResultToStatus(result);
}

OpStatus LMS7002M::LoadConfigLegacyFile(const std::string& filename)
{
    std::ifstream f(filename);
    if (f.good() == false) //file not found
    {
        f.close();
        return ReportError(OpStatus::FileNotFound, "LoadConfigLegacyFile(%s) - file not found", filename.c_str());
    }
    f.close();

    uint16_t addr = 0;
    uint16_t value = 0;
    OpStatus status;
    INI parser(filename, true);
    if (parser.select("FILE INFO"s) == false)
        return ReportError(
            OpStatus::InvalidValue, "LoadConfigLegacyFile(%s) - invalid format, missing FILE INFO section", filename.c_str());

    std::string type{};
    type = parser.get("type"s, "undefined"s);

    if (type.find("LMS7002 configuration"sv) == std::string::npos)
    {
        return ReportError(
            OpStatus::InvalidValue, "LoadConfigLegacyFile(%s) - invalid format, missing LMS7002 configuration", filename.c_str());
    }

    const int fileVersion = parser.getAs("version"s, 0);

    std::vector<uint16_t> addrToWrite;
    std::vector<uint16_t> dataToWrite;
    if (fileVersion != 1)
    {
        return ReportError(OpStatus::InvalidValue, "LoadConfigLegacyFile(%s) - invalid format", filename.c_str());
    }

    ChannelScope scope(this);

    if (parser.select("Reference clocks"s))
    {
<<<<<<< HEAD
        SetReferenceClk_SX(TRXDir::Rx, parser.getAs("SXR reference frequency MHz"s, 30.72) * 1e6);
        SetReferenceClk_SX(TRXDir::Tx, parser.getAs("SXT reference frequency MHz"s, 30.72) * 1e6);
=======
        SetReferenceClk_SX(TRXDir::Rx, parser.get("SXR reference frequency MHz"sv, 30.72) * 1e6);
        SetReferenceClk_SX(TRXDir::Tx, parser.get("SXT reference frequency MHz"sv, 30.72) * 1e6);
>>>>>>> 6d93bc06
    }

    if (parser.select("LMS7002 registers ch.A"s) == true)
    {
        uint16_t x0020_value = 0;
<<<<<<< HEAD
        this->SetActiveChannel(Channel::ChA); //select A channel
        for (const auto& pair : parser["LMS7002 registers ch.A"s])
=======
        SetActiveChannel(Channel::ChA); //select A channel
        for (ini_t::keysit_t pairs = section->second->begin(); pairs != section->second->end(); pairs++)
>>>>>>> 6d93bc06
        {
            sscanf(pair.first.c_str(), "%hx", &addr);
            sscanf(pair.second.c_str(), "%hx", &value);
            if (addr == MAC.address) //skip register containing channel selection
            {
                x0020_value = value;
                continue;
            }
            addrToWrite.push_back(addr);
            dataToWrite.push_back(value);
        }
        status = SPI_write_batch(&addrToWrite[0], &dataToWrite[0], addrToWrite.size(), true);
        if (status != OpStatus::Success && controlPort != nullptr)
            return status;

        //parse FCW or PHO
        if (parser.select("NCO Rx ch.A"s) == true)
        {
            char varname[64];
            int mode = Get_SPI_Reg_bits(LMS7002MCSR::MODE_RX);
            if (mode == 0) //FCW
            {
                for (int i = 0; i < 16; ++i)
                {
                    std::snprintf(varname, sizeof(varname), "FCW%02i", i);
                    SetNCOFrequency(TRXDir::Rx, i, parser.getAs(varname, 0.0));
                }
            }
            else
            {
                for (int i = 0; i < 16; ++i)
                {
                    std::snprintf(varname, sizeof(varname), "PHO%02i", i);
                    SetNCOPhaseOffset(TRXDir::Rx, i, parser.getAs(varname, 0.0));
                }
            }
        }
        if (parser.select("NCO Tx ch.A"s) == true)
        {
            char varname[64];
            int mode = Get_SPI_Reg_bits(LMS7002MCSR::MODE_TX);
            if (mode == 0) //FCW
            {
                for (int i = 0; i < 16; ++i)
                {
                    std::snprintf(varname, sizeof(varname), "FCW%02i", i);
                    SetNCOFrequency(TRXDir::Tx, i, parser.getAs(varname, 0.0));
                }
            }
            else
            {
                for (int i = 0; i < 16; ++i)
                {
                    std::snprintf(varname, sizeof(varname), "PHO%02i", i);
                    SetNCOPhaseOffset(TRXDir::Tx, i, parser.getAs(varname, 0.0));
                }
            }
        }
        status = SPI_write(0x0020, x0020_value);
        if (status != OpStatus::Success && controlPort != nullptr)
            return status;
    }

    SetActiveChannel(Channel::ChB);

    if (parser.select("LMS7002 registers ch.B"s) == true)
    {
        addrToWrite.clear();
        dataToWrite.clear();
        for (const auto& pair : parser["LMS7002 registers ch.B"s])
        {
            sscanf(pair.first.c_str(), "%hx", &addr);
            sscanf(pair.second.c_str(), "%hx", &value);
            addrToWrite.push_back(addr);
            dataToWrite.push_back(value);
        }
        SetActiveChannel(Channel::ChB); //select B channel
        status = SPI_write_batch(&addrToWrite[0], &dataToWrite[0], addrToWrite.size(), true);
        if (status != OpStatus::Success && controlPort != nullptr)
            return status;

        //parse FCW or PHO
        if (parser.select("NCO Rx ch.B"s) == true)
        {
            char varname[64];
            int mode = Get_SPI_Reg_bits(LMS7002MCSR::MODE_RX);
            if (mode == 0) //FCW
            {
                for (int i = 0; i < 16; ++i)
                {
                    std::snprintf(varname, sizeof(varname), "FCW%02i", i);
                    SetNCOFrequency(TRXDir::Rx, i, parser.getAs(varname, 0.0));
                }
            }
            else
            {
                for (int i = 0; i < 16; ++i)
                {
                    std::snprintf(varname, sizeof(varname), "PHO%02i", i);
                    SetNCOPhaseOffset(TRXDir::Rx, i, parser.getAs(varname, 0.0));
                }
            }
        }
        if (parser.select("NCO Tx ch.A"s) == true)
        {
            char varname[64];
            int mode = Get_SPI_Reg_bits(LMS7002MCSR::MODE_TX);
            if (mode == 0) //FCW
            {
                for (int i = 0; i < 16; ++i)
                {
                    std::snprintf(varname, sizeof(varname), "FCW%02i", i);
                    SetNCOFrequency(TRXDir::Tx, i, parser.getAs(varname, 0.0));
                }
            }
            else
            {
                for (int i = 0; i < 16; ++i)
                {
                    std::snprintf(varname, sizeof(varname), "PHO%02i", i);
                    SetNCOPhaseOffset(TRXDir::Tx, i, parser.getAs(varname, 0.0));
                }
            }
        }
    }
    return OpStatus::Success;
}

OpStatus LMS7002M::LoadConfig(const std::string& filename, bool tuneDynamicValues)
{
    std::ifstream f(filename);
    if (f.good() == false) //file not found
    {
        f.close();
        return ReportError(OpStatus::FileNotFound, "LoadConfig(%s) - file not found", filename.c_str());
    }
    f.close();

    uint16_t addr = 0;
    uint16_t value = 0;

    OpStatus status;
    INI parser(filename, true);
    if (parser.select("file_info"s) == false)
    {
        //try loading as legacy format
        status = LoadConfigLegacyFile(filename);
        SetActiveChannel(Channel::ChA);
        return status;
    }
    std::string type{};
    type = parser.get("type"s, "undefined"s);

    if (type.find("lms7002m_minimal_config"sv) == std::string::npos)
    {
        return ReportError(
            OpStatus::InvalidValue, "LoadConfig(%s) - invalid format, missing lms7002m_minimal_config", filename.c_str());
    }

    const int fileVersion = parser.getAs("version"s, 0);

    std::vector<uint16_t> addrToWrite;
    std::vector<uint16_t> dataToWrite;

    if (fileVersion == 1)
    {
        ChannelScope scope(this);
        if (parser.select("lms7002_registers_a"s) == true)
        {
            uint16_t x0020_value = 0;
<<<<<<< HEAD
            this->SetActiveChannel(Channel::ChA); //select A channel
            for (const auto& pair : parser["lms7002_registers_a"s])
=======
            SetActiveChannel(Channel::ChA); //select A channel
            for (ini_t::keysit_t pairs = section->second->begin(); pairs != section->second->end(); pairs++)
>>>>>>> 6d93bc06
            {
                sscanf(pair.first.c_str(), "%hx", &addr);
                sscanf(pair.second.c_str(), "%hx", &value);
                if (addr == MAC.address) //skip register containing channel selection
                {
                    x0020_value = value;
                    continue;
                }

                if (addr >= 0x5C3 && addr <= 0x5CA) //enable analog DC correction
                {
                    addrToWrite.push_back(addr);
                    dataToWrite.push_back(value & 0x3FFF);
                    addrToWrite.push_back(addr);
                    dataToWrite.push_back(value | 0x8000);
                }
                else
                {
                    addrToWrite.push_back(addr);
                    dataToWrite.push_back(value);
                }
            }

            status = SPI_write_batch(&addrToWrite[0], &dataToWrite[0], addrToWrite.size(), true);
            if (status != OpStatus::Success && controlPort != nullptr)
                return status;
            status = SPI_write(0x0020, x0020_value);
            if (status != OpStatus::Success && controlPort != nullptr)
                return status;
            SetActiveChannel(Channel::ChB);
            if (status != OpStatus::Success && controlPort != nullptr)
                return status;
        }

        if (parser.select("lms7002_registers_b"s) == true)
        {
            addrToWrite.clear();
            dataToWrite.clear();
            for (const auto& pair : parser["lms7002_registers_b"s])
            {
                sscanf(pair.first.c_str(), "%hx", &addr);
                sscanf(pair.second.c_str(), "%hx", &value);
                addrToWrite.push_back(addr);
                dataToWrite.push_back(value);
            }
            SetActiveChannel(Channel::ChB); //select B channel
            status = SPI_write_batch(&addrToWrite[0], &dataToWrite[0], addrToWrite.size(), true);
            if (status != OpStatus::Success && controlPort != nullptr)
                return status;
        }

        parser.select("reference_clocks"s);
<<<<<<< HEAD
        SetReferenceClk_SX(TRXDir::Rx, parser.getAs("sxr_ref_clk_mhz"s, 30.72) * 1e6);
        SetReferenceClk_SX(TRXDir::Tx, parser.getAs("sxt_ref_clk_mhz"s, 30.72) * 1e6);
=======
        SetReferenceClk_SX(TRXDir::Rx, parser.get("sxr_ref_clk_mhz"sv, 30.72) * 1e6);
        SetReferenceClk_SX(TRXDir::Tx, parser.get("sxt_ref_clk_mhz"sv, 30.72) * 1e6);
>>>>>>> 6d93bc06
    }

    ResetLogicRegisters();

    if (tuneDynamicValues)
    {
        Modify_SPI_Reg_bits(LMS7002MCSR::MAC, 2);
        if (!Get_SPI_Reg_bits(LMS7002MCSR::PD_VCO))
            TuneVCO(VCO_Module::VCO_SXT);
        Modify_SPI_Reg_bits(LMS7002MCSR::MAC, 1);
        if (!Get_SPI_Reg_bits(LMS7002MCSR::PD_VCO))
            TuneVCO(VCO_Module::VCO_SXR);
        if (!Get_SPI_Reg_bits(LMS7002MCSR::PD_VCO_CGEN))
        {
            TuneVCO(VCO_Module::VCO_CGEN);
            if (mCallback_onCGENChange)
                return mCallback_onCGENChange(mCallback_onCGENChange_userData);
        }
    }
    SetActiveChannel(Channel::ChA);
    return OpStatus::Success;
}

OpStatus LMS7002M::SaveConfig(const std::string& filename)
{
    std::ofstream fout;
    fout.open(filename);
    fout << "[file_info]"sv << std::endl;
    fout << "type=lms7002m_minimal_config"sv << std::endl;
    fout << "version=1"sv << std::endl;

    char addr[80];
    char value[80];

    ChannelScope scope(this);

    std::vector<uint16_t> addrToRead;
    for (const auto& memorySectionPair : MemorySectionAddresses)
        for (uint16_t addr = memorySectionPair.second[0]; addr <= memorySectionPair.second[1]; ++addr)
            addrToRead.push_back(addr);

    std::vector<uint16_t> dataReceived;
    dataReceived.resize(addrToRead.size(), 0);

    fout << "[lms7002_registers_a]"sv << std::endl;
    SetActiveChannel(Channel::ChA);
    for (uint16_t i = 0; i < addrToRead.size(); ++i)
    {
        if (addrToRead[i] >= 0x5C3 && addrToRead[i] <= 0x5CA)
            SPI_write(addrToRead[i], 0x4000); //perform read-back from DAC
        dataReceived[i] = Get_SPI_Reg_bits(addrToRead[i], 15, 0, false);

        //registers 0x5C3 - 0x53A return inverted value field when DAC value read-back is performed
        if (addrToRead[i] >= 0x5C3 && addrToRead[i] <= 0x5C6 && (dataReceived[i] & 0x400)) //sign bit 10
            dataReceived[i] = 0x400 | (~dataReceived[i] & 0x3FF); //magnitude bits  9:0
        else if (addrToRead[i] >= 0x5C7 && addrToRead[i] <= 0x5CA && (dataReceived[i] & 0x40)) //sign bit 6
            dataReceived[i] = 0x40 | (~dataReceived[i] & 0x3F); //magnitude bits  5:0
        else if (addrToRead[i] == 0x5C2)
            dataReceived[i] &= 0xFF00; //do not save calibration start triggers
        std::snprintf(addr, sizeof(addr), "0x%04X", addrToRead[i]);
        std::snprintf(value, sizeof(value), "0x%04X", dataReceived[i]);
        fout << addr << "="sv << value << std::endl;
        // add parameter name/value as comments
        for (int p = 0; p < static_cast<int>(LMS7002MCSR::ENUM_COUNT); ++p)
        {
            const LMS7002MCSR_Data::CSRegister& parameter = GetRegister(static_cast<LMS7002MCSR>(p));
            if (parameter.address == addrToRead[i])
                fout << "//"sv << parameter.name << " : "sv << Get_SPI_Reg_bits(static_cast<LMS7002MCSR>(p)) << std::endl;
        }
    }

    fout << "[lms7002_registers_b]"sv << std::endl;
    addrToRead.clear(); //add only B channel addresses
    for (const auto& memorySectionPair : MemorySectionAddresses)
        if (memorySectionPair.first != MemorySection::RSSI_DC_CALIBRATION)
            for (uint16_t addr = memorySectionPair.second[0]; addr <= memorySectionPair.second[1]; ++addr)
                if (addr >= 0x0100)
                    addrToRead.push_back(addr);

    SetActiveChannel(Channel::ChB);
    for (uint16_t i = 0; i < addrToRead.size(); ++i)
    {
        dataReceived[i] = Get_SPI_Reg_bits(addrToRead[i], 15, 0, false);
        std::snprintf(addr, sizeof(addr), "0x%04X", addrToRead[i]);
        std::snprintf(value, sizeof(value), "0x%04X", dataReceived[i]);
        fout << addr << "="sv << value << std::endl;
    }

    fout << "[reference_clocks]"sv << std::endl;
    fout << "sxt_ref_clk_mhz="sv << GetReferenceClk_SX(TRXDir::Tx) / 1e6 << std::endl;
    fout << "sxr_ref_clk_mhz="sv << GetReferenceClk_SX(TRXDir::Rx) / 1e6 << std::endl;
    fout.close();
    return OpStatus::Success;
}

OpStatus LMS7002M::SetRBBPGA_dB(const float_type value, const Channel channel)
{
    lime_Result result = lms7002m_set_rbbpga_db(mC_impl, value, static_cast<lms7002m_channel>(channel));
    return ResultToStatus(result);
}

float_type LMS7002M::GetRBBPGA_dB(const Channel channel)
{
    return lms7002m_get_rbbpga_db(mC_impl, static_cast<lms7002m_channel>(channel));
}

OpStatus LMS7002M::SetRFELNA_dB(const float_type value, const Channel channel)
{
    lime_Result result = lms7002m_set_rfelna_db(mC_impl, value, static_cast<lms7002m_channel>(channel));
    return ResultToStatus(result);
}

float_type LMS7002M::GetRFELNA_dB(const Channel channel)
{
    return lms7002m_get_rfelna_db(mC_impl, static_cast<lms7002m_channel>(channel));
}

OpStatus LMS7002M::SetRFELoopbackLNA_dB(const float_type gain, const Channel channel)
{
    lime_Result result = lms7002m_set_rfe_loopback_lna_db(mC_impl, gain, static_cast<lms7002m_channel>(channel));
    return ResultToStatus(result);
}

float_type LMS7002M::GetRFELoopbackLNA_dB(const Channel channel)
{
    return lms7002m_get_rfe_loopback_lna_db(mC_impl, static_cast<lms7002m_channel>(channel));
}

OpStatus LMS7002M::SetRFETIA_dB(const float_type value, const Channel channel)
{
    lime_Result result = lms7002m_set_rfetia_db(mC_impl, value, static_cast<lms7002m_channel>(channel));
    return ResultToStatus(result);
}

float_type LMS7002M::GetRFETIA_dB(const Channel channel)
{
    return lms7002m_get_rfetia_db(mC_impl, static_cast<lms7002m_channel>(channel));
}

OpStatus LMS7002M::SetTRFPAD_dB(const float_type value, const Channel channel)
{
    lime_Result result = lms7002m_set_trfpad_db(mC_impl, value, static_cast<lms7002m_channel>(channel));
    return ResultToStatus(result);
}

float_type LMS7002M::GetTRFPAD_dB(const Channel channel)
{
    return lms7002m_get_trfpad_db(mC_impl, static_cast<lms7002m_channel>(channel));
}

OpStatus LMS7002M::SetTRFLoopbackPAD_dB(const float_type gain, const Channel channel)
{
    lime_Result result = lms7002m_set_trf_loopback_pad_db(mC_impl, gain, static_cast<lms7002m_channel>(channel));
    return ResultToStatus(result);
}

float_type LMS7002M::GetTRFLoopbackPAD_dB(const Channel channel)
{
    return lms7002m_get_trf_loopback_pad_db(mC_impl, static_cast<lms7002m_channel>(channel));
}

// opt_gain_tbb
OpStatus LMS7002M::SetTBBIAMP_dB(const float_type gain, const Channel channel)
{
    OpStatus status;
    ChannelScope scope(this, channel);

    int ind = GetActiveChannelIndex() % 2;
    if (opt_gain_tbb[ind] <= 0)
    {
        status = CalibrateTxGain();
        if (status != OpStatus::Success) //set optimal BB gain
            return status;
        if (std::fabs(gain) < 0.2) // optimal gain = ~0dB
            return OpStatus::Success;
    }

    int g_iamp = static_cast<float_type>(opt_gain_tbb[ind]) * pow(10.0, gain / 20.0) + 0.4;
    status = Modify_SPI_Reg_bits(LMS7002MCSR::CG_IAMP_TBB, std::clamp(g_iamp, 1, 63), true);

    return status;
}

// opt_gain_tbb
float_type LMS7002M::GetTBBIAMP_dB(const Channel channel)
{
    ChannelScope scope(this, channel);

    int g_current = Get_SPI_Reg_bits(LMS7002MCSR::CG_IAMP_TBB, true);
    int ind = GetActiveChannelIndex() % 2;

    if (opt_gain_tbb[ind] <= 0)
    {
        if (CalibrateTxGain() != OpStatus::Success)
            return 0.0;
        Modify_SPI_Reg_bits(LMS7002MCSR::CG_IAMP_TBB, g_current, true); //restore
    }
    return 20.0 * log10(static_cast<float_type>(g_current) / static_cast<float_type>(opt_gain_tbb[ind]));
}

OpStatus LMS7002M::SetPathRFE(PathRFE path)
{
    lime_Result result = lms7002m_set_path_rfe(mC_impl, static_cast<lms7002m_path_rfe>(path));
    return ResultToStatus(result);
}

LMS7002M::PathRFE LMS7002M::GetPathRFE()
{
    return static_cast<PathRFE>(lms7002m_get_path_rfe(mC_impl));
}

OpStatus LMS7002M::SetBandTRF(const int band)
{
    lime_Result result = lms7002m_set_band_trf(mC_impl, static_cast<uint8_t>(band));
    return ResultToStatus(result);
}

int LMS7002M::GetBandTRF()
{
    return lms7002m_get_band_trf(mC_impl);
}

OpStatus LMS7002M::SetPath(TRXDir direction, uint8_t channel, uint8_t path)
{
    lime_Result result = lms7002m_set_path(mC_impl, direction == TRXDir::Tx, IndexToChannelEnum(channel), path);
    return ResultToStatus(result);
}

OpStatus LMS7002M::SetReferenceClk_SX(TRXDir dir, float_type freq_Hz)
{
    lime_Result result = lms7002m_set_reference_clock(mC_impl, freq_Hz);
    return ResultToStatus(result);
}

float_type LMS7002M::GetReferenceClk_SX(TRXDir dir)
{
    return lms7002m_get_reference_clock(mC_impl);
}

OpStatus LMS7002M::SetNCOFrequencies(TRXDir dir, const float_type* freq_Hz, uint8_t count, float_type phaseOffset)
{
    std::vector<float> converted(count);
    for (uint8_t i = 0; i < count; ++i)
    {
        converted.at(i) = freq_Hz[i];
    }

    lime_Result result = lms7002m_set_nco_frequencies(mC_impl, dir == TRXDir::Tx, converted.data(), count, phaseOffset);
    return ResultToStatus(result);
}

std::vector<float_type> LMS7002M::GetNCOFrequencies(TRXDir dir, float_type* phaseOffset)
{
    std::vector<float> ncosFloat(16);

    float phaseOffsetFloat = 0.0;
    lms7002m_get_nco_frequencies(mC_impl, dir == TRXDir::Tx, ncosFloat.data(), ncosFloat.size(), &phaseOffsetFloat);

    std::vector<float_type> ncosDouble(16);
    for (std::size_t i = 0; i < ncosFloat.size(); ++i)
    {
        ncosDouble.at(i) = ncosFloat.at(i);
    }

    if (phaseOffset != nullptr)
    {
        *phaseOffset = phaseOffsetFloat;
    }

    return ncosDouble;
}

float_type LMS7002M::GetFrequencyCGEN()
{
    return lms7002m_get_frequency_cgen(mC_impl);
}

float_type LMS7002M::GetReferenceClk_TSP(TRXDir dir)
{
    return lms7002m_get_reference_clock_tsp(mC_impl, dir == TRXDir::Tx);
}

OpStatus LMS7002M::SetFrequencyCGEN(const float_type freq_Hz)
{
    lime_Result result = lms7002m_set_frequency_cgen(mC_impl, freq_Hz);
    return ResultToStatus(result);
}

bool LMS7002M::GetCGENLocked()
{
    return lms7002m_get_cgen_locked(mC_impl);
}

bool LMS7002M::GetSXLocked(TRXDir dir)
{
    return lms7002m_get_sx_locked(mC_impl, dir == TRXDir::Tx);
}

OpStatus LMS7002M::TuneCGENVCO()
{
    lime_Result result = lms7002m_tune_cgen_vco(mC_impl);
    return ResultToStatus(result);
}

OpStatus LMS7002M::TuneVCO(VCO_Module module)
{
    lime_Result result = lms7002m_tune_vco(mC_impl, static_cast<lms7002m_vco_type>(module));
    return ResultToStatus(result);
}

uint16_t LMS7002M::Get_SPI_Reg_bits(const CSRegister& param, bool fromChip)
{
    return Get_SPI_Reg_bits(param.address, param.msb, param.lsb, fromChip);
}

uint16_t LMS7002M::Get_SPI_Reg_bits(uint16_t address, uint8_t msb, uint8_t lsb, bool fromChip)
{
    return (SPI_read(address, fromChip) & (~(~0u << (msb + 1)))) >> lsb; //shift bits to LSB
}

uint16_t LMS7002M::Get_SPI_Reg_bits(const LMS7002MCSR param, bool fromChip)
{
    const CSRegister& reg = GetRegister(param);
    return Get_SPI_Reg_bits(reg.address, reg.msb, reg.lsb, fromChip);
}

OpStatus LMS7002M::Modify_SPI_Reg_bits(
    const uint16_t address, const uint8_t msb, const uint8_t lsb, const uint16_t value, bool fromChip)
{
    uint16_t spiDataReg = SPI_read(address, fromChip); //read current SPI reg data
    uint16_t spiMask = (~(~0u << (msb - lsb + 1))) << (lsb); // creates bit mask
    spiDataReg = (spiDataReg & (~spiMask)) | ((value << lsb) & spiMask); //clear bits
    return SPI_write(address, spiDataReg); //write modified data back to SPI reg
}

OpStatus LMS7002M::Modify_SPI_Reg_bits(const LMS7002MCSR_Data::CSRegister& param, const uint16_t value, bool fromChip)
{
    return Modify_SPI_Reg_bits(param.address, param.msb, param.lsb, value, fromChip);
}

OpStatus LMS7002M::Modify_SPI_Reg_bits(const LMS7002MCSR param, const uint16_t value, bool fromChip)
{
    const CSRegister& reg = GetRegister(param);
    return Modify_SPI_Reg_bits(reg, value, fromChip);
}

const CSRegister& LMS7002M::GetParam(const std::string& name)
{
    for (int i = 0; i < static_cast<int>(LMS7002MCSR::ENUM_COUNT); ++i)
    {
        const LMS7002MCSR_Data::CSRegister& parameter = GetRegister(static_cast<LMS7002MCSR>(i));
        if (std::string_view{ parameter.name } == name)
            return parameter;
    }

    throw std::logic_error("Parameter "s + name + " not found"s);
}

OpStatus LMS7002M::SetFrequencySX(TRXDir dir, float_type freq_Hz)
{
    lime_Result result = lms7002m_set_frequency_sx(mC_impl, dir == TRXDir::Tx, freq_Hz);
    return ResultToStatus(result);
}

OpStatus LMS7002M::SetFrequencySXWithSpurCancellation(TRXDir dir, float_type freq_Hz, float_type BW)
{
    const float BWOffset = 2e6;
    BW += BWOffset; //offset to avoid ref clock on BW edge
    bool needCancellation = false;
    float_type refClk = GetReferenceClk_SX(TRXDir::Rx);
    int low = (freq_Hz - BW / 2) / refClk;
    int high = (freq_Hz + BW / 2) / refClk;
    if (low != high)
        needCancellation = true;

    OpStatus status;
    float newFreq(0);
    if (needCancellation)
    {
        newFreq = static_cast<int>(freq_Hz / refClk + 0.5) * refClk;
        TuneRxFilter(BW - BWOffset + 2 * abs(freq_Hz - newFreq));
        status = SetFrequencySX(dir, newFreq);
    }
    else
        status = SetFrequencySX(dir, freq_Hz);
    if (status != OpStatus::Success)
        return status;
    const int ch = Get_SPI_Reg_bits(LMS7002MCSR::MAC);
    for (int i = 0; i < 2; ++i)
    {
        Modify_SPI_Reg_bits(LMS7002MCSR::MAC, i + 1);
        SetNCOFrequency(TRXDir::Rx, 15, 0);
    }
    if (needCancellation)
    {
        Modify_SPI_Reg_bits(LMS7002MCSR::MAC, ch);
        Modify_SPI_Reg_bits(LMS7002MCSR::EN_INTONLY_SDM, 1);

        /*uint16_t gINT = Get_SPI_Reg_bits(0x011E, 13, 0);	// read whole register to reduce SPI transfers
        uint32_t gFRAC = ((gINT&0xF) * 65536) | Get_SPI_Reg_bits(0x011D, 15, 0);
        bool upconvert = gFRAC > (1 << 19);
        gINT = gINT >> 4;
        if(upconvert)
        {
            gINT+=;
            Modify_SPI_Reg_bits(LMS7002MCSR::INT_SDM, gINT);
        }
        Modify_SPI_Reg_bits(0x011D, 15, 0, 0);
        Modify_SPI_Reg_bits(0x011E, 3, 0, 0);*/
        //const float_type refClk_Hz = GetReferenceClk_SX(dir);
        //float actualFreq = (float_type)refClk_Hz / (1 << (Get_SPI_Reg_bits(LMS7002MCSR::DIV_LOCH) + 1));
        //actualFreq *= (gINT + 4) * (Get_SPI_Reg_bits(LMS7002MCSR::EN_DIV2_DIVPROG) + 1);
        float actualFreq = newFreq;
        float userFreq = freq_Hz;
        bool upconvert = actualFreq > userFreq;
        for (int i = 0; i < 2; ++i)
        {
            Modify_SPI_Reg_bits(LMS7002MCSR::MAC, i + 1);
            Modify_SPI_Reg_bits(LMS7002MCSR::CMIX_SC_RXTSP, !upconvert);
            Modify_SPI_Reg_bits(LMS7002MCSR::CMIX_BYP_RXTSP, 0);
            Modify_SPI_Reg_bits(LMS7002MCSR::SEL_RX, 15);
            Modify_SPI_Reg_bits(LMS7002MCSR::CMIX_GAIN_RXTSP, 1);
            SetNCOFrequency(TRXDir::Rx, 14, 0);
            SetNCOFrequency(TRXDir::Rx, 15, abs(actualFreq - userFreq));
        }
    }

    Modify_SPI_Reg_bits(LMS7002MCSR::MAC, ch);
    return OpStatus::Success;
}

float_type LMS7002M::GetFrequencySX(TRXDir dir)
{
    return lms7002m_get_frequency_sx(mC_impl, dir == TRXDir::Tx);
}

OpStatus LMS7002M::SetNCOFrequency(TRXDir dir, uint8_t index, float_type freq_Hz)
{
    lime_Result result = lms7002m_set_nco_frequency(mC_impl, dir == TRXDir::Tx, index, freq_Hz);
    return ResultToStatus(result);
}

float_type LMS7002M::GetNCOFrequency(TRXDir dir, uint8_t index, bool fromChip)
{
    return lms7002m_get_nco_frequency(mC_impl, dir == TRXDir::Tx, index);
}

OpStatus LMS7002M::SetNCOPhaseOffsetForMode0(TRXDir dir, float_type angle_deg)
{
    lime_Result result = lms7002m_set_nco_phase_offset_for_mode_0(mC_impl, dir == TRXDir::Tx, angle_deg);
    return ResultToStatus(result);
}

OpStatus LMS7002M::SetNCOPhaseOffset(TRXDir dir, uint8_t index, float_type angle_deg)
{
    lime_Result result = lms7002m_set_nco_phase_offset(mC_impl, dir == TRXDir::Tx, index, angle_deg);
    return ResultToStatus(result);
}

OpStatus LMS7002M::SetNCOPhases(TRXDir dir, const float_type* angles_deg, uint8_t count, float_type frequencyOffset)
{
    std::vector<float> converted(count);
    for (uint8_t i = 0; i < count; ++i)
    {
        converted.at(i) = angles_deg[i];
    }

    lime_Result result = lms7002m_set_nco_phases(mC_impl, dir == TRXDir::Tx, converted.data(), count, frequencyOffset);
    return ResultToStatus(result);
}

std::vector<float_type> LMS7002M::GetNCOPhases(TRXDir dir, float_type* frequencyOffset)
{
    std::vector<float_type> angles_deg;
    return angles_deg;
}

OpStatus LMS7002M::SetGFIRCoefficients(TRXDir dir, uint8_t gfirIndex, const float_type* coef, uint8_t coefCount)
{
    std::vector<float> converted(coefCount);
    for (uint8_t i = 0; i < coefCount; ++i)
    {
        converted.at(i) = coef[i];
    }

    lime_Result result = lms7002m_set_gfir_coefficients(mC_impl, dir == TRXDir::Tx, gfirIndex, converted.data(), coefCount);
    return ResultToStatus(result);
}

OpStatus LMS7002M::GetGFIRCoefficients(TRXDir dir, uint8_t gfirIndex, float_type* coef, uint8_t coefCount)
{
    std::vector<float> converted(coefCount);

    lime_Result result = lms7002m_get_gfir_coefficients(mC_impl, dir == TRXDir::Tx, gfirIndex, converted.data(), coefCount);
    for (uint8_t i = 0; i < coefCount; ++i)
    {
        coef[i] = converted.at(i);
    }

    return ResultToStatus(result);
}

OpStatus LMS7002M::SPI_write(uint16_t address, uint16_t data, bool toChip)
{
    if (address != 0x0640 && address != 0x0641)
    {
        return SPI_write_batch(&address, &data, 1, toChip);
    }

    MCU_BD* mcu = GetMCUControls();
    mcu->RunProcedure(MCU_FUNCTION_GET_PROGRAM_ID);
    if (mcu->WaitForMCU(100) != MCU_ID_CALIBRATIONS_SINGLE_IMAGE)
        mcu->Program_MCU(mcu_program_lms7_dc_iq_calibration_bin, MCU_BD::MCU_PROG_MODE::SRAM);
    SPI_write(0x002D, address);
    SPI_write(0x020C, data);
    mcu->RunProcedure(7);
    mcu->WaitForMCU(50);
    return SPI_read(0x040B) == data ? OpStatus::Success : OpStatus::Error;
}

uint16_t LMS7002M::SPI_read(uint16_t address, bool fromChip, OpStatus* status)
{
    fromChip |= !useCache;
    //registers containing read only registers, which values can change
    static const std::unordered_set<uint16_t> volatileRegs = {
        0x0000,
        0x0001,
        0x0002,
        0x0003,
        0x0004,
        0x0005,
        0x0006,
        0x002F,
        0x008C,
        0x00A8,
        0x00A9,
        0x00AA,
        0x00AB,
        0x00AC,
        0x0123,
        0x0209,
        0x020A,
        0x020B,
        0x040E,
        0x040F,
        0x05C3,
        0x05C4,
        0x05C5,
        0x05C6,
        0x05C7,
        0x05C8,
        0x05C9,
        0x05CA,
    };
    if (volatileRegs.find(address) != volatileRegs.end())
        fromChip = true;

    if (!controlPort || fromChip == false)
    {
        if (status && !controlPort)
            *status = ReportError(OpStatus::IOFailure, "chip not connected");
        uint8_t mac = mRegistersMap->GetValue(0, MAC.address) & 0x0003;
        uint8_t channel = (mac == 2) ? 1 : 0; //only when MAC is B -> use register space B
        if (address < 0x0100)
            channel = 0; //force A when below MAC mapped register space
        return mRegistersMap->GetValue(channel, address);
    }
    if (!controlPort)
    {
        return 0;
    }

    uint16_t data = 0;
    OpStatus st;
    if (address == 0x0640 || address == 0x0641)
    {
        MCU_BD* mcu = GetMCUControls();
        mcu->RunProcedure(MCU_FUNCTION_GET_PROGRAM_ID);
        if (mcu->WaitForMCU(100) != MCU_ID_CALIBRATIONS_SINGLE_IMAGE)
            mcu->Program_MCU(mcu_program_lms7_dc_iq_calibration_bin, MCU_BD::MCU_PROG_MODE::SRAM);
        SPI_write(0x002D, address);
        mcu->RunProcedure(8);
        mcu->WaitForMCU(50);
        uint16_t rdVal = SPI_read(0x040B, true, status);
        return rdVal;
    }
    else
        st = SPI_read_batch(&address, &data, 1);
    if (status != nullptr)
        *status = st;
    return data;
}

OpStatus LMS7002M::SPI_write_batch(const uint16_t* spiAddr, const uint16_t* spiData, uint16_t cnt, bool toChip)
{
    toChip |= !useCache;
    int mac = mRegistersMap->GetValue(0, MAC.address) & 0x0003;
    std::vector<uint32_t> data;
    for (size_t i = 0; i < cnt; ++i)
    {
        //write which register cache based on MAC bits
        //or always when below the MAC mapped register space
        bool wr0 = ((mac & 0x1) != 0) || (spiAddr[i] < 0x0100);
        bool wr1 = ((mac & 0x2) != 0) && (spiAddr[i] >= 0x0100);

        if (!toChip)
        {
            if (wr0 && (mRegistersMap->GetValue(0, spiAddr[i]) == spiData[i]))
                wr0 = false;
            if (wr1 && (mRegistersMap->GetValue(1, spiAddr[i]) == spiData[i]))
                wr1 = false;
            if (!(wr0 || wr1))
                continue;
        }

        data.push_back((1 << 31) | (static_cast<uint32_t>(spiAddr[i]) << 16) | spiData[i]); //msbit 1=SPI write
        if (wr0)
            mRegistersMap->SetValue(0, spiAddr[i], spiData[i]);
        if (wr1)
            mRegistersMap->SetValue(1, spiAddr[i], spiData[i]);

        //refresh mac, because batch might also change active channel
        if (spiAddr[i] == MAC.address)
            mac = mRegistersMap->GetValue(0, MAC.address) & 0x0003;
    }

    if (data.size() == 0)
        return OpStatus::Success;
    if (!controlPort)
    {
        if (useCache)
            return OpStatus::Success;
        return ReportError(OpStatus::IOFailure, "No device connected"s);
    }
    controlPort->SPI(data.data(), nullptr, data.size());
    return OpStatus::Success;
}

OpStatus LMS7002M::SPI_read_batch(const uint16_t* spiAddr, uint16_t* spiData, uint16_t cnt)
{
    if (!controlPort)
    {
        return ReportError(OpStatus::IOFailure, "No device connected"s);
    }

    std::vector<uint32_t> dataWr(cnt);
    std::vector<uint32_t> dataRd(cnt);
    for (size_t i = 0; i < cnt; ++i)
    {
        dataWr[i] = spiAddr[i];
    }

    controlPort->SPI(dataWr.data(), dataRd.data(), cnt);

    int mac = mRegistersMap->GetValue(0, MAC.address) & 0x0003;

    for (size_t i = 0; i < cnt; ++i)
    {
        spiData[i] = dataRd[i] & 0xffff;

        //write which register cache based on MAC bits
        //or always when below the MAC mapped register space
        bool wr0 = ((mac & 0x1) != 0) or (spiAddr[i] < 0x0100);
        bool wr1 = ((mac & 0x2) != 0) and (spiAddr[i] >= 0x0100);

        if (wr0)
            mRegistersMap->SetValue(0, spiAddr[i], spiData[i]);
        if (wr1)
            mRegistersMap->SetValue(1, spiAddr[i], spiData[i]);
    }
    return OpStatus::Success;
}

OpStatus LMS7002M::RegistersTest(const std::string& fileName)
{
    char chex[16];
    if (!controlPort)
        return ReportError(OpStatus::IOFailure, "No device connected"s);

    OpStatus status;
    ChannelScope scope(this);

    //backup both channel data for restoration after test
    std::vector<uint16_t> ch1Addresses;
    for (const auto& memorySectionPair : MemorySectionAddresses)
        for (uint16_t addr = memorySectionPair.second[0]; addr <= memorySectionPair.second[1]; ++addr)
            ch1Addresses.push_back(addr);
    std::vector<uint16_t> ch1Data;
    ch1Data.resize(ch1Addresses.size(), 0);

    //backup A channel
    SetActiveChannel(Channel::ChA);
    status = SPI_read_batch(&ch1Addresses[0], &ch1Data[0], ch1Addresses.size());
    if (status != OpStatus::Success)
        return status;

    std::vector<uint16_t> ch2Addresses;
    for (const auto& memorySectionPair : MemorySectionAddresses)
        for (uint16_t addr = memorySectionPair.second[0]; addr <= memorySectionPair.second[1]; ++addr)
            if (addr >= 0x0100)
                ch2Addresses.push_back(addr);
    std::vector<uint16_t> ch2Data;
    ch2Data.resize(ch2Addresses.size(), 0);

    SetActiveChannel(Channel::ChB);
    status = SPI_read_batch(&ch2Addresses[0], &ch2Data[0], ch2Addresses.size());
    if (status != OpStatus::Success)
        return status;

    //test registers
    ResetChip();
    Modify_SPI_Reg_bits(LMS7002MCSR::MIMO_SISO, 0);
    Modify_SPI_Reg_bits(LMS7002MCSR::PD_RX_AFE2, 0);
    Modify_SPI_Reg_bits(LMS7002MCSR::PD_TX_AFE2, 0);
    SetActiveChannel(Channel::ChA);

    std::stringstream ss;

    //check single channel memory sections
    std::vector<MemorySection> modulesToCheck = {
        MemorySection::AFE,
        MemorySection::BIAS,
        MemorySection::XBUF,
        MemorySection::CGEN,
        MemorySection::BIST,
        MemorySection::CDS,
        MemorySection::TRF,
        MemorySection::TBB,
        MemorySection::RFE,
        MemorySection::RBB,
        MemorySection::SX,
        MemorySection::TxTSP,
        MemorySection::TxNCO,
        MemorySection::TxGFIR1,
        MemorySection::TxGFIR2,
        MemorySection::TxGFIR3a,
        MemorySection::TxGFIR3b,
        MemorySection::TxGFIR3c,
        MemorySection::RxTSP,
        MemorySection::RxNCO,
        MemorySection::RxGFIR1,
        MemorySection::RxGFIR2,
        MemorySection::RxGFIR3a,
        MemorySection::RxGFIR3b,
        MemorySection::RxGFIR3c,
        MemorySection::LimeLight,
        MemorySection::LDO,
    };

    const std::array<std::string_view, 27> moduleNames = {
        "AFE"sv,
        "BIAS"sv,
        "XBUF"sv,
        "CGEN"sv,
        "BIST"sv,
        "CDS"sv,
        "TRF"sv,
        "TBB"sv,
        "RFE"sv,
        "RBB"sv,
        "SX"sv,
        "TxTSP"sv,
        "TxNCO"sv,
        "TxGFIR1"sv,
        "TxGFIR2"sv,
        "TxGFIR3a"sv,
        "TxGFIR3b"sv,
        "TxGFIR3c"sv,
        "RxTSP"sv,
        "RxNCO"sv,
        "RxGFIR1"sv,
        "RxGFIR2"sv,
        "RxGFIR3a"sv,
        "RxGFIR3b"sv,
        "RxGFIR3c"sv,
        "LimeLight"sv,
        "LDO"sv,
    };

    const uint16_t patterns[] = { 0xAAAA, 0x5555 };
    const uint8_t patternsCount = 2;

    bool allTestSuccess = true;

    for (unsigned i = 0; i < modulesToCheck.size(); ++i)
    {
        bool moduleTestsSuccess = true;
        uint16_t startAddr = MemorySectionAddresses.at(modulesToCheck[i]).at(0);
        uint16_t endAddr = MemorySectionAddresses.at(modulesToCheck[i]).at(1);
        uint8_t channelCount = startAddr >= 0x0100 ? 2 : 1;
        for (int cc = 1; cc <= channelCount; ++cc)
        {
            Modify_SPI_Reg_bits(LMS7002MCSR::MAC, cc);
            std::snprintf(chex, sizeof(chex), "0x%04X", startAddr);
            ss << moduleNames[i] << "  ["sv << chex << ":"sv;
            std::snprintf(chex, sizeof(chex), "0x%04X", endAddr);
            ss << chex << "]"sv;
            if (startAddr >= 0x0100)
            {
                ss << " Ch."sv << (cc == 1 ? "A"sv : "B"sv);
            }
            ss << std::endl;
            for (uint8_t p = 0; p < patternsCount; ++p)
                moduleTestsSuccess &= RegistersTestInterval(startAddr, endAddr, patterns[p], ss) == OpStatus::Success;
        }
        allTestSuccess &= moduleTestsSuccess;
    }

    //restore register values
    SetActiveChannel(Channel::ChA);
    SPI_write_batch(&ch1Addresses[0], &ch1Data[0], ch1Addresses.size(), true);
    SetActiveChannel(Channel::ChB);
    SPI_write_batch(&ch2Addresses[0], &ch2Data[0], ch2Addresses.size(), true);

    if (!fileName.empty())
    {
        std::fstream fout;
        fout.open(fileName, std::ios::out);
        fout << ss.str() << std::endl;
        fout.close();
    }

    if (allTestSuccess)
        return OpStatus::Success;
    return ReportError(OpStatus::Error, "RegistersTest() failed"s);
}

/** @brief Performs registers test for given address interval by writing given pattern data
    @param startAddr first register address
    @param endAddr last register address
    @param pattern data to be written into registers
    @param ss stringstream to use
    @return 0-register test passed, other-failure
*/
OpStatus LMS7002M::RegistersTestInterval(uint16_t startAddr, uint16_t endAddr, uint16_t pattern, std::stringstream& ss)
{
    std::vector<uint16_t> addrToWrite;
    std::vector<uint16_t> dataToWrite;
    std::vector<uint16_t> dataReceived;
    std::vector<uint16_t> dataMasks;

    for (uint16_t addr = startAddr; addr <= endAddr; ++addr)
    {
        addrToWrite.push_back(addr);
    }
    dataMasks.resize(addrToWrite.size(), 0xFFFF);
    for (std::size_t j = 0; j < readOnlyRegisters.size(); ++j)
    {
        for (std::size_t k = 0; k < addrToWrite.size(); ++k)
        {
            if (readOnlyRegisters[j].address == addrToWrite[k])
            {
                dataMasks[k] = readOnlyRegisters[j].mask;
                break;
            }
        }
    }

    dataToWrite.clear();
    dataReceived.clear();
    for (uint16_t j = 0; j < addrToWrite.size(); ++j)
    {
        if (addrToWrite[j] == 0x00A6)
            dataToWrite.push_back(0x1 | (pattern & ~0x2));
        else if (addrToWrite[j] == 0x0084)
            dataToWrite.push_back(pattern & ~0x19);
        else
            dataToWrite.push_back(pattern & dataMasks[j]);
    }
    dataReceived.resize(addrToWrite.size(), 0);
    OpStatus status;
    status = SPI_write_batch(&addrToWrite[0], &dataToWrite[0], addrToWrite.size(), true);
    if (status != OpStatus::Success)
        return status;
    status = SPI_read_batch(&addrToWrite[0], &dataReceived[0], addrToWrite.size());
    if (status != OpStatus::Success)
        return status;
    bool registersMatch = true;
    char ctemp[16];
    for (uint16_t j = 0; j < dataToWrite.size(); ++j)
    {
        if (dataToWrite[j] != (dataReceived[j] & dataMasks[j]))
        {
            registersMatch = false;
            std::snprintf(ctemp, sizeof(ctemp), "0x%04X", addrToWrite[j]);
            ss << "\t"sv << ctemp << "(wr/rd): "sv;
            std::snprintf(ctemp, sizeof(ctemp), "0x%04X", dataToWrite[j]);
            ss << ctemp << "/"sv;
            std::snprintf(ctemp, sizeof(ctemp), "0x%04X", dataReceived[j]);
            ss << ctemp << std::endl;
        }
    }
    if (registersMatch)
    {
        std::snprintf(ctemp, sizeof(ctemp), "0x%04X", pattern);
        ss << "\tRegisters OK ("sv << ctemp << ")\n"sv;
    }
    if (registersMatch)
        return OpStatus::Success;
    return ReportError(OpStatus::Error, "RegistersTestInterval(startAddr=0x%x, endAddr=0x%x) - failed", startAddr, endAddr);
}

OpStatus LMS7002M::SetDefaults(MemorySection module)
{
    OpStatus status;
    std::vector<uint16_t> addrs;
    std::vector<uint16_t> values;
    for (uint16_t address = MemorySectionAddresses.at(module).at(0); address <= MemorySectionAddresses.at(module).at(1); ++address)
    {
        addrs.push_back(address);
        values.push_back(mRegistersMap->GetDefaultValue(address));
    }
    status = SPI_write_batch(&addrs[0], &values[0], addrs.size());
    return status;
}

void LMS7002M::ModifyRegistersDefaults(const std::vector<std::pair<uint16_t, uint16_t>>& registerValues)
{
    for (const auto& addrValuePair : registerValues)
        mRegistersMap->SetDefaultValue(addrValuePair.first, addrValuePair.second);
}

bool LMS7002M::IsSynced()
{
    if (!controlPort)
        return false;

    ChannelScope scope(this);

    std::vector<uint16_t> addrToRead = mRegistersMap->GetUsedAddresses(0);
    std::vector<uint16_t> dataReceived;
    dataReceived.resize(addrToRead.size(), 0);

    SetActiveChannel(Channel::ChA);
    std::vector<uint32_t> dataWr(addrToRead.size());
    std::vector<uint32_t> dataRd(addrToRead.size());
    for (size_t i = 0; i < addrToRead.size(); ++i)
        dataWr[i] = (static_cast<uint32_t>(addrToRead[i]) << 16);
    controlPort->SPI(dataWr.data(), dataRd.data(), dataWr.size());

    for (size_t i = 0; i < addrToRead.size(); ++i)
        dataReceived[i] = dataRd[i] & 0xFFFF;

    //check if local copy matches chip
    for (uint16_t i = 0; i < addrToRead.size(); ++i)
    {
        uint16_t regValue = mRegistersMap->GetValue(0, addrToRead[i]);
        if (addrToRead[i] <= readOnlyRegisters[readOnlyRegisters.size() - 1].address &&
            addrToRead[i] >= readOnlyRegisters[0].address)
        {
            //mask out readonly bits
            for (std::size_t j = 0; j < readOnlyRegisters.size(); ++j)
            {
                if (readOnlyRegisters[j].address == addrToRead[i])
                {
                    dataReceived[i] &= readOnlyRegisters[j].mask;
                    regValue &= readOnlyRegisters[j].mask;
                    break;
                }
            }
        }
        if (dataReceived[i] != regValue)
        {
            lime::debug("Addr: 0x%04X  gui: 0x%04X  chip: 0x%04X", addrToRead[i], regValue, dataReceived[i]);
            return false;
        }
    }

    addrToRead.clear(); //add only B channel addresses
    addrToRead = mRegistersMap->GetUsedAddresses(1);
    dataWr.resize(addrToRead.size());
    dataRd.resize(addrToRead.size());
    for (size_t i = 0; i < addrToRead.size(); ++i)
        dataWr[i] = (static_cast<uint32_t>(addrToRead[i]) << 16);
    controlPort->SPI(dataWr.data(), dataRd.data(), dataWr.size());
    for (size_t i = 0; i < addrToRead.size(); ++i)
        dataReceived[i] = dataRd[i] & 0xFFFF;
    SetActiveChannel(Channel::ChB);

    //check if local copy matches chip
    for (uint16_t i = 0; i < addrToRead.size(); ++i)
    {
        uint16_t regValue = mRegistersMap->GetValue(1, addrToRead[i]);
        if (addrToRead[i] <= readOnlyRegisters[readOnlyRegisters.size() - 1].address &&
            addrToRead[i] >= readOnlyRegisters[0].address)
        {
            //mask out readonly bits
            for (std::size_t j = 0; j < readOnlyRegisters.size(); ++j)
            {
                if (readOnlyRegisters[j].address == addrToRead[i])
                {
                    dataReceived[i] &= readOnlyRegisters[j].mask;
                    regValue &= readOnlyRegisters[j].mask;
                    break;
                }
            }
        }
        if (dataReceived[i] != regValue)
        {
            lime::debug("Addr: 0x%04X  gui: 0x%04X  chip: 0x%04X", addrToRead[i], regValue, dataReceived[i]);
            return false;
        }
    }

    return true;
}

OpStatus LMS7002M::UploadAll()
{
    if (!controlPort)
        return ReportError(OpStatus::IOFailure, "No device connected"s);

    ChannelScope scope(this);

    OpStatus status;

    std::vector<uint16_t> addrToWrite;
    std::vector<uint16_t> dataToWrite;

    uint16_t x0020_value = mRegistersMap->GetValue(0, 0x0020);
    SetActiveChannel(Channel::ChA); //select A channel

    addrToWrite = mRegistersMap->GetUsedAddresses(0);
    //remove 0x0020 register from list, to not change MAC
    addrToWrite.erase(std::find(addrToWrite.begin(), addrToWrite.end(), 0x0020));
    for (auto address : addrToWrite)
        dataToWrite.push_back(mRegistersMap->GetValue(0, address));

    status = SPI_write_batch(&addrToWrite[0], &dataToWrite[0], addrToWrite.size(), true);
    if (status != OpStatus::Success)
        return status;
    //after all channel A registers have been written, update 0x0020 register value
    status = SPI_write(0x0020, x0020_value);
    if (status != OpStatus::Success)
        return status;
    SetActiveChannel(Channel::ChB);
    if (status != OpStatus::Success)
        return status;

    addrToWrite = mRegistersMap->GetUsedAddresses(1);
    dataToWrite.clear();
    for (auto address : addrToWrite)
    {
        dataToWrite.push_back(mRegistersMap->GetValue(1, address));
    }
    SetActiveChannel(Channel::ChB); //select B channel
    status = SPI_write_batch(&addrToWrite[0], &dataToWrite[0], addrToWrite.size(), true);
    if (status != OpStatus::Success)
        return status;

    return OpStatus::Success;
}

OpStatus LMS7002M::DownloadAll()
{
    if (!controlPort)
        return ReportError(OpStatus::IOFailure, "No device connected"s);

    OpStatus status;
    ChannelScope scope(this, true);

    std::vector<uint16_t> addrToRead = mRegistersMap->GetUsedAddresses(0);
    std::vector<uint16_t> dataReceived;
    dataReceived.resize(addrToRead.size(), 0);
    SetActiveChannel(Channel::ChA);
    status = SPI_read_batch(&addrToRead[0], &dataReceived[0], addrToRead.size());
    if (status != OpStatus::Success)
        return status;

    for (uint16_t i = 0; i < addrToRead.size(); ++i)
    {
        mRegistersMap->SetValue(0, addrToRead[i], dataReceived[i]);
    }

    addrToRead.clear(); //add only B channel addresses
    addrToRead = mRegistersMap->GetUsedAddresses(1);
    dataReceived.resize(addrToRead.size(), 0);

    SetActiveChannel(Channel::ChB);
    status = SPI_read_batch(&addrToRead[0], &dataReceived[0], addrToRead.size());
    if (status != OpStatus::Success)
        return status;
    for (uint16_t i = 0; i < addrToRead.size(); ++i)
        mRegistersMap->SetValue(1, addrToRead[i], dataReceived[i]);

    return OpStatus::Success;
}

OpStatus LMS7002M::SetInterfaceFrequency(float_type cgen_freq_Hz, const uint8_t hbi, const uint8_t hbd)
{
    lime_Result result = lms7002m_set_interface_frequency(mC_impl, cgen_freq_Hz, hbi, hbd);
    return ResultToStatus(result);
}

OpStatus LMS7002M::EnableSXTDD(bool tdd)
{
    lime_Result result = lms7002m_enable_sxtdd(mC_impl, tdd);
    return ResultToStatus(result);
}

OpStatus LMS7002M::SetDCOffset(TRXDir dir, const float_type I, const float_type Q)
{
    lime_Result result = lms7002m_set_dc_offset(mC_impl, dir == TRXDir::Tx, I, Q);
    return ResultToStatus(result);
}

OpStatus LMS7002M::GetDCOffset(TRXDir dir, float_type& I, float_type& Q)
{
    float Ifloat = 0.0;
    float Qfloat = 0.0;
    lime_Result result = lms7002m_get_dc_offset(mC_impl, dir == TRXDir::Tx, &Ifloat, &Qfloat);
    I = Ifloat;
    Q = Qfloat;
    return ResultToStatus(result);
}

OpStatus LMS7002M::SetIQBalance(const TRXDir dir, const float_type phase, const float_type gainI, const float_type gainQ)
{
    lime_Result result = lms7002m_set_i_q_balance(mC_impl, dir == TRXDir::Tx, phase, gainI, gainQ);
    return ResultToStatus(result);
}

OpStatus LMS7002M::GetIQBalance(const TRXDir dir, float_type& phase, float_type& gainI, float_type& gainQ)
{
    float phaseFloat = 0.0;
    float gainIFloat = 0.0;
    float gainQFloat = 0.0;
    lime_Result result = lms7002m_get_i_q_balance(mC_impl, dir == TRXDir::Tx, &phaseFloat, &gainIFloat, &gainQFloat);
    phase = phaseFloat;
    gainI = gainIFloat;
    gainQ = gainQFloat;
    return ResultToStatus(result);
}

void LMS7002M::EnableValuesCache(bool enabled)
{
    useCache = enabled;
}

MCU_BD* LMS7002M::GetMCUControls() const
{
    return mcuControl;
}

OpStatus LMS7002M::CalibrateInternalADC(int clkDiv)
{
    lime_Result result = lms7002m_calibrate_internal_adc(mC_impl, clkDiv);
    return ResultToStatus(result);
}

OpStatus LMS7002M::CalibrateRP_BIAS()
{
    lime_Result result = lms7002m_calibrate_rp_bias(mC_impl);
    return ResultToStatus(result);
}

float_type LMS7002M::GetTemperature()
{
    return lms7002m_get_temperature(mC_impl);
}

OpStatus LMS7002M::CopyChannelRegisters(const Channel src, const Channel dest, const bool copySX)
{
    ChannelScope scope(this);

    std::vector<uint16_t> addrToWrite;
    addrToWrite = mRegistersMap->GetUsedAddresses(1);
    if (!copySX)
    {
        const auto& SXMemoryAddresses = MemorySectionAddresses.at(MemorySection::SX);
        for (uint32_t address = SXMemoryAddresses.at(0); address <= SXMemoryAddresses.at(1); ++address)
            addrToWrite.erase(std::find(addrToWrite.begin(), addrToWrite.end(), address));
    }
    for (auto address : addrToWrite)
    {
        uint16_t data = mRegistersMap->GetValue(src == Channel::ChA ? 0 : 1, address);
        mRegistersMap->SetValue(dest == Channel::ChA ? 0 : 1, address, data);
    }
    if (controlPort)
        UploadAll();

    return OpStatus::Success;
}

OpStatus LMS7002M::CalibrateAnalogRSSI_DC_Offset()
{
    lime_Result result = lms7002m_calibrate_analog_rssi_dc_offset(mC_impl);
    return ResultToStatus(result);
}

double LMS7002M::GetClockFreq(ClockID clk_id)
{
    return lms7002m_get_clock_frequency(mC_impl, static_cast<lms7002m_clock_id>(clk_id));
}

OpStatus LMS7002M::SetClockFreq(ClockID clk_id, double freq)
{
    lime_Result result = lms7002m_set_clock_frequency(mC_impl, static_cast<lms7002m_clock_id>(clk_id), freq);
    return ResultToStatus(result);
}

float_type LMS7002M::GetSampleRate(TRXDir dir, Channel ch)
{
    return lms7002m_get_sample_rate(mC_impl, dir == TRXDir::Tx, static_cast<lms7002m_channel>(ch));
}

float_type LMS7002M::GetSampleRate(TRXDir dir)
{
    return lms7002m_get_sample_rate(mC_impl, dir == TRXDir::Tx, lms7002m_get_active_channel(mC_impl));
}

OpStatus LMS7002M::SetGFIRFilter(TRXDir dir, Channel ch, bool enabled, double bandwidth)
{
    lime_Result result =
        lms7002m_set_gfir_filter(mC_impl, dir == TRXDir::Tx, static_cast<lms7002m_channel>(ch), enabled, bandwidth);
    return ResultToStatus(result);
}

void LMS7002M::SetOnCGENChangeCallback(CGENChangeCallbackType callback, void* userData)
{
    mCallback_onCGENChange = callback;
    mCallback_onCGENChange_userData = userData;
}

OpStatus LMS7002M::SetRxLPF(double rfBandwidth_Hz)
{
    lime_Result result = lms7002m_set_rx_lpf(mC_impl, rfBandwidth_Hz);
    return ResultToStatus(result);
}

OpStatus LMS7002M::SetTxLPF(double rfBandwidth_Hz)
{
    lime_Result result = lms7002m_set_tx_lpf(mC_impl, rfBandwidth_Hz);
    return ResultToStatus(result);
}

int16_t LMS7002M::ReadAnalogDC(const uint16_t addr)
{
    return lms7002m_read_analog_dc(mC_impl, addr);
}

uint32_t LMS7002M::GetRSSI()
{
    return lms7002m_get_rssi(mC_impl);
}

OpStatus LMS7002M::CalibrateRx(float_type bandwidth_Hz, bool useExtLoopback)
{
    lime_Result result = lms7002m_calibrate_rx(mC_impl, bandwidth_Hz, useExtLoopback, false);
    return ResultToStatus(result);
}

OpStatus LMS7002M::CalibrateTx(float_type bandwidth_Hz, bool useExtLoopback)
{
    lime_Result result = lms7002m_calibrate_tx(mC_impl, bandwidth_Hz, useExtLoopback);
    return ResultToStatus(result);
}

OpStatus LMS7002M::LoadDC_REG_IQ(TRXDir dir, int16_t I, int16_t Q)
{
    lime_Result result = lms7002m_load_dc_reg_iq(mC_impl, dir == TRXDir::Tx, I, Q);
    return ResultToStatus(result);
}

LMS7002M::ChannelScope::ChannelScope(LMS7002M* chip, bool useCache)
    : mChip(chip)
    , mStoredValue(chip->GetActiveChannel(!useCache))
    , mNeedsRestore(true)
{
}

LMS7002M::ChannelScope::ChannelScope(LMS7002M* chip, LMS7002M::Channel mac, bool useCache)
    : mChip(chip)
    , mStoredValue(chip->GetActiveChannel(!useCache))
    , mNeedsRestore(false)
{
    if (mStoredValue == mac)
        return;

    mChip->SetActiveChannel(mac);
    mNeedsRestore = true;
}

LMS7002M::ChannelScope::ChannelScope(LMS7002M* chip, uint8_t index, bool useCache)
    : mChip(chip)
    , mNeedsRestore(false)
{
    assert(index < 2);
    mStoredValue = chip->GetActiveChannel(!useCache);
    auto expectedChannel = IntToChannel(index);
    if (mStoredValue == expectedChannel)
        return;

    mChip->SetActiveChannel(expectedChannel);
    mNeedsRestore = true;
}

LMS7002M::ChannelScope::~ChannelScope()
{
    if (mNeedsRestore)
        mChip->SetActiveChannel(mStoredValue);
}<|MERGE_RESOLUTION|>--- conflicted
+++ resolved
@@ -364,25 +364,15 @@
 
     if (parser.select("Reference clocks"s))
     {
-<<<<<<< HEAD
         SetReferenceClk_SX(TRXDir::Rx, parser.getAs("SXR reference frequency MHz"s, 30.72) * 1e6);
         SetReferenceClk_SX(TRXDir::Tx, parser.getAs("SXT reference frequency MHz"s, 30.72) * 1e6);
-=======
-        SetReferenceClk_SX(TRXDir::Rx, parser.get("SXR reference frequency MHz"sv, 30.72) * 1e6);
-        SetReferenceClk_SX(TRXDir::Tx, parser.get("SXT reference frequency MHz"sv, 30.72) * 1e6);
->>>>>>> 6d93bc06
     }
 
     if (parser.select("LMS7002 registers ch.A"s) == true)
     {
         uint16_t x0020_value = 0;
-<<<<<<< HEAD
-        this->SetActiveChannel(Channel::ChA); //select A channel
+        SetActiveChannel(Channel::ChA); //select A channel
         for (const auto& pair : parser["LMS7002 registers ch.A"s])
-=======
-        SetActiveChannel(Channel::ChA); //select A channel
-        for (ini_t::keysit_t pairs = section->second->begin(); pairs != section->second->end(); pairs++)
->>>>>>> 6d93bc06
         {
             sscanf(pair.first.c_str(), "%hx", &addr);
             sscanf(pair.second.c_str(), "%hx", &value);
@@ -553,13 +543,8 @@
         if (parser.select("lms7002_registers_a"s) == true)
         {
             uint16_t x0020_value = 0;
-<<<<<<< HEAD
-            this->SetActiveChannel(Channel::ChA); //select A channel
+            SetActiveChannel(Channel::ChA); //select A channel
             for (const auto& pair : parser["lms7002_registers_a"s])
-=======
-            SetActiveChannel(Channel::ChA); //select A channel
-            for (ini_t::keysit_t pairs = section->second->begin(); pairs != section->second->end(); pairs++)
->>>>>>> 6d93bc06
             {
                 sscanf(pair.first.c_str(), "%hx", &addr);
                 sscanf(pair.second.c_str(), "%hx", &value);
@@ -612,13 +597,8 @@
         }
 
         parser.select("reference_clocks"s);
-<<<<<<< HEAD
         SetReferenceClk_SX(TRXDir::Rx, parser.getAs("sxr_ref_clk_mhz"s, 30.72) * 1e6);
         SetReferenceClk_SX(TRXDir::Tx, parser.getAs("sxt_ref_clk_mhz"s, 30.72) * 1e6);
-=======
-        SetReferenceClk_SX(TRXDir::Rx, parser.get("sxr_ref_clk_mhz"sv, 30.72) * 1e6);
-        SetReferenceClk_SX(TRXDir::Tx, parser.get("sxt_ref_clk_mhz"sv, 30.72) * 1e6);
->>>>>>> 6d93bc06
     }
 
     ResetLogicRegisters();
