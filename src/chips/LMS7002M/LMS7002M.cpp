--- conflicted
+++ resolved
@@ -22,14 +22,6 @@
 #include <thread>
 
 #include "cpp-feather-ini-parser/INI.h"
-<<<<<<< HEAD
-#include "DSP/GFIR/lms_gfir.h"
-=======
-#ifdef __GNUC__
-    #pragma GCC diagnostic pop
-#endif
-
->>>>>>> 83456bd7
 #include "limesuiteng/types.h"
 #include "comms/IComms.h"
 #include "LMS7002M_RegistersMap.h"
