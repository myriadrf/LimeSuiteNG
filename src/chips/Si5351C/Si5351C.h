/**
@file	Si5351C.h
@brief	Header for Si5351C.cpp
@author	Lime Microsystems
*/

#ifndef SI5351C_MODULE
#define SI5351C_MODULE

#include <array>
#include <cstdint>
#include <cstdio>
#include <map>
#include <string>
#include <set>
#include "limesuiteng/config.h"
//---------------------------------------------------------------------------
namespace lime {

enum class eSi_CLOCK_INPUT : uint8_t { Si_CLKIN, Si_XTAL, Si_CMOS };

/** @brief Si5351's channel information. */
struct Si5351_Channel {
    Si5351_Channel()
        : outputDivider(1)
        , outputFreqHz(1)
        , multisynthDivider(1)
        , pllSource(0)
        , phaseOffset(0)
        , powered(true)
        , inverted(false)
        , int_mode(false){};
    int outputDivider;
    unsigned long outputFreqHz;
    float multisynthDivider;
    int pllSource;
    float phaseOffset;
    bool powered;
    bool inverted;
    bool int_mode;
};

/** @brief Si5351's phase-locked loop (PLL) information. */
struct Si5351_PLL {
    Si5351_PLL()
        : inputFreqHz(0)
        , VCO_Hz(0)
        , feedbackDivider(0)
        , CLKIN_DIV(1)
        , CLK_SRC(1)
    {
    }
    unsigned long inputFreqHz;
    float VCO_Hz;
    float feedbackDivider;
    int CLKIN_DIV;
    int CLK_SRC; //0-XTAL, 1-CLKIN
};

class II2C;

/** @brief Class for controlling the Si5351C I2C-programmable any-frequency CMOS clock generator + VCXO
 * 
 * More information: https://www.skyworksinc.com/en/Products/Timing/CMOS-Clock-Generators/Si5351C-GM1
 */
class LIME_API Si5351C
{
  public:
    enum class Status : bool {
        SUCCESS,
        FAILED,
    };

    /** @brief Status bits of the chip */
    struct StatusBits {
        StatusBits()
            : sys_init(0)
            , sys_init_stky(0)
            , lol_b(0)
            , lol_b_stky(0)
            , lol_a(0)
            , lol_a_stky(0)
            , los(0)
            , los_stky(0)
        {
        }
        int sys_init;
        int sys_init_stky;
        int lol_b;
        int lol_b_stky;
        int lol_a;
        int lol_a_stky;
        int los;
        int los_stky;
    };

    StatusBits GetStatusBits();
    Status ClearStatus();

    Si5351C(II2C& i2c_comms);
    ~Si5351C();
    void LoadRegValuesFromFile(std::string FName);

    void SetPLL(unsigned char id, unsigned long CLKIN_Hz, int CLK_SRC);
    void SetClock(unsigned char id, unsigned long fOut_Hz, bool enabled = true, bool inverted = false);

    Status UploadConfiguration();
    Status ConfigureClocks();
    void Reset();

  private:
    void FindVCO(Si5351_Channel* clocks, Si5351_PLL* plls, const unsigned long Fmin, const unsigned long Fmax);
    std::set<unsigned long> GenerateFrequencies(
        const unsigned long outputFrequency, const unsigned long Fmin, const unsigned long Fmax);
    unsigned long FindBestVCO(lime::Si5351_Channel* clocks, std::map<unsigned long, int>& availableFrequencies);

    lime::II2C& comms;

    Si5351_PLL PLL[2];
    Si5351_Channel CLK[8];

<<<<<<< HEAD
    static const unsigned char m_defaultConfiguration[];
    unsigned char m_newConfiguration[255]{};
=======
    std::array<unsigned char, 255> m_newConfiguration;
>>>>>>> 721d7545
};

} // namespace lime
#endif // SI5351C_MODULE<|MERGE_RESOLUTION|>--- conflicted
+++ resolved
@@ -119,12 +119,7 @@
     Si5351_PLL PLL[2];
     Si5351_Channel CLK[8];
 
-<<<<<<< HEAD
-    static const unsigned char m_defaultConfiguration[];
-    unsigned char m_newConfiguration[255]{};
-=======
     std::array<unsigned char, 255> m_newConfiguration;
->>>>>>> 721d7545
 };
 
 } // namespace lime
