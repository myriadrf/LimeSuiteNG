--- conflicted
+++ resolved
@@ -35,17 +35,10 @@
     /// @return The current configuration of the stream.
     constexpr const lime::SDRDevice::StreamConfig& GetConfig() const { return mConfig; }
 
-<<<<<<< HEAD
-    virtual uint32_t StreamRx(lime::complex32f_t** samples, uint32_t count, SDRDevice::StreamMeta* meta);
-    virtual uint32_t StreamRx(lime::complex16_t** samples, uint32_t count, SDRDevice::StreamMeta* meta);
+    virtual uint32_t StreamRx(lime::complex32f_t* const* samples, uint32_t count, SDRDevice::StreamMeta* meta);
+    virtual uint32_t StreamRx(lime::complex16_t* const* samples, uint32_t count, SDRDevice::StreamMeta* meta);
     virtual uint32_t StreamTx(const lime::complex32f_t* const* samples, uint32_t count, const SDRDevice::StreamMeta* meta);
     virtual uint32_t StreamTx(const lime::complex16_t* const* samples, uint32_t count, const SDRDevice::StreamMeta* meta);
-=======
-    virtual int StreamRx(lime::complex32f_t* const* samples, uint32_t count, SDRDevice::StreamMeta* meta);
-    virtual int StreamRx(lime::complex16_t* const* samples, uint32_t count, SDRDevice::StreamMeta* meta);
-    virtual int StreamTx(const lime::complex32f_t* const* samples, uint32_t count, const SDRDevice::StreamMeta* meta);
-    virtual int StreamTx(const lime::complex16_t* const* samples, uint32_t count, const SDRDevice::StreamMeta* meta);
->>>>>>> ef821092
 
     /// @brief Sets the callback to use for message logging.
     /// @param callback The new callback to use.
@@ -131,7 +124,7 @@
     Stream mTx;
 
   private:
-    template<class T> uint32_t StreamRxTemplate(T** dest, uint32_t count, SDRDevice::StreamMeta* meta);
+    template<class T> uint32_t StreamRxTemplate(T* const* dest, uint32_t count, SDRDevice::StreamMeta* meta);
     template<class T> uint32_t StreamTxTemplate(const T* const* samples, uint32_t count, const SDRDevice::StreamMeta* meta);
 };
 
