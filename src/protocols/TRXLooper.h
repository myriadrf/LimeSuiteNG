#ifndef TRXLooper_H
#define TRXLooper_H

#include <vector>
#include <atomic>
#include <thread>
#include "limesuite/SDRDevice.h"
#include "limesuite/complex.h"
#include "PacketsFIFO.h"
#include "MemoryPool.h"
#include "SamplesPacket.h"

namespace lime {
class FPGA;
class LMS7002M;

/** @brief Class responsible for receiving and transmitting continuous sample data */
class TRXLooper
{
  public:
    TRXLooper(FPGA* f, LMS7002M* chip, int id);
    virtual ~TRXLooper();

    uint64_t GetHardwareTimestamp() const;
    OpStatus SetHardwareTimestamp(const uint64_t now);
    virtual OpStatus Setup(const lime::SDRDevice::StreamConfig& cfg);
    virtual void Start();
    virtual void Stop();

    /// @brief Gets whether the stream is currently running or not.
    /// @return The current status of the stream (true if running).
    constexpr bool IsStreamRunning() const { return mStreamEnabled; }

    /// @brief Gets the current configuration of the stream.
    /// @return The current configuration of the stream.
    constexpr const lime::SDRDevice::StreamConfig& GetConfig() const { return mConfig; }

<<<<<<< HEAD
    virtual uint32_t StreamRx(lime::complex32f_t* const* samples, uint32_t count, SDRDevice::StreamMeta* meta);
    virtual uint32_t StreamRx(lime::complex16_t* const* samples, uint32_t count, SDRDevice::StreamMeta* meta);
    virtual uint32_t StreamTx(const lime::complex32f_t* const* samples, uint32_t count, const SDRDevice::StreamMeta* meta);
    virtual uint32_t StreamTx(const lime::complex16_t* const* samples, uint32_t count, const SDRDevice::StreamMeta* meta);
=======
    virtual int StreamRx(lime::complex32f_t* const* samples, uint32_t count, SDRDevice::StreamMeta* meta);
    virtual int StreamRx(lime::complex16_t* const* samples, uint32_t count, SDRDevice::StreamMeta* meta);
    virtual int StreamRx(lime::complex12_t* const* samples, uint32_t count, SDRDevice::StreamMeta* meta);
    virtual int StreamTx(const lime::complex32f_t* const* samples, uint32_t count, const SDRDevice::StreamMeta* meta);
    virtual int StreamTx(const lime::complex16_t* const* samples, uint32_t count, const SDRDevice::StreamMeta* meta);
    virtual int StreamTx(const lime::complex12_t* const* samples, uint32_t count, const SDRDevice::StreamMeta* meta);
>>>>>>> 200bdb3f

    /// @brief Sets the callback to use for message logging.
    /// @param callback The new callback to use.
    void SetMessageLogCallback(SDRDevice::LogCallbackType callback) { mCallback_logMessage = callback; }

    SDRDevice::StreamStats GetStats(TRXDir tx) const;

    /// @brief The type of a sample packet.
    typedef SamplesPacket<2> SamplesPacketType;

  protected:
    virtual int RxSetup() { return 0; };
    virtual void ReceivePacketsLoop() = 0;
    virtual void RxTeardown(){};

    virtual int TxSetup() { return 0; };
    virtual void TransmitPacketsLoop() = 0;
    virtual void TxTeardown(){};

    uint64_t mTimestampOffset;
    lime::SDRDevice::StreamConfig mConfig;

    FPGA* fpga;
    LMS7002M* lms;
    int chipId;

    std::chrono::time_point<std::chrono::steady_clock> streamClockStart;

    SDRDevice::LogCallbackType mCallback_logMessage;
    std::condition_variable streamActive;
    std::mutex streamMutex;
    bool mStreamEnabled;

    struct Stream {
        MemoryPool* memPool;
        SDRDevice::StreamStats stats;
        PacketsFIFO<SamplesPacketType*>* fifo;
        SamplesPacketType* stagingPacket;
        std::thread thread;
        std::atomic<uint64_t> lastTimestamp;
        std::atomic<bool> terminate;
        // how many packets to batch in data transaction
        // lower count will give better latency, but can cause problems with really high data rates
        uint16_t samplesInPkt;
        uint8_t packetsToBatch;

        Stream()
            : memPool(nullptr)
            , fifo(nullptr)
            , stagingPacket(nullptr)
        {
        }

        ~Stream()
        {
            if (fifo != nullptr)
            {
                delete fifo;
            }

            DeleteMemoryPool();
        }

        void DeleteMemoryPool()
        {
            if (memPool == nullptr)
            {
                return;
            }

            if (stagingPacket != nullptr)
            {
                memPool->Free(stagingPacket);
                stagingPacket = nullptr;
            }

            delete memPool;
            memPool = nullptr;
        }
    };

    Stream mRx;
    Stream mTx;

  private:
    template<class T> uint32_t StreamRxTemplate(T* const* dest, uint32_t count, SDRDevice::StreamMeta* meta);
    template<class T> uint32_t StreamTxTemplate(const T* const* samples, uint32_t count, const SDRDevice::StreamMeta* meta);
};

} // namespace lime

#endif /* TRXLooper_H */<|MERGE_RESOLUTION|>--- conflicted
+++ resolved
@@ -35,19 +35,12 @@
     /// @return The current configuration of the stream.
     constexpr const lime::SDRDevice::StreamConfig& GetConfig() const { return mConfig; }
 
-<<<<<<< HEAD
     virtual uint32_t StreamRx(lime::complex32f_t* const* samples, uint32_t count, SDRDevice::StreamMeta* meta);
     virtual uint32_t StreamRx(lime::complex16_t* const* samples, uint32_t count, SDRDevice::StreamMeta* meta);
+    virtual uint32_t StreamRx(lime::complex12_t* const* samples, uint32_t count, SDRDevice::StreamMeta* meta);
     virtual uint32_t StreamTx(const lime::complex32f_t* const* samples, uint32_t count, const SDRDevice::StreamMeta* meta);
     virtual uint32_t StreamTx(const lime::complex16_t* const* samples, uint32_t count, const SDRDevice::StreamMeta* meta);
-=======
-    virtual int StreamRx(lime::complex32f_t* const* samples, uint32_t count, SDRDevice::StreamMeta* meta);
-    virtual int StreamRx(lime::complex16_t* const* samples, uint32_t count, SDRDevice::StreamMeta* meta);
-    virtual int StreamRx(lime::complex12_t* const* samples, uint32_t count, SDRDevice::StreamMeta* meta);
-    virtual int StreamTx(const lime::complex32f_t* const* samples, uint32_t count, const SDRDevice::StreamMeta* meta);
-    virtual int StreamTx(const lime::complex16_t* const* samples, uint32_t count, const SDRDevice::StreamMeta* meta);
-    virtual int StreamTx(const lime::complex12_t* const* samples, uint32_t count, const SDRDevice::StreamMeta* meta);
->>>>>>> 200bdb3f
+    virtual uint32_t StreamTx(const lime::complex12_t* const* samples, uint32_t count, const SDRDevice::StreamMeta* meta);
 
     /// @brief Sets the callback to use for message logging.
     /// @param callback The new callback to use.
