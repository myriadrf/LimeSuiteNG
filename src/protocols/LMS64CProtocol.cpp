--- conflicted
+++ resolved
@@ -59,10 +59,6 @@
     size_t srcIndex = 0;
     size_t destIndex = 0;
     constexpr int maxBlocks = LMS64CPacket::payloadSize / (sizeof(uint32_t) / sizeof(uint8_t)); // = 14
-<<<<<<< HEAD
-
-=======
->>>>>>> 300668c3
     while (srcIndex < count)
     {
         pkt.status = STATUS_UNDEFINED;
