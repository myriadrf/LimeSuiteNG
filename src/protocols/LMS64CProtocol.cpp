/**
    @file LMS64CProtocol.cpp
    @author Lime Microsystems
    @brief Implementation of LMS64C protocol.
*/

#include "Logger.h"
#include "LMS64CProtocol.h"
#include <chrono>
#include <cassert>
#include <cmath>
#include <algorithm>
#include <ciso646> // alternative operators for visual c++: not, and, or...
#include "ADCUnits.h"
#include <cstring>

//! CMD_LMS7002_RST options
const int LMS_RST_DEACTIVATE = 0;
const int LMS_RST_ACTIVATE = 1;
const int LMS_RST_PULSE = 2;

namespace lime {

LMS64CPacket::LMS64CPacket()
{
    std::memset(this, 0, sizeof(LMS64CPacket));
}

namespace LMS64CProtocol {

static const std::array<std::string, eCMD_STATUS::STATUS_COUNT> COMMAND_STATUS_TEXT = {
    "Undefined/Failure", "Completed", "Unknown command", "Busy", "Too many blocks", "Error", "Wrong order", "Resource denied"
};

static const std::string UNKNOWN{ "Unknown status" };

static inline const std::string& status2string(const int status)
{
    if (status >= 0 && status < eCMD_STATUS::STATUS_COUNT)
    {
        return COMMAND_STATUS_TEXT.at(status);
    }

    return UNKNOWN;
}

static const char ADC_UNITS_PREFIX[] = { ' ', 'k', 'M', 'G', 'T', 'P', 'E', 'Z', 'y', 'z', 'a', 'f', 'p', 'n', 'u', 'm' };

static int SPI16(ISerialPort& port,
    uint8_t chipSelect,
    eCMD_LMS writeCmd,
    const uint32_t* MOSI,
    eCMD_LMS readCmd,
    uint32_t* MISO,
    size_t count,
    uint32_t subDevice)
{
    LMS64CPacket pkt;
<<<<<<< HEAD
=======

>>>>>>> 105f0910
    size_t srcIndex = 0;
    size_t destIndex = 0;
    constexpr int maxBlocks = LMS64CPacket::payloadSize / (sizeof(uint32_t) / sizeof(uint8_t)); // = 14
    while (srcIndex < count)
    {
        pkt.status = STATUS_UNDEFINED;
        pkt.blockCount = 0;
        pkt.periphID = chipSelect;
        pkt.subDevice = subDevice;

        // fill packet with same direction operations
        const bool willDoWrite = MOSI[srcIndex] & (1 << 31);
        for (int i = 0; i < maxBlocks && srcIndex < count; ++i)
        {
            const bool isWrite = MOSI[srcIndex] & (1 << 31);
            if (isWrite != willDoWrite)
                break; // change between write/read, flush packet

            if (isWrite)
            {
                pkt.cmd = writeCmd;
                int payloadOffset = pkt.blockCount * 4;
                pkt.payload[payloadOffset + 0] = MOSI[srcIndex] >> 24;
                pkt.payload[payloadOffset + 1] = MOSI[srcIndex] >> 16;
                pkt.payload[payloadOffset + 2] = MOSI[srcIndex] >> 8;
                pkt.payload[payloadOffset + 3] = MOSI[srcIndex];
            }
            else
            {
                pkt.cmd = readCmd;
                int payloadOffset = pkt.blockCount * 2;
                pkt.payload[payloadOffset + 0] = MOSI[srcIndex] >> 8;
                pkt.payload[payloadOffset + 1] = MOSI[srcIndex];
            }
            ++pkt.blockCount;
            ++srcIndex;
        }

        int sent = 0;
        int recv = 0;

        sent = port.Write(reinterpret_cast<uint8_t*>(&pkt), sizeof(pkt), 100);
        if (sent != sizeof(pkt))
            return -1;

        recv = port.Read(reinterpret_cast<uint8_t*>(&pkt), sizeof(pkt), 1000);
        if (recv != sizeof(pkt) || pkt.status != STATUS_COMPLETED_CMD)
            return -1;

        for (int i = 0; MISO && i < pkt.blockCount && destIndex < count; ++i)
        {
            //MISO[destIndex] = 0;
            //MISO[destIndex] = pkt.payload[0] << 24;
            //MISO[destIndex] |= pkt.payload[1] << 16;
            MISO[destIndex] = (pkt.payload[i * 4 + 2] << 8) | pkt.payload[i * 4 + 3];
            ++destIndex;
        }
    }

    return 0;
}

int GetFirmwareInfo(ISerialPort& port, FirmwareInfo& info, uint32_t subDevice)
{
    info.deviceId = LMS_DEV_UNKNOWN;
    info.expansionBoardId = EXP_BOARD_UNKNOWN;
    info.firmware = 0;
    info.hardware = 0;
    info.protocol = 0;
    info.boardSerialNumber = 0;

    LMS64CPacket pkt;
    pkt.cmd = CMD_GET_INFO;
    pkt.subDevice = subDevice;
    int sent = port.Write(reinterpret_cast<uint8_t*>(&pkt), sizeof(pkt), 100);
    if (sent != sizeof(pkt))
    {
        return -1;
    }

    int recv = port.Read(reinterpret_cast<uint8_t*>(&pkt), sizeof(pkt), 1000);
    if (recv != sizeof(pkt) || pkt.status != STATUS_COMPLETED_CMD)
    {
        return -1;
    }

    info.firmware = pkt.payload[0];
    info.deviceId = pkt.payload[1];
    info.protocol = pkt.payload[2];
    info.hardware = pkt.payload[3];
    info.expansionBoardId = pkt.payload[4];
    info.boardSerialNumber = 0;

    for (int i = 10; i < 18; i++)
    {
        info.boardSerialNumber <<= 8;
        info.boardSerialNumber |= pkt.payload[i];
    }

    return 0;
}

void FirmwareToDescriptor(const FirmwareInfo& fw, SDRDevice::Descriptor& descriptor)
{
    if (fw.deviceId >= eLMS_DEV::LMS_DEV_COUNT)
    {
        char strTemp[64];
        sprintf(strTemp, "Unknown (0x%X)", fw.deviceId);
        descriptor.name = std::string(strTemp);
    }
    else
        descriptor.name = GetDeviceName(static_cast<eLMS_DEV>(fw.deviceId));
    if (fw.expansionBoardId >= eEXP_BOARD::EXP_BOARD_COUNT)
    {
        char strTemp[64];
        sprintf(strTemp, "Unknown (0x%X)", fw.expansionBoardId);
        descriptor.expansionName = std::string(strTemp);
    }
    else
        descriptor.expansionName = GetExpansionBoardName(static_cast<eEXP_BOARD>(fw.expansionBoardId));
    descriptor.firmwareVersion = std::to_string(int(fw.firmware));
    descriptor.hardwareVersion = std::to_string(int(fw.hardware));
    descriptor.protocolVersion = std::to_string(int(fw.protocol));
    descriptor.serialNumber = fw.boardSerialNumber;
}

int LMS7002M_SPI(ISerialPort& port, uint8_t chipSelect, const uint32_t* MOSI, uint32_t* MISO, size_t count, uint32_t subDevice)
{
    return SPI16(port, chipSelect, CMD_LMS7002_WR, MOSI, CMD_LMS7002_RD, MISO, count, subDevice);
}

int FPGA_SPI(ISerialPort& port, const uint32_t* MOSI, uint32_t* MISO, size_t count, uint32_t subDevice)
{
    return SPI16(port, 0, CMD_BRDSPI_WR, MOSI, CMD_BRDSPI_RD, MISO, count, subDevice);
}

int ADF4002_SPI(ISerialPort& port, const uint32_t* MOSI, size_t count, uint32_t subDevice)
{
    // only writes are supported
    LMS64CPacket pkt;

    size_t srcIndex = 0;
    constexpr int maxBlocks = LMS64CPacket::payloadSize / (sizeof(uint32_t) / sizeof(uint8_t)); // = 14
    const int blockSize = 3;

    while (srcIndex < count)
    {
        pkt.cmd = CMD_ADF4002_WR;
        pkt.status = STATUS_UNDEFINED;
        pkt.blockCount = 0;
        pkt.periphID = 0;
        pkt.subDevice = subDevice;

        for (int i = 0; i < maxBlocks && srcIndex < count; ++i)
        {
            int payloadOffset = pkt.blockCount * blockSize;
            pkt.payload[payloadOffset + 0] = MOSI[srcIndex] >> 16;
            pkt.payload[payloadOffset + 1] = MOSI[srcIndex] >> 8;
            pkt.payload[payloadOffset + 2] = MOSI[srcIndex];
            ++pkt.blockCount;
            ++srcIndex;
        }

        int sent = 0;
        int recv = 0;

        sent = port.Write(reinterpret_cast<uint8_t*>(&pkt), sizeof(pkt), 100);
        if (sent != sizeof(pkt))
            return -1;

        recv = port.Read(reinterpret_cast<uint8_t*>(&pkt), sizeof(pkt), 1000);
        if (recv != sizeof(pkt) || pkt.status != STATUS_COMPLETED_CMD)
            return -1;
    }
    return 0;
}

int I2C_Write(ISerialPort& port, uint32_t address, const uint8_t* mosi, size_t count)
{
    return -1;
}
int I2C_Read(ISerialPort& port, uint32_t address, uint8_t* data, size_t count)
{
    return -1;
}

int CustomParameterWrite(ISerialPort& port, const std::vector<CustomParameterIO>& parameters, uint32_t subDevice)
{
    LMS64CPacket pkt;
    std::size_t index = 0;

    while (index < parameters.size())
    {
        pkt.cmd = CMD_ANALOG_VAL_WR;
        pkt.status = STATUS_UNDEFINED;
        pkt.blockCount = 0;
        pkt.periphID = 0;
        pkt.subDevice = subDevice;
        int byteIndex = 0;
        constexpr int maxBlocks = LMS64CPacket::payloadSize / (sizeof(uint32_t) / sizeof(uint8_t)); // = 14

        while (pkt.blockCount < maxBlocks && index < parameters.size())
        {
            pkt.payload[byteIndex++] = parameters[index].id;
            int powerOf10 = 0;

            if (parameters[index].value > 65535.0 && (parameters[index].units != ""))
                powerOf10 = log10(parameters[index].value / 65.536) / 3;

            if (parameters[index].value < 65.536 && (parameters[index].units != ""))
                powerOf10 = log10(parameters[index].value / 65535.0) / 3;

            int unitsId = 0; // need to convert given units to their enum
            pkt.payload[byteIndex++] = unitsId << 4 | powerOf10;

            int value = parameters[index].value / pow(10, 3 * powerOf10);
            pkt.payload[byteIndex++] = (value >> 8);
            pkt.payload[byteIndex++] = (value & 0xFF);

            ++pkt.blockCount;
            ++index;
        }

        int sent = port.Write(reinterpret_cast<uint8_t*>(&pkt), sizeof(pkt), 100);
        if (sent != sizeof(pkt))
            throw std::runtime_error("CustomParameterWrite write failed");

        int recv = port.Read(reinterpret_cast<uint8_t*>(&pkt), sizeof(pkt), 100);
        if (recv < pkt.headerSize || pkt.status != STATUS_COMPLETED_CMD)
            throw std::runtime_error("CustomParameterWrite read failed");
    }

    return 0;
}

int CustomParameterRead(ISerialPort& port, std::vector<CustomParameterIO>& parameters, uint32_t subDevice)
{
    LMS64CPacket pkt;
    std::size_t index = 0;

    while (index < parameters.size())
    {
        pkt.cmd = CMD_ANALOG_VAL_RD;
        pkt.status = STATUS_UNDEFINED;
        pkt.blockCount = 0;
        pkt.periphID = 0;
        pkt.subDevice = subDevice;
        int byteIndex = 0;
        constexpr int maxBlocks = LMS64CPacket::payloadSize / (sizeof(uint32_t) / sizeof(uint8_t)); // = 14

        while (pkt.blockCount < maxBlocks && index < parameters.size())
        {
            pkt.payload[byteIndex++] = parameters[index].id;
            ++pkt.blockCount;
            ++index;
        }

        int sent = port.Write(reinterpret_cast<uint8_t*>(&pkt), sizeof(pkt), 100);
        if (sent != sizeof(pkt))
            throw std::runtime_error("CustomParameterRead write failed");

        int recv = port.Read(reinterpret_cast<uint8_t*>(&pkt), sizeof(pkt), 100);
        if (recv < pkt.headerSize || pkt.status != STATUS_COMPLETED_CMD)
            throw std::runtime_error("CustomParameterRead read failed");

        for (std::size_t i = 0; i < pkt.blockCount; ++i)
        {
            int unitsIndex = pkt.payload[i * 4 + 1];
            std::size_t parameterIndex = index - pkt.blockCount + i;

            if (unitsIndex & 0x0F)
                parameters[parameterIndex].units = ADC_UNITS_PREFIX[unitsIndex & 0x0F];

            parameters[parameterIndex].units += adcUnits2string((unitsIndex & 0xF0) >> 4);

            if ((unitsIndex & 0xF0) >> 4 == RAW)
                parameters[parameterIndex].value = static_cast<uint16_t>(pkt.payload[i * 4 + 2] << 8 | pkt.payload[i * 4 + 3]);
            else
            {
                parameters[parameterIndex].value = static_cast<int16_t>(pkt.payload[i * 4 + 2] << 8 | pkt.payload[i * 4 + 3]);

                if ((unitsIndex & 0xF0) >> 4 == TEMPERATURE)
                    parameters[parameterIndex].value /= 10;
            }
        }
    }

    return 0;
}

int ProgramWrite(ISerialPort& port,
    const char* data,
    size_t length,
    int prog_mode,
    ProgramWriteTarget device,
    ProgressCallback callback,
    uint32_t subDevice)
{
#ifndef NDEBUG
    auto t1 = std::chrono::high_resolution_clock::now();
#endif
    //erasing FLASH can take up to 3 seconds before reply is received
    const int progTimeout_ms = 5000;
    char progressMsg[512];
    sprintf(progressMsg, "in progress...");
    bool abortProgramming = false;
    size_t bytesSent = 0;

    bool needsData = true;
    if (device == ProgramWriteTarget::FPGA && prog_mode == 2)
        needsData = false;
    if (device == ProgramWriteTarget::FX3 && (prog_mode == 0 || prog_mode == 1))
        needsData = false;

    eCMD_LMS cmd;
    if (device == ProgramWriteTarget::HPM || device == ProgramWriteTarget::FX3)
        cmd = CMD_MEMORY_WR;
    else if (device == FPGA)
        cmd = CMD_ALTERA_FPGA_GW_WR;
    else
    {
        sprintf(progressMsg, "Programming failed! Target device not supported");
        if (callback)
            callback(bytesSent, length, progressMsg);
        return ReportError(ENOTSUP, progressMsg);
    }

    LMS64CPacket packet;
    LMS64CPacket inPacket;
    packet.cmd = cmd;
    packet.blockCount = packet.payloadSize;
    packet.subDevice = subDevice;

    const size_t chunkSize = 32;
    static_assert(chunkSize < LMS64CPacket::payloadSize, "chunk must fit into packet payload");
    const uint32_t chunkCount = length / chunkSize + (length % chunkSize > 0) + 1; // +1 programming end packet

    for (uint32_t chunkIndex = 0; chunkIndex < chunkCount && !abortProgramming; ++chunkIndex)
    {
        memset(packet.payload, 0, packet.payloadSize);
        packet.payload[0] = prog_mode;
        packet.payload[1] = (chunkIndex >> 24) & 0xFF;
        packet.payload[2] = (chunkIndex >> 16) & 0xFF;
        packet.payload[3] = (chunkIndex >> 8) & 0xFF;
        packet.payload[4] = chunkIndex & 0xFF;
        packet.payload[5] = std::min(length - bytesSent, chunkSize);

        if (cmd == CMD_MEMORY_WR)
        {
            packet.payload[6] = 0;
            packet.payload[7] = 0;
            packet.payload[8] = 0;
            packet.payload[9] = 0;

            packet.payload[10] = (device >> 8) & 0xFF;
            packet.payload[11] = device & 0xFF;
        }

        if (needsData)
        {
            memcpy(&packet.payload[24], data, chunkSize);
            data += chunkSize;
        }

        if (port.Write(reinterpret_cast<uint8_t*>(&packet), sizeof(packet), progTimeout_ms) != sizeof(packet))
        {
            if (callback)
                callback(bytesSent, length, "Programming failed! Write operation failed");
            return false;
        }
        if (port.Read(reinterpret_cast<uint8_t*>(&inPacket), sizeof(inPacket), progTimeout_ms) != sizeof(inPacket))
        {
            if (callback)
                callback(bytesSent, length, "Programming failed! Read operation failed");
            return false;
        }

        if (inPacket.status != STATUS_COMPLETED_CMD)
        {
            sprintf(progressMsg, "Programming failed! %s", status2string(inPacket.status).c_str());
            if (callback)
                callback(bytesSent, length, progressMsg);
            return ReportError(EPROTO, progressMsg);
        }
        bytesSent += packet.payload[5];
        if (needsData == false) //only one packet is needed to initiate bitstream from flash
        {
            bytesSent = length;
            break;
        }
        if (callback)
        {
            bool completed = chunkIndex == chunkCount - 1;
            if (completed)
                sprintf(progressMsg, "Programming: completed");
            abortProgramming = callback(bytesSent, length, progressMsg);
            if (abortProgramming && !completed)
                return -1;
        }
    }
#ifndef NDEBUG
    auto t2 = std::chrono::high_resolution_clock::now();
    if ((device == 2 && prog_mode == 2) == false)
        lime::log(LOG_LEVEL_INFO,
            "Programming finished, %li bytes sent! %li ms\n",
            length,
            std::chrono::duration_cast<std::chrono::milliseconds>(t2 - t1).count());
    else
        lime::log(LOG_LEVEL_INFO, "FPGA configuring initiated\n");
#endif
    return 0;
}

int DeviceReset(ISerialPort& port, uint32_t socIndex, uint32_t subDevice)
{
    LMS64CPacket pkt;
    pkt.cmd = CMD_LMS7002_RST;
    pkt.status = STATUS_UNDEFINED;
    pkt.blockCount = 1;
    pkt.periphID = socIndex;
    pkt.subDevice = subDevice;

    pkt.payload[0] = LMS_RST_PULSE;

    int sent = port.Write(reinterpret_cast<uint8_t*>(&pkt), sizeof(pkt), 100);
    if (sent != sizeof(pkt))
        throw std::runtime_error("DeviceReset write failed");
    int recv = port.Read(reinterpret_cast<uint8_t*>(&pkt), sizeof(pkt), 100);
    if (recv < pkt.headerSize || pkt.status != STATUS_COMPLETED_CMD)
        throw std::runtime_error("DeviceReset read failed");
    return 0;
}

int GPIODirRead(ISerialPort& port, uint8_t* buffer, const size_t bufLength)
{
    if (bufLength > LMS64CPacket::payloadSize)
    {
        throw std::invalid_argument("Buffer is too big for one packet.");
    }

    LMS64CPacket pkt;
    pkt.cmd = LMS64CProtocol::CMD_GPIO_DIR_RD;
    pkt.blockCount = bufLength;

    int bytesSent = port.Write(reinterpret_cast<uint8_t*>(&pkt), sizeof(pkt), 100);
    if (bytesSent != sizeof(pkt))
    {
        throw std::runtime_error("GPIODirRead write failed");
    }

    int bytesReceived = port.Read(reinterpret_cast<uint8_t*>(&pkt), sizeof(pkt), 100);
    if (bytesReceived < pkt.headerSize || pkt.status != STATUS_COMPLETED_CMD)
    {
        throw std::runtime_error("GPIODirRead read failed");
    }

    for (size_t i = 0; i < bufLength; ++i)
    {
        buffer[i] = pkt.payload[i];
    }

    return 0;
}

int GPIORead(ISerialPort& port, uint8_t* buffer, const size_t bufLength)
{
    if (bufLength > LMS64CPacket::payloadSize)
    {
        throw std::invalid_argument("Buffer is too big for one packet.");
    }

    LMS64CPacket pkt;
    pkt.cmd = LMS64CProtocol::CMD_GPIO_RD;
    pkt.blockCount = bufLength;

    int bytesSent = port.Write(reinterpret_cast<uint8_t*>(&pkt), sizeof(pkt), 100);
    if (bytesSent != sizeof(pkt))
    {
        throw std::runtime_error("GPIORead write failed");
    }

    int bytesReceived = port.Read(reinterpret_cast<uint8_t*>(&pkt), sizeof(pkt), 100);
    if (bytesReceived < pkt.headerSize || pkt.status != STATUS_COMPLETED_CMD)
    {
        throw std::runtime_error("GPIORead read failed");
    }

    for (size_t i = 0; i < bufLength; ++i)
    {
        buffer[i] = pkt.payload[i];
    }

    return 0;
}

int GPIODirWrite(ISerialPort& port, const uint8_t* buffer, const size_t bufLength)
{
    if (bufLength > LMS64CPacket::payloadSize)
    {
        throw std::invalid_argument("Buffer is too big for one packet.");
    }

    LMS64CPacket pkt;
    pkt.cmd = LMS64CProtocol::CMD_GPIO_DIR_WR;
    pkt.blockCount = bufLength;

    for (size_t i = 0; i < bufLength; ++i)
    {
        pkt.payload[i] = buffer[i];
    }

    int bytesSent = port.Write(reinterpret_cast<uint8_t*>(&pkt), sizeof(pkt), 100);
    if (bytesSent != sizeof(pkt))
    {
        throw std::runtime_error("GPIODirWrite write failed");
    }

    int bytesReceived = port.Read(reinterpret_cast<uint8_t*>(&pkt), sizeof(pkt), 100);
    if (bytesReceived < pkt.headerSize || pkt.status != STATUS_COMPLETED_CMD)
    {
        throw std::runtime_error("GPIODirWrite read failed");
    }

    return 0;
}

int GPIOWrite(ISerialPort& port, const uint8_t* buffer, const size_t bufLength)
{
    if (bufLength > LMS64CPacket::payloadSize)
    {
        throw std::invalid_argument("Buffer is too big for one packet.");
    }

    LMS64CPacket pkt;
    pkt.cmd = LMS64CProtocol::CMD_GPIO_WR;
    pkt.blockCount = bufLength;

    for (size_t i = 0; i < bufLength; ++i)
    {
        pkt.payload[i] = buffer[i];
    }

    int bytesSent = port.Write(reinterpret_cast<uint8_t*>(&pkt), sizeof(pkt), 100);
    if (bytesSent != sizeof(pkt))
    {
        throw std::runtime_error("GPIOWrite write failed");
    }

    int bytesReceived = port.Read(reinterpret_cast<uint8_t*>(&pkt), sizeof(pkt), 100);
    if (bytesReceived < pkt.headerSize || pkt.status != STATUS_COMPLETED_CMD)
    {
        throw std::runtime_error("GPIOWrite read failed");
    }

    return 0;
}

} // namespace LMS64CProtocol

} // namespace lime<|MERGE_RESOLUTION|>--- conflicted
+++ resolved
@@ -56,13 +56,12 @@
     uint32_t subDevice)
 {
     LMS64CPacket pkt;
-<<<<<<< HEAD
-=======
-
->>>>>>> 105f0910
+
     size_t srcIndex = 0;
     size_t destIndex = 0;
+
     constexpr int maxBlocks = LMS64CPacket::payloadSize / (sizeof(uint32_t) / sizeof(uint8_t)); // = 14
+
     while (srcIndex < count)
     {
         pkt.status = STATUS_UNDEFINED;
