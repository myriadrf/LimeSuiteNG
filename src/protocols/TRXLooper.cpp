--- conflicted
+++ resolved
@@ -4,12 +4,8 @@
 #include "comms/IDMA.h"
 #include "FPGA_common.h"
 #include "limesuiteng/LMS7002M.h"
-<<<<<<< HEAD
-=======
+#include "limesuiteng/Logger.h"
 #include "lms7002m/LMS7002MCSR_Data.h"
-#include <ciso646>
->>>>>>> 742a360d
-#include "limesuiteng/Logger.h"
 #include "LMSBoards.h"
 #include "threadHelper.h"
 #include "TxBufferManager.h"
@@ -780,8 +776,6 @@
     auto fifo = mTx.fifo;
 
     int64_t totalBytesSent = 0; //for data rate calculation
-    int packetsSent = 0;
-    int totalPacketSent = 0;
     int64_t lastTS = 0;
 
     struct PendingWrite {
@@ -974,8 +968,6 @@
                 transferSize.Add(wrInfo.size);
                 ++stagingBufferIndex;
                 stagingBufferIndex &= 0xFFFF;
-                packetsSent += output.packetCount();
-                totalPacketSent += output.packetCount();
                 stats.timestamp = lastTS;
                 stats.bytesTransferred += wrInfo.size;
                 mTxArgs.port->CacheFlush(TRXDir::Tx, DataTransferDirection::DeviceToHost, stagingBufferIndex % bufferCount);
@@ -1031,7 +1023,6 @@
             }
             loss.checkpoint();
             underrun.checkpoint();
-            packetsSent = 0;
             totalBytesSent = 0;
             mTx.stats.dataRate_Bps = dataRate;
         }
@@ -1064,6 +1055,7 @@
         mCallback_logMessage(LogLevel::Debug, msg);
     }
 }
+
 template<class T> uint32_t TRXLooper::StreamTxTemplate(const T* const* samples, uint32_t count, const StreamMeta* meta)
 {
     const bool useChannelB = mConfig.channels.at(lime::TRXDir::Tx).size() > 1;
