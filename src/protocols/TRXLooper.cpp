--- conflicted
+++ resolved
@@ -819,11 +819,8 @@
 
 void TRXLooper::TxWorkLoop()
 {
-<<<<<<< HEAD
     lime::debug("Tx worker thread ready.");
-=======
     // signal that thread is ready for work
->>>>>>> b7ba8e64
     mTx.stage.store(Stream::ReadyStage::WorkerReady, std::memory_order_relaxed);
     mTx.cv.notify_all();
 
