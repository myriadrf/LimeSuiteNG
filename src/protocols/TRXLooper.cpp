#include "TRXLooper.h"

#include "AvgRmsCounter.h"
#include "comms/IDMA.h"
#include "FPGA_common.h"
#include "limesuiteng/LMS7002M.h"
#include "limesuiteng/Logger.h"
#include "chips/LMS7002M/LMS7002MCSR_Data.h"
#include "LMSBoards.h"
#include "threadHelper.h"
#include "TxBufferManager.h"
#include "utilities/DeltaVariable.h"

#include <algorithm>
#include <cassert>
#include <ciso646>
#include <complex>
#include <queue>

using namespace std::literals::string_literals;

namespace lime {
using namespace LMS7002MCSR_Data;
using namespace std::chrono;

static constexpr uint16_t defaultSamplesInPkt = 256;

static constexpr bool showStats{ false };
static constexpr int statsPeriod_ms{ 1000 }; // at 122.88 MHz MIMO, fpga tx pkt counter overflows every 272ms

static int ReadySlots(uint32_t writer, uint32_t reader, uint32_t ringSize)
{
    assert(writer < ringSize);
    assert(reader < ringSize);
    if (writer >= reader)
        return writer - reader;
    else
        return ringSize - reader + writer;
}

static constexpr int64_t ts_to_us(int64_t fs, int64_t ts)
{
    int64_t n = (ts / fs);
    int64_t r = (ts % fs);
    return n * 1000000 + ((r * 1000000) / fs);
}

template<class T> static uint32_t indexListToMask(const std::vector<T>& indexes)
{
    uint32_t mask = 0;
    for (T bitIndex : indexes)
        mask |= 1 << bitIndex;
    return mask;
}

/// @brief Constructs a new TRXLooper object.
/// @param comms The DMA communications interface to use.
/// @param f The FPGA to use in this stream.
/// @param chip The LMS7002M chip to use in this stream.
/// @param moduleIndex The ID of the chip to use.
TRXLooper::TRXLooper(std::shared_ptr<IDMA> rx, std::shared_ptr<IDMA> tx, FPGA* f, LMS7002M* chip, uint8_t moduleIndex)
    : fpga(f)
    , lms(chip)
    , chipId(moduleIndex)
    , mCallback_logMessage(nullptr)
    , mStreamEnabled(false)
{
    mRxArgs.dma = rx;
    mTxArgs.dma = tx;

    assert(fpga);
    mTimestampOffset = 0;
}

TRXLooper::~TRXLooper()
{
    Stop();
    Teardown();
}

/// @brief Gets the current timestamp of the hardware.
/// @return The current timestamp of the hardware.
uint64_t TRXLooper::GetHardwareTimestamp() const
{
    return mRx.lastTimestamp.load(std::memory_order_relaxed) + mTimestampOffset;
}

/// @brief Sets the hardware timestamp.
/// @param now The current timestamp to set.
/// @return The status of the operation.
OpStatus TRXLooper::SetHardwareTimestamp(const uint64_t now)
{
    mTimestampOffset = now - mRx.lastTimestamp.load(std::memory_order_relaxed);
    return OpStatus::Success;
}

/// @brief Sets up the stream of this looper.
/// @param cfg The configuration settings to set up the stream with.
/// @return The status of the operation.
OpStatus TRXLooper::Setup(const StreamConfig& cfg)
{
    if (mStreamEnabled)
        return ReportError(OpStatus::Busy, "Samples streaming already running"s);

    // if (cfg.channels.at(lime::TRXDir::Rx).size() > 0 && !mRxArgs.port->IsOpen())
    //     return ReportError(OpStatus::IOFailure, "Rx data port not open"s);
    // if (cfg.channels.at(lime::TRXDir::Tx).size() > 0 && !mTxArgs.port->IsOpen())
    //     return ReportError(OpStatus::IOFailure, "Tx data port not open"s);

    float combinedSampleRate =
        std::max(cfg.channels.at(lime::TRXDir::Tx).size(), cfg.channels.at(lime::TRXDir::Rx).size()) * cfg.hintSampleRate;
    int batchSize = 7; // should be good enough for most cases
    // for high data rates e.g 16bit ADC/DAC 2x2 MIMO @ 122.88Msps = ~1973 MB/s
    // need to batch as many packets as possible into transfer buffers
    if (combinedSampleRate != 0)
    {
        batchSize = combinedSampleRate / 61.44e6;
        batchSize = std::clamp(batchSize, 1, 4);
    }

    if ((cfg.linkFormat != DataFormat::I12) && (cfg.linkFormat != DataFormat::I16))
        return ReportError(OpStatus::InvalidValue, "Unsupported stream link format"s);

    mTx.packetsToBatch = 6;
    mRx.packetsToBatch = 6;

    OpStatus status = fpga->SelectModule(chipId);
    if (status != OpStatus::Success)
        return status;
    fpga->StopStreaming();
    fpga->StopWaveformPlayback();
    fpga->ResetPacketCounters(chipId);
    fpga->ResetTimestamp();

    mConfig = cfg;
    bool needTx = cfg.channels.at(TRXDir::Tx).size() > 0;
    bool needRx = cfg.channels.at(TRXDir::Rx).size() > 0 || needTx; // always need Rx to know current timestamps, cfg.rxCount > 0;

    uint16_t channelEnables = 0;
    channelEnables |= indexListToMask(cfg.channels.at(TRXDir::Rx));
    if (channelEnables & ~0x3)
        return ReportError(OpStatus::InvalidValue, "Invalid Rx channel, only [0,1] channels supported"s);
    channelEnables |= indexListToMask(cfg.channels.at(TRXDir::Tx));
    if (channelEnables & ~0x3)
        return ReportError(OpStatus::InvalidValue, "Invalid Tx channel, only [0,1] channels supported"s);

    mConfig = cfg;

    if (!needTx && !needRx)
        return OpStatus::Success;

    const bool use_trxiqpulse = lms->Get_SPI_Reg_bits(LMS7002MCSR::LML1_TRXIQPULSE);
    const bool sisoddr_on = lms->Get_SPI_Reg_bits(LMS7002MCSR::LML1_SISODDR);
    status = fpga->ConfigureSamplesStream(channelEnables, cfg.linkFormat, sisoddr_on, use_trxiqpulse);
    if (status != OpStatus::Success)
        return status;

    // XTRX has RF switches control bits where the GPS_PPS control should be.
    bool hasGPSPPS = fpga->ReadRegister(0x0000) != LMS_DEV_LIMESDR_XTRX;
    if (hasGPSPPS)
    {
        constexpr uint16_t waitGPS_PPS = 1 << 2;
        int interface_ctrl_000A = fpga->ReadRegister(0x000A);
        interface_ctrl_000A &= ~waitGPS_PPS; // disable by default
        if (cfg.extraConfig.waitPPS)
        {
            interface_ctrl_000A |= waitGPS_PPS;
        }
        fpga->WriteRegister(0x000A, interface_ctrl_000A);
    }

    RxTeardown();
    if (needRx)
        RxSetup();

    TxTeardown();
    if (needTx)
        TxSetup();

    return OpStatus::Success;
}

/// @brief Starts the stream of this looper.
OpStatus TRXLooper::Start()
{
    OpStatus status = fpga->SelectModule(chipId);
    if (status != OpStatus::Success)
        return status;

    if (mRx.stagingPacket)
    {
        mRx.memPool->Free(mRx.stagingPacket);
        mRx.stagingPacket = nullptr;
    }
    if (mRx.fifo)
        mRx.fifo->clear();
    if (mTx.fifo)
        mTx.fifo->clear();

    // Rx start
    {
        const int32_t readSize = mRxArgs.packetSize * mRxArgs.packetsToBatch;
        constexpr uint8_t irqPeriod{ 4 };
        // Rx DMA has to be enabled before the stream enable, otherwise some data
        // might be lost in the time frame between stream enable and then dma enable.
        mRxArgs.dma->EnableContinuous(true, readSize, irqPeriod);
    }

    fpga->StartStreaming();
    {
        std::lock_guard<std::mutex> lock(streamMutex);
        mStreamEnabled = true;
        streamActive.notify_all();
    }
    return OpStatus::Success;
}

/// @brief Stops the stream and cleans up all the memory.
void TRXLooper::Stop()
{
    if (!mStreamEnabled)
        return;
    lime::debug("TRXLooper::Stop()");
    mStreamEnabled = false;
    fpga->StopStreaming();

    // wait for loop ends
    if (mRx.stage.load(std::memory_order_relaxed) == Stream::ReadyStage::Active)
    {
        mRx.terminate.store(true, std::memory_order_relaxed);
        mRxArgs.dma->Enable(false);
        lime::debug("TRXLooper: wait for Rx loop end.");
        while (mRx.stage.load(std::memory_order_relaxed) == Stream::ReadyStage::Active)
            ;

        if (mCallback_logMessage)
        {
            char msg[256];
            std::snprintf(msg, sizeof(msg), "Rx%i stop: packetsIn: %li", chipId, mRx.stats.packets);
            mCallback_logMessage(LogLevel::Verbose, msg);
        }
    }

    // wait for loop ends
    if (mTx.stage.load(std::memory_order_relaxed) == Stream::ReadyStage::Active)
    {
        mTx.terminate.store(true, std::memory_order_relaxed);
        mTxArgs.dma->Enable(false);
        lime::debug("TRXLooper: wait for Tx loop end.");
        while (mTx.stage.load(std::memory_order_relaxed) == Stream::ReadyStage::Active)
            ;

        uint32_t fpgaTxPktIngressCount;
        uint32_t fpgaTxPktDropCounter;
        fpga->ReadTxPacketCounters(chipId, &fpgaTxPktIngressCount, &fpgaTxPktDropCounter);
        if (mCallback_logMessage)
        {
            char msg[512];
            std::snprintf(msg,
                sizeof(msg),
                "Tx%i stop: host sent packets: %li (0x%08lX), FPGA packet ingresed: %i (0x%08X), diff: %li, Tx packet dropped: %i",
                chipId,
                mTx.stats.packets,
                mTx.stats.packets,
                fpgaTxPktIngressCount,
                fpgaTxPktIngressCount,
                (mTx.stats.packets & 0xFFFFFFFF) - fpgaTxPktIngressCount,
                fpgaTxPktDropCounter);
            mCallback_logMessage(LogLevel::Verbose, msg);
        }
    }
}

void TRXLooper::Teardown()
{
    RxTeardown();
    TxTeardown();
}

OpStatus TRXLooper::RxSetup()
{
    mRx.samplesInPkt = defaultSamplesInPkt;
    mRx.fifo = std::make_unique<PacketsFIFO<SamplesPacketType*>>(512);
    mRx.terminate.store(false, std::memory_order_relaxed);

    mRx.lastTimestamp.store(0, std::memory_order_relaxed);
    const bool usePoll = mConfig.extraConfig.usePoll;
    const int chCount = std::max(mConfig.channels.at(lime::TRXDir::Rx).size(), mConfig.channels.at(lime::TRXDir::Tx).size());
    const int sampleSize = (mConfig.linkFormat == DataFormat::I16 ? 4 : 3); // sizeof IQ pair

    constexpr std::size_t headerSize{ sizeof(StreamHeader) };

    const int requestSamplesInPkt = 4080 / sampleSize / chCount;

    const int payloadSize = requestSamplesInPkt * sampleSize * chCount;
    const int samplesInPkt = payloadSize / (sampleSize * chCount);

    uint32_t packetSize = payloadSize + headerSize;
    packetSize = fpga->SetUpVariableRxSize(packetSize, payloadSize, sampleSize, chipId);

    if (mConfig.extraConfig.rx.packetsInBatch != 0)
        mRx.packetsToBatch = mConfig.extraConfig.rx.packetsInBatch;

    // const auto dmaBufferSize{ mRxArgs.port->GetBufferSize() };

    const auto dmaChunks{ mRxArgs.dma->GetBuffers() };
    const auto dmaBufferSize = dmaChunks.front().size;

    mRx.packetsToBatch = std::clamp<uint8_t>(mRx.packetsToBatch, 1, dmaBufferSize / packetSize);

    if (mCallback_logMessage)
    {
        char msg[256];
        std::snprintf(msg,
            sizeof(msg),
            "Rx%i Setup: usePoll:%i rxSamplesInPkt:%i rxPacketsInBatch:%i, DMA_ReadSize:%i, link:%s",
            chipId,
            usePoll ? 1 : 0,
            samplesInPkt,
            mRx.packetsToBatch,
            mRx.packetsToBatch * packetSize,
            (mConfig.linkFormat == DataFormat::I12 ? "I12" : "I16"));
        mCallback_logMessage(LogLevel::Verbose, msg);
    }

    std::vector<uint8_t*> dmaBuffers(dmaChunks.size());
    for (uint32_t i = 0; i < dmaChunks.size(); ++i)
    {
        dmaBuffers[i] = dmaChunks[i].buffer;
    }

    mRxArgs.buffers = std::move(dmaBuffers);
    mRxArgs.bufferSize = dmaBufferSize;
    mRxArgs.packetSize = packetSize;
    mRxArgs.packetsToBatch = mRx.packetsToBatch;
    mRxArgs.samplesInPacket = samplesInPkt;

    const std::string name = "MemPool_Rx"s + std::to_string(chipId);
    const int upperAllocationLimit =
        sizeof(complex32f_t) * mRx.packetsToBatch * samplesInPkt * chCount + SamplesPacketType::headerSize;
    mRx.memPool = std::make_unique<MemoryPool>(1024, upperAllocationLimit, 8, name);

    // Don't just use REALTIME scheduling, or at least be cautious with it.
    // if the thread blocks for too long, Linux can trigger RT throttling
    // which can cause unexpected data packet losses and timing issues.
    // Also need to set policy to default here, because if host process is running
    // with REALTIME policy, these threads would inherit it and exhibit mentioned
    // issues.
    const auto schedulingPolicy = ThreadPolicy::REALTIME;
    mRx.terminate.store(false, std::memory_order_relaxed);
    mRx.terminateWorker.store(false, std::memory_order_relaxed);

    auto RxLoopFunction = std::bind(&TRXLooper::RxWorkLoop, this);
    mRx.thread = std::thread(RxLoopFunction);
    SetOSThreadPriority(ThreadPriority::HIGHEST, schedulingPolicy, &mRx.thread);
#ifdef __linux__
    char threadName[16]; // limited to 16 chars, including null byte.
    snprintf(threadName, sizeof(threadName), "lime:Rx%i", chipId);
    pthread_setname_np(mRx.thread.native_handle(), threadName);
#endif

    // wait for Rx thread to be ready
    lime::debug("RxSetup wait for Rx worker thread.");
    while (mRx.stage.load(std::memory_order_relaxed) < Stream::ReadyStage::WorkerReady)
        ;

    return OpStatus::Success;
}

struct DMATransactionCounter {
    uint64_t requests{ 0 };
    uint64_t completed{ 0 };
};

void TRXLooper::RxWorkLoop()
{
    lime::debug("Rx worker thread ready.");
    // signal that thread is ready for work
    mRx.stage.store(Stream::ReadyStage::WorkerReady, std::memory_order_relaxed);

    while (!mRx.terminateWorker.load(std::memory_order_relaxed))
    {
        // thread ready for work, just wait for stream enable
        {
            std::unique_lock<std::mutex> lk(streamMutex);
            while (!mStreamEnabled && !mRx.terminateWorker.load(std::memory_order_relaxed))
                streamActive.wait_for(lk, std::chrono::milliseconds(100));
            lk.unlock();
        }
        if (!mStreamEnabled)
            continue;

        mRx.stage.store(Stream::ReadyStage::Active, std::memory_order_relaxed);
        ReceivePacketsLoop();
        mRx.stage.store(Stream::ReadyStage::WorkerReady, std::memory_order_relaxed);
    }
    mRx.stage.store(Stream::ReadyStage::Disabled, std::memory_order_relaxed);
    lime::debug("Rx worker thread shutdown.");
}

/** @brief Function dedicated for receiving data samples from board
    @param stream a pointer to an active receiver stream
*/
void TRXLooper::ReceivePacketsLoop()
{
    lime::debug("Rx receive loop start.");
    constexpr int headerSize{ sizeof(StreamHeader) };

    DataConversion conversion{};
    conversion.srcFormat = mConfig.linkFormat;
    conversion.destFormat = mConfig.format;
    conversion.channelCount = std::max(mConfig.channels.at(lime::TRXDir::Tx).size(), mConfig.channels.at(lime::TRXDir::Rx).size());

    const int32_t bufferCount = mRxArgs.buffers.size();
    const int32_t readSize = mRxArgs.packetSize * mRxArgs.packetsToBatch;
    const int32_t packetSize = mRxArgs.packetSize;
    const int32_t samplesInPkt = mRxArgs.samplesInPacket;
    const std::vector<uint8_t*>& dmaBuffers{ mRxArgs.buffers };
    StreamStats& stats = mRx.stats;
    auto& fifo = mRx.fifo;

    const uint8_t outputSampleSize = mConfig.format == DataFormat::F32 ? sizeof(complex32f_t) : sizeof(complex16_t);
    const int32_t outputPktSize = SamplesPacketType::headerSize + mRxArgs.packetsToBatch * samplesInPkt * outputSampleSize;

    DeltaVariable<int32_t> overrun(0);
    DeltaVariable<int32_t> loss(0);

    constexpr uint8_t irqPeriod{ 4 };

    auto t1{ std::chrono::steady_clock::now() };
    auto t2 = t1;

    int32_t Bps = 0;
    int64_t expectedTS = 0;
    SamplesPacketType* outputPkt = nullptr;

    uint32_t lastHwIndex{ 0 };
    DMATransactionCounter counters;

    assert(mRx.stagingPacket == nullptr); // should be clean start
    assert(fifo->empty());

    while (mRx.terminate.load(std::memory_order_relaxed) == false)
    {
        IDMA::State dma{ mRxArgs.dma->GetCounters() };
        int64_t counterDiff = ReadySlots(dma.transfersCompleted, lastHwIndex, 65536);
        lastHwIndex = dma.transfersCompleted;
        counters.completed += counterDiff;

        if (counterDiff > 0)
        {
            const int bytesTransferred = counterDiff * readSize;
            Bps += bytesTransferred;
            stats.bytesTransferred += bytesTransferred;
        }

        // print stats
        t2 = std::chrono::steady_clock::now();
        const auto timePeriod{ std::chrono::duration_cast<std::chrono::milliseconds>(t2 - t1).count() };
        if (timePeriod >= statsPeriod_ms)
        {
            t1 = t2;
            double dataRateBps = 1000.0 * Bps / timePeriod;
            stats.dataRate_Bps = dataRateBps;

            char msg[512];
            std::snprintf(msg,
                sizeof(msg) - 1,
                "%s Rx%i: %3.3f MB/s | TS:%li pkt:%li o:%i(%+i) l:%i(%+i) dma:%lu/%lu(+%li) swFIFO:%li",
                mRxArgs.dma->GetName().c_str(),
                chipId,
                stats.dataRate_Bps / 1e6,
                stats.timestamp,
                stats.packets,
                overrun.value(),
                overrun.delta(),
                loss.value(),
                loss.delta(),
                counters.requests,
                counters.completed,
                counters.completed - counters.requests,
                fifo->size());
            if (showStats)
                printf("%s\n", msg);
            if (mCallback_logMessage)
            {
                bool showAsWarning = overrun.delta() || loss.delta();
                LogLevel level = showAsWarning ? LogLevel::Warning : LogLevel::Debug;
                mCallback_logMessage(level, msg);
            }
            overrun.checkpoint();
            loss.checkpoint();
            Bps = 0;
        }

        if (counters.completed - counters.requests == 0)
        {
            if (mConfig.extraConfig.usePoll)
                mRxArgs.dma->Wait();
            else
                std::this_thread::yield();
            continue;
        }

        if (outputPkt == nullptr)
        {
            outputPkt = SamplesPacketType::ConstructSamplesPacket(
                mRx.memPool->Allocate(outputPktSize), samplesInPkt * mRxArgs.packetsToBatch, outputSampleSize);
            if (outputPkt == nullptr)
            {
                lime::warning("Rx%i: packets fifo full.");
                continue;
            }
        }

        const uint64_t currentBufferIndex{ counters.requests % bufferCount };
        mRxArgs.dma->BufferOwnership(currentBufferIndex, DataTransferDirection::DeviceToHost);
        const uint8_t* buffer{ dmaBuffers.at(currentBufferIndex) };

        const FPGA_RxDataPacket* pkt = reinterpret_cast<const FPGA_RxDataPacket*>(buffer);
        outputPkt->timestamp = pkt->counter;

        bool reportProblems = false;
        const int srcPktCount = mRxArgs.packetsToBatch;
        for (int i = 0; i < srcPktCount; ++i)
        {
            pkt = reinterpret_cast<const FPGA_RxDataPacket*>(&buffer[packetSize * i]);
            if (pkt->counter - expectedTS != 0)
            {
                // printf("Loss: pkt:%li exp: %li, got: %li, diff: %li\n",
                //     stats.packets + i,
                //     expectedTS,
                //     pkt->counter,
                //     pkt->counter - expectedTS);
                ++stats.loss;
                loss.add(1);
                // reportProblems = true;
            }
            if (pkt->txWasDropped())
            {
                ++stats.late;
                // reportProblems = true; // don't spam if tx continuously has late packets
            }

            const int payloadSize{ packetSize - headerSize };
            const int samplesProduced = Deinterleave(outputPkt->back(), pkt->data, payloadSize, conversion);
            outputPkt->SetSize(outputPkt->size() + samplesProduced);
            expectedTS = pkt->counter + samplesProduced;
        }
        stats.packets += srcPktCount;
        stats.timestamp = expectedTS;
        mRx.lastTimestamp.store(expectedTS, std::memory_order_relaxed);

        if (mConfig.extraConfig.negateQ)
        {
            switch (mConfig.format)
            {
            case DataFormat::I16:
                outputPkt->Scale<complex16_t>(1, -1, mConfig.channels.at(lime::TRXDir::Rx).size());
                break;
            case DataFormat::F32:
                outputPkt->Scale<complex32f_t>(1, -1, mConfig.channels.at(lime::TRXDir::Rx).size());
                break;
            default:
                break;
            }
        }

        if (fifo->push(outputPkt, false))
        {
            outputPkt = nullptr;
        }
        else
        {
            ++stats.overrun;
            outputPkt->Reset();
        }

        mRxArgs.dma->BufferOwnership(currentBufferIndex, DataTransferDirection::HostToDevice);
        bool requestIRQ = (counters.requests % irqPeriod) == 0;
        ++counters.requests;
        mRxArgs.dma->SubmitRequest(currentBufferIndex, readSize, DataTransferDirection::DeviceToHost, requestIRQ);

        // one callback for the entire batch
        if (reportProblems && mConfig.statusCallback)
            mConfig.statusCallback(false, &stats, mConfig.userData);
        std::this_thread::yield();
    }
    lime::debug("Rx receive loop end.");
}

void TRXLooper::RxTeardown()
{
    if (mRx.stage.load(std::memory_order_relaxed) != Stream::ReadyStage::Disabled)
    {
        lime::debug("RxTeardown wait for Rx worker shutdown.");
        mRx.terminateWorker.store(true, std::memory_order_relaxed);
        mRx.terminate.store(true, std::memory_order_relaxed);
        try
        {
            if (mRx.thread.joinable())
                mRx.thread.join();
        } catch (...)
        {
            lime::error("Failed to join TRXLooper Rx thread"s);
        }
    }

    if (mRx.stagingPacket)
    {
        mRx.memPool->Free(mRx.stagingPacket);
        mRx.stagingPacket = nullptr;
    }

    delete mRx.fifo.release();
    delete mRx.memPool.release();
}

template<class T> uint32_t TRXLooper::StreamRxTemplate(T* const* dest, uint32_t count, StreamMeta* meta)
{
    bool timestampSet = false;
    uint32_t samplesProduced = 0;
    const bool useChannelB = mConfig.channels.at(TRXDir::Rx).size() > 1;

    bool firstIteration = true;

    assert(dest);
    assert(dest[0]);
    if (useChannelB)
        assert(dest[1]);

    //auto start = high_resolution_clock::now();
    while (samplesProduced < count)
    {
        if (!mRx.stagingPacket && !mRx.fifo->pop(&mRx.stagingPacket, firstIteration, 2000))
        {
            lime::error("No samples or timeout"s);
            return samplesProduced;
        }

        if (!timestampSet && meta)
        {
            meta->timestamp = mRx.stagingPacket->timestamp;
            timestampSet = true;
        }

        uint32_t expectedCount = count - samplesProduced;
        const uint32_t samplesToCopy = std::min(expectedCount, mRx.stagingPacket->size());

        T* const* src = reinterpret_cast<T* const*>(mRx.stagingPacket->front());

        std::memcpy(&dest[0][samplesProduced], src[0], samplesToCopy * sizeof(T));

        if (useChannelB)
        {
            assert(dest[1]);
            std::memcpy(&dest[1][samplesProduced], src[1], samplesToCopy * sizeof(T));
        }

        mRx.stagingPacket->pop(samplesToCopy);
        samplesProduced += samplesToCopy;

        if (mRx.stagingPacket->empty())
        {
            mRx.memPool->Free(mRx.stagingPacket);
            mRx.stagingPacket = nullptr;
        }

        // int duration = std::chrono::duration_cast<std::chrono::milliseconds>(std::chrono::high_resolution_clock::now() - start).count();
        // if(duration > 300) // TODO: timeout duration in meta
        //     return samplesProduced;
    }

    return samplesProduced;
}

/// @brief Receives samples from this specific stream.
/// @param samples The buffer to put the received samples in.
/// @param count The amount of samples to receive.
/// @param meta The metadata of the packets of the stream.
/// @return The amount of samples received.
uint32_t TRXLooper::StreamRx(complex32f_t* const* samples, uint32_t count, StreamMeta* meta)
{
    return StreamRxTemplate<complex32f_t>(samples, count, meta);
}

/// @copydoc TRXLooper::StreamRx()
uint32_t TRXLooper::StreamRx(complex16_t* const* samples, uint32_t count, StreamMeta* meta)
{
    return StreamRxTemplate<complex16_t>(samples, count, meta);
}

/// @copydoc TRXLooper::StreamRx()
uint32_t TRXLooper::StreamRx(lime::complex12_t* const* samples, uint32_t count, StreamMeta* meta)
{
    return StreamRxTemplate<complex12_t>(samples, count, meta);
}

OpStatus TRXLooper::TxSetup()
{
    mTx.samplesInPkt = defaultSamplesInPkt;
    mTx.fifo = std::make_unique<PacketsFIFO<SamplesPacketType*>>(512);
    mTx.terminate.store(false, std::memory_order_relaxed);

    mTx.lastTimestamp.store(0, std::memory_order_relaxed);
    const int chCount = std::max(mConfig.channels.at(lime::TRXDir::Rx).size(), mConfig.channels.at(lime::TRXDir::Tx).size());
    const int sampleSize = (mConfig.linkFormat == DataFormat::I16 ? 4 : 3); // sizeof IQ pair

    int samplesInPkt = 256; //(mConfig.linkFormat == DataFormat::I16 ? 1020 : 1360) / chCount;
    const int packetSize = sizeof(StreamHeader) + samplesInPkt * sampleSize * chCount;

    if (mConfig.extraConfig.tx.samplesInPacket != 0)
    {
        samplesInPkt = mConfig.extraConfig.tx.samplesInPacket;
        lime::debug("Tx samples override %i", samplesInPkt);
    }

    mTx.samplesInPkt = samplesInPkt;

    if (mConfig.extraConfig.tx.packetsInBatch != 0)
    {
        mTx.packetsToBatch = mConfig.extraConfig.tx.packetsInBatch;
    }

    const auto dmaChunks{ mTxArgs.dma->GetBuffers() };
    const auto dmaBufferSize = dmaChunks.front().size;

    mTx.packetsToBatch = std::clamp<uint8_t>(mTx.packetsToBatch, 1, dmaBufferSize / packetSize);

    std::vector<uint8_t*> dmaBuffers(dmaChunks.size());
    for (uint32_t i = 0; i < dmaChunks.size(); ++i)
    {
        dmaBuffers[i] = dmaChunks[i].buffer;
    }

    mTxArgs.buffers = std::move(dmaBuffers);
    mTxArgs.bufferSize = dmaBufferSize;
    mTxArgs.packetSize = packetSize;
    mTxArgs.packetsToBatch = mTx.packetsToBatch;
    mTxArgs.samplesInPacket = samplesInPkt;

    float bufferTimeDuration = samplesInPkt * mTx.packetsToBatch / mConfig.hintSampleRate;
    if (mCallback_logMessage)
    {
        char msg[256];
        std::snprintf(msg,
            sizeof(msg),
            "Tx%i Setup: samplesInTxPkt:%i maxTxPktInBatch:%i, batchSizeInTime:%gus",
            chipId,
            samplesInPkt,
            mTx.packetsToBatch,
            bufferTimeDuration * 1e6);
        mCallback_logMessage(LogLevel::Verbose, msg);
    }

    const std::string name = "MemPool_Tx"s + std::to_string(chipId);
    const int upperAllocationLimit =
        65536; //sizeof(complex32f_t) * mTx.packetsToBatch * samplesInPkt * chCount + SamplesPacketType::headerSize;
    mTx.memPool = std::make_unique<MemoryPool>(1024, upperAllocationLimit, 4096, name);

    mTx.terminate.store(false, std::memory_order_relaxed);
    mTx.terminateWorker.store(false, std::memory_order_relaxed);
    auto TxLoopFunction = std::bind(&TRXLooper::TxWorkLoop, this);

    const auto schedulingPolicy = ThreadPolicy::REALTIME;
    mTx.thread = std::thread(TxLoopFunction);
    SetOSThreadPriority(ThreadPriority::HIGHEST, schedulingPolicy, &mTx.thread);
#ifdef __linux__
    char threadName[16]; // limited to 16 chars, including null byte.
    snprintf(threadName, sizeof(threadName), "lime:Tx%i", chipId);
    pthread_setname_np(mTx.thread.native_handle(), threadName);
#endif

    // Initialize DMA
    mTxArgs.dma->Enable(true);

    lime::debug("TxSetup wait for Tx worker.");
    while (mTx.stage.load(std::memory_order_relaxed) < Stream::ReadyStage::WorkerReady)
        ;

    return OpStatus::Success;
}

void TRXLooper::TxWorkLoop()
{
    lime::debug("Tx worker thread ready.");
    mTx.stage.store(Stream::ReadyStage::WorkerReady, std::memory_order_relaxed);
    while (!mTx.terminateWorker.load(std::memory_order_relaxed))
    {
        // thread ready for work, just wait for stream enable
        {
            std::unique_lock<std::mutex> lk(streamMutex);
            while (!mStreamEnabled && !mTx.terminateWorker.load(std::memory_order_relaxed))
                streamActive.wait_for(lk, std::chrono::milliseconds(100));
            lk.unlock();
        }
        if (!mStreamEnabled)
            continue;

        mTx.stage.store(Stream::ReadyStage::Active, std::memory_order_relaxed);
        TransmitPacketsLoop();
        mTx.stage.store(Stream::ReadyStage::WorkerReady, std::memory_order_relaxed);
    }
    mTx.stage.store(Stream::ReadyStage::Disabled, std::memory_order_relaxed);
    lime::debug("Tx worker thread shutdown.");
}

void TRXLooper::TransmitPacketsLoop()
{
    lime::debug("Tx transmit loop start.");
    const bool isRxActive = mConfig.channels.at(lime::TRXDir::Rx).size() > 0;
    const bool mimo = std::max(mConfig.channels.at(lime::TRXDir::Tx).size(), mConfig.channels.at(lime::TRXDir::Rx).size()) > 1;
    const bool compressed = mConfig.linkFormat == DataFormat::I12;
    constexpr int irqPeriod{ 4 }; // Interrupt request period

    const uint32_t bufferCount = mTxArgs.buffers.size();
    const std::vector<uint8_t*>& dmaBuffers{ mTxArgs.buffers };

    StreamStats& stats = mTx.stats;

    auto& fifo = mTx.fifo;

    int64_t totalBytesSent = 0; //for data rate calculation
    int64_t lastTS = 0;

    struct PendingWrite {
        uint32_t id;
        uint8_t* data;
        uint32_t size;
    };
    std::queue<PendingWrite> pendingWrites;

    uint32_t stagingBufferIndex = 0;
    SamplesPacketType* srcPkt = nullptr;

    TxBufferManager<SamplesPacketType> output(mimo, compressed, mTxArgs.samplesInPacket, mTxArgs.packetsToBatch, mConfig.format);

    mTxArgs.dma->BufferOwnership(0, DataTransferDirection::DeviceToHost);
    output.Reset(dmaBuffers[0], mTxArgs.bufferSize);

    bool outputReady = false;

    AvgRmsCounter txTSAdvance;

    // thread ready for work, just wait for stream enable
    {
        std::unique_lock<std::mutex> lk(streamMutex);
        while (!mStreamEnabled && !mTx.terminate.load(std::memory_order_relaxed))
            streamActive.wait_for(lk, std::chrono::milliseconds(100));
        lk.unlock();
    }

    auto t1{ std::chrono::steady_clock::now() };
    auto t2 = t1;

    DeltaVariable<int32_t> underrun(0);
    DeltaVariable<int32_t> loss(0);

    uint64_t lastHwIndex = 0;
    DMATransactionCounter counters;

    while (mTx.terminate.load(std::memory_order_relaxed) == false)
    {
        IDMA::State dma{ mTxArgs.dma->GetCounters() };
        int64_t counterDiff = ReadySlots(dma.transfersCompleted, lastHwIndex, 65536);
        lastHwIndex = dma.transfersCompleted;
        counters.completed += counterDiff;

        // process pending transactions
        while (!pendingWrites.empty() && counterDiff > 0)
        {
            PendingWrite& dataBlock = pendingWrites.front();
            totalBytesSent += dataBlock.size;
            stats.bytesTransferred += dataBlock.size;
            pendingWrites.pop();
            --counterDiff;
        }

        t2 = std::chrono::steady_clock::now();
        const auto timePeriod{ std::chrono::duration_cast<std::chrono::milliseconds>(t2 - t1).count() };
        if (timePeriod >= statsPeriod_ms || mTx.terminate.load(std::memory_order_relaxed))
        {
            t1 = t2;
            double dataRate = 1000.0 * totalBytesSent / timePeriod;
            mTx.stats.dataRate_Bps = dataRate;

            double avgTxAdvance = 0, rmsTxAdvance = 0;
            txTSAdvance.GetResult(avgTxAdvance, rmsTxAdvance);
            loss.set(stats.loss);
            if (showStats || mCallback_logMessage)
            {
                char msg[512];
                std::snprintf(msg,
                    sizeof(msg) - 1,
<<<<<<< HEAD
                    "Tx%i: %3.3f MB/s | TS:%li pkt:%li u:%i(%+i) l:%i(%+i) dma:%lu/%lu(%+li) tsAdvance:%+.0f/%+.0f/%+.0f%s, "
=======
                    "%s Tx%i: %3.3f MB/s | TS:%li pkt:%li shw:%lu/%lu(%+li) u:%i(%+i) l:%i(%+i) tsAdvance:%+.0f/%+.0f/%+.0f%s, "
>>>>>>> fc7135de
                    "f:%li",
                    mTxArgs.dma->GetName().c_str(),
                    chipId,
                    dataRate / 1000000.0,
                    lastTS,
                    stats.packets,
                    underrun.value(),
                    underrun.delta(),
                    loss.value(),
                    loss.delta(),
                    counters.completed,
                    counters.requests,
                    counters.requests - counters.completed,
                    txTSAdvance.Min(),
                    avgTxAdvance,
                    txTSAdvance.Max(),
                    (mConfig.hintSampleRate ? "us" : ""),
                    fifo->size());
                if (showStats)
                    lime::info("%s", msg);
                if (mCallback_logMessage)
                {
                    bool showAsWarning = underrun.delta() || loss.delta();
                    LogLevel level = showAsWarning ? LogLevel::Warning : LogLevel::Debug;
                    mCallback_logMessage(level, msg);
                }
            }
            loss.checkpoint();
            underrun.checkpoint();
            totalBytesSent = 0;
        }

        // collect and transform samples data to output buffer
        while (!outputReady && output.hasSpace() && !mTx.terminate.load(std::memory_order_relaxed))
        {
            if (!srcPkt)
            {
                if (!fifo->pop(&srcPkt, true, 100))
                {
                    std::this_thread::yield();
                    break;
                }
                if (mConfig.extraConfig.negateQ)
                {
                    switch (mConfig.format)
                    {
                    case DataFormat::I16:
                        srcPkt->Scale<complex16_t>(1, -1, mConfig.channels.at(lime::TRXDir::Tx).size());
                        break;
                    case DataFormat::F32:
                        srcPkt->Scale<complex32f_t>(1, -1, mConfig.channels.at(lime::TRXDir::Tx).size());
                        break;
                    default:
                        break;
                    }
                }
            }

            // drop old packets before forming, Rx is needed to get current timestamp
            if (srcPkt->useTimestamp && isRxActive)
            {
                int64_t rxNow = mRx.lastTimestamp.load(std::memory_order_relaxed);
                const int64_t txAdvance = srcPkt->timestamp - rxNow;
                if (mConfig.hintSampleRate)
                {
                    int64_t timeAdvance = ts_to_us(mConfig.hintSampleRate, txAdvance);
                    txTSAdvance.Add(timeAdvance);
                }
                else
                    txTSAdvance.Add(txAdvance);
                if (txAdvance <= 0)
                {
                    underrun.add(1);
                    ++stats.underrun;
                    mTx.memPool->Free(srcPkt);
                    srcPkt = nullptr;
                    continue;
                }
            }

            const bool doFlush = output.consume(srcPkt);

            if (srcPkt->empty())
            {
                mTx.memPool->Free(srcPkt);
                srcPkt = nullptr;
            }
            if (doFlush)
            {
                stats.packets += output.packetCount();
                outputReady = true;
                mTxArgs.dma->BufferOwnership(stagingBufferIndex, DataTransferDirection::HostToDevice);
                break;
            }
        }

        bool canSend = pendingWrites.size() < bufferCount - 1;
        if (!canSend)
        {
            if (mConfig.extraConfig.usePoll)
                canSend = mTxArgs.dma->Wait() == OpStatus::Success;
            else
                std::this_thread::yield();
            continue;
        }

        if (!outputReady)
            continue;

        StreamHeader* pkt = reinterpret_cast<StreamHeader*>(output.data());
        lastTS = pkt->counter;
        if (isRxActive) // Rx is needed for current timestamp
        {
            int64_t rxNow = mRx.lastTimestamp.load(std::memory_order_relaxed);
            const int64_t txAdvance = pkt->counter - rxNow;
            if (mConfig.hintSampleRate)
            {
                int64_t timeAdvance = ts_to_us(mConfig.hintSampleRate, txAdvance);
                txTSAdvance.Add(timeAdvance);
            }
            else
                txTSAdvance.Add(txAdvance);
            if (txAdvance <= 0)
            {
                underrun.add(1);
                ++stats.underrun;
                // TODO: first packet in the buffer is already late, could just skip this
                // buffer transmission, but packets at the end of buffer might just still
                // make it in time.
                // outputReady = false;
                // output.Reset(dmaBuffers[stagingBufferIndex % bufferCount], mTxArgs.bufferSize);
                // continue;
            }
        }

        PendingWrite wrInfo{ stagingBufferIndex, output.data(), output.size() };
        bool requestIRQ = (wrInfo.id % irqPeriod) == 0;
        // DMA memory is write only, to read from the buffer will trigger Bus errors
        const OpStatus status{ mTxArgs.dma->SubmitRequest(
            stagingBufferIndex, wrInfo.size, DataTransferDirection::HostToDevice, requestIRQ) };
        if (status != OpStatus::Success)
        {
            lime::error("Failed to submit dma write");
            ++stats.overrun;
            mTxArgs.dma->Wait();
            continue;
        }

        pendingWrites.push(wrInfo);
        stagingBufferIndex = (stagingBufferIndex + 1) % bufferCount;
        mTxArgs.dma->BufferOwnership(stagingBufferIndex, DataTransferDirection::DeviceToHost);
        ++counters.requests;

        outputReady = false;
        stats.timestamp = lastTS;
        output.Reset(dmaBuffers[stagingBufferIndex], mTxArgs.bufferSize);
    }
    lime::debug("Tx transmit loop end.");
}

void TRXLooper::TxTeardown()
{
    if (mTx.stage.load(std::memory_order_relaxed) != Stream::ReadyStage::Disabled)
    {
        lime::debug("TxTeardown wait for Tx worker shutdown.");
        mTx.terminateWorker.store(true, std::memory_order_relaxed);
        mTx.terminate.store(true, std::memory_order_relaxed);
        try
        {
            if (mTx.thread.joinable())
                mTx.thread.join();
        } catch (...)
        {
            lime::error("Failed to join TRXLooper Tx thread"s);
        }
    }

    if (mTx.stagingPacket)
    {
        mTx.memPool->Free(mTx.stagingPacket);
        mTx.stagingPacket = nullptr;
    }

    delete mTx.fifo.release();
    delete mTx.memPool.release();
}

template<class T> uint32_t TRXLooper::StreamTxTemplate(const T* const* samples, uint32_t count, const StreamMeta* meta)
{
    const bool useChannelB = mConfig.channels.at(lime::TRXDir::Tx).size() > 1;
    const bool useTimestamp = meta ? meta->waitForTimestamp : false;
    const bool flush = meta && meta->flushPartialPacket;
    int64_t ts = meta ? meta->timestamp : 0;

    uint32_t samplesRemaining = count;

    const int samplesInPkt = mTx.samplesInPkt;
    const int packetsToBatch = mTx.packetsToBatch;
    const int32_t outputPktSize = SamplesPacketType::headerSize + packetsToBatch * samplesInPkt * sizeof(T);

    if (mTx.stagingPacket && mTx.stagingPacket->timestamp + mTx.stagingPacket->size() != meta->timestamp)
    {
        if (!mTx.fifo->push(mTx.stagingPacket))
            return 0;

        mTx.stagingPacket = nullptr;
    }

    assert(samples);
    assert(samples[0]);
    if (useChannelB)
        assert(samples[1]);
    const T* src[2] = { samples[0], useChannelB ? samples[1] : nullptr };
    while (samplesRemaining > 0)
    {
        if (!mTx.stagingPacket)
        {
            mTx.stagingPacket = SamplesPacketType::ConstructSamplesPacket(
                mTx.memPool->Allocate(outputPktSize), samplesInPkt * packetsToBatch, sizeof(T));

            if (!mTx.stagingPacket)
                break;

            mTx.stagingPacket->Reset();
            mTx.stagingPacket->timestamp = ts;
            mTx.stagingPacket->useTimestamp = useTimestamp;
        }

        int consumed = mTx.stagingPacket->push(src, samplesRemaining);
        src[0] += consumed;
        if (useChannelB)
            src[1] += consumed;

        samplesRemaining -= consumed;
        ts += consumed;

        if (mTx.stagingPacket->isFull() || flush)
        {
            if (samplesRemaining == 0)
                mTx.stagingPacket->flush = flush;

            if (!mTx.fifo->push(mTx.stagingPacket))
                break;

            mTx.stagingPacket = nullptr;
        }
    }

    return count - samplesRemaining;
}

/// @brief Transmits packets from from this specific stream.
/// @param samples The buffer of the samples to transmit.
/// @param count The amount of samples to transmit.
/// @param meta The metadata of the packets of the stream.
/// @return The amount of samples transmitted.
uint32_t TRXLooper::StreamTx(const lime::complex32f_t* const* samples, uint32_t count, const StreamMeta* meta)
{
    return StreamTxTemplate(samples, count, meta);
}

/// @copydoc TRXLooper::StreamTx()
uint32_t TRXLooper::StreamTx(const lime::complex16_t* const* samples, uint32_t count, const StreamMeta* meta)
{
    return StreamTxTemplate(samples, count, meta);
}

/// @copydoc TRXLooper::StreamTx()
uint32_t TRXLooper::StreamTx(const lime::complex12_t* const* samples, uint32_t count, const StreamMeta* meta)
{
    return StreamTxTemplate(samples, count, meta);
}

/// @brief Gets statistics from a specified transfer direction.
/// @param dir The direction of which to get the statistics.
/// @return The statistics of the transfers.
StreamStats TRXLooper::GetStats(TRXDir dir) const
{
    StreamStats stats;

    if (dir == TRXDir::Tx)
    {
        stats = mTx.stats;
        if (mTx.fifo)
            stats.FIFO = { mTx.fifo->max_size(), mTx.fifo->size() };
        else
            stats.FIFO = { 1, 0 };
    }
    else
    {
        stats = mRx.stats;
        if (mRx.fifo)
            stats.FIFO = { mRx.fifo->max_size(), mRx.fifo->size() };
        else
            stats.FIFO = { 1, 0 };
    }

    return stats;
}

/// @copydoc SDRDevice::UploadTxWaveform()
/// @param fpga The FPGA device to use.
/// @param dma The data channel to use.
OpStatus TRXLooper::UploadTxWaveform(FPGA* fpga,
    std::shared_ptr<IDMA> dma,
    const lime::StreamConfig& config,
    uint8_t moduleIndex,
    const void** samples,
    uint32_t count)
{
    const int samplesInPkt = 256;
    const bool useChannelB = config.channels.at(lime::TRXDir::Tx).size() > 1;
    const bool mimo = config.channels.at(lime::TRXDir::Tx).size() == 2;
    const bool compressed = config.linkFormat == DataFormat::I12;
    fpga->SelectModule(moduleIndex);
    fpga->WriteRegister(0x000C, mimo ? 0x3 : 0x1); //channels 0,1
    if (config.linkFormat == DataFormat::I16)
        fpga->WriteRegister(0x000E, 0x0); //16bit samples
    else
        fpga->WriteRegister(0x000E, 0x2); //12bit samples

    fpga->WriteRegister(0x000D, 0x4); // WFM_LOAD

    const auto dmaChunks{ dma->GetBuffers() };

    std::vector<uint8_t*> dmaBuffers(dmaChunks.size());
    for (uint32_t i = 0; i < dmaChunks.size(); ++i)
        dmaBuffers[i] = dmaChunks[i].buffer;

    dma->Enable(true);

    uint32_t samplesRemaining = count;
    uint8_t stagingBufferIndex = 0;

    while (samplesRemaining > 0)
    {
        // IDMA::State state{ dma->GetCounters() };
        dma->Wait(); // block until there is a free DMA buffer

        int samplesToSend = samplesRemaining > samplesInPkt ? samplesInPkt : samplesRemaining;
        int samplesDataSize = 0;

        dma->BufferOwnership(stagingBufferIndex, DataTransferDirection::DeviceToHost);

        FPGA_TxDataPacket* pkt = reinterpret_cast<FPGA_TxDataPacket*>(dmaBuffers[stagingBufferIndex]);
        pkt->counter = 0;
        pkt->reserved[0] = 0;

        if (config.format == DataFormat::I16)
        {
            const lime::complex16_t* src[2] = { &static_cast<const lime::complex16_t*>(samples[0])[count - samplesRemaining],
                useChannelB ? &static_cast<const lime::complex16_t*>(samples[1])[count - samplesRemaining] : nullptr };
            samplesDataSize = FPGA::Samples2FPGAPacketPayload(src, samplesToSend, mimo, compressed, pkt->data);
        }
        else if (config.format == DataFormat::F32)
        {
            const lime::complex32f_t* src[2] = { &static_cast<const lime::complex32f_t*>(samples[0])[count - samplesRemaining],
                useChannelB ? &static_cast<const lime::complex32f_t*>(samples[1])[count - samplesRemaining] : nullptr };
            samplesDataSize = FPGA::Samples2FPGAPacketPayloadFloat(src, samplesToSend, mimo, compressed, pkt->data);
        }

        int payloadSize = (samplesDataSize / 4) * 4;
        if (samplesDataSize % 4 != 0)
            lime::warning("Packet samples count not multiple of 4"s);
        pkt->reserved[2] = (payloadSize >> 8) & 0xFF; //WFM loading
        pkt->reserved[1] = payloadSize & 0xFF; //WFM loading
        pkt->reserved[0] = 0x1 << 5; //WFM loading

        dma->BufferOwnership(stagingBufferIndex, DataTransferDirection::HostToDevice);

        size_t transferSize = 16 + payloadSize;
        assert(transferSize <= dmaChunks.front().size);
        bool requestIRQ = (stagingBufferIndex % 4) == 0;

        // DMA memory is write only, to read from the buffer will trigger Bus errors
        const OpStatus status{ dma->SubmitRequest(
            stagingBufferIndex, transferSize, DataTransferDirection::HostToDevice, requestIRQ) };
        if (status != OpStatus::Success)
        {
            dma->Enable(false);
            return ReportError(OpStatus::IOFailure, "Failed to submit dma write (%i) %s", errno, strerror(errno));
        }

        samplesRemaining -= samplesToSend;
        stagingBufferIndex = (stagingBufferIndex + 1) % dmaBuffers.size();
    }

    // Give some time to load samples to FPGA
    std::this_thread::sleep_for(std::chrono::milliseconds(500));
    dma->Enable(false);

    fpga->StopWaveformPlayback();
    if (samplesRemaining != 0)
        return ReportError(OpStatus::Error, "Failed to upload waveform"s);

    return OpStatus::Success;
}

} // namespace lime<|MERGE_RESOLUTION|>--- conflicted
+++ resolved
@@ -892,11 +892,7 @@
                 char msg[512];
                 std::snprintf(msg,
                     sizeof(msg) - 1,
-<<<<<<< HEAD
-                    "Tx%i: %3.3f MB/s | TS:%li pkt:%li u:%i(%+i) l:%i(%+i) dma:%lu/%lu(%+li) tsAdvance:%+.0f/%+.0f/%+.0f%s, "
-=======
-                    "%s Tx%i: %3.3f MB/s | TS:%li pkt:%li shw:%lu/%lu(%+li) u:%i(%+i) l:%i(%+i) tsAdvance:%+.0f/%+.0f/%+.0f%s, "
->>>>>>> fc7135de
+                    "%s Tx%i: %3.3f MB/s | TS:%li pkt:%li u:%i(%+i) l:%i(%+i) dma:%lu/%lu(%+li) tsAdvance:%+.0f/%+.0f/%+.0f%s, "
                     "f:%li",
                     mTxArgs.dma->GetName().c_str(),
                     chipId,
