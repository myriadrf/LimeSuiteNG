#include "TRXLooper.h"

#include "AvgRmsCounter.h"
#include "comms/IDMA.h"
#include "FPGA_common.h"
#include "limesuiteng/LMS7002M.h"
#include "limesuiteng/Logger.h"
#include "chips/LMS7002M/LMS7002MCSR_Data.h"
#include "LMSBoards.h"
#include "threadHelper.h"
#include "TxBufferManager.h"
#include "utilities/DeltaVariable.h"

#include <algorithm>
#include <cassert>
#include <ciso646>
#include <complex>
#include <queue>

using namespace std::literals::string_literals;

namespace lime {
using namespace LMS7002MCSR_Data;
using namespace std::chrono;

static constexpr uint16_t defaultSamplesInPkt = 256;

static constexpr bool showStats{ false };
static constexpr int statsPeriod_ms{ 1000 }; // at 122.88 MHz MIMO, fpga tx pkt counter overflows every 272ms

static int ReadySlots(uint32_t writer, uint32_t reader, uint32_t ringSize)
{
    assert(writer < ringSize);
    assert(reader < ringSize);
    if (writer >= reader)
        return writer - reader;
    else
        return ringSize - reader + writer;
}

static constexpr int64_t ts_to_us(int64_t fs, int64_t ts)
{
    int64_t n = (ts / fs);
    int64_t r = (ts % fs);
    return n * 1000000 + ((r * 1000000) / fs);
}

template<class T> static uint32_t indexListToMask(const std::vector<T>& indexes)
{
    uint32_t mask = 0;
    for (T bitIndex : indexes)
        mask |= 1 << bitIndex;
    return mask;
}

/// @brief Constructs a new TRXLooper object.
/// @param comms The DMA communications interface to use.
/// @param f The FPGA to use in this stream.
/// @param chip The LMS7002M chip to use in this stream.
/// @param moduleIndex The ID of the chip to use.
TRXLooper::TRXLooper(std::shared_ptr<IDMA> rx, std::shared_ptr<IDMA> tx, FPGA* f, LMS7002M* chip, uint8_t moduleIndex)
    : fpga(f)
    , lms(chip)
    , chipId(moduleIndex)
    , mCallback_logMessage(nullptr)
    , mStreamEnabled(false)
{
    mRxArgs.dma = rx;
    mTxArgs.dma = tx;

    assert(fpga);
    mTimestampOffset = 0;
}

TRXLooper::~TRXLooper()
{
    Stop();
    Teardown();
}

/// @brief Gets the current timestamp of the hardware.
/// @return The current timestamp of the hardware.
uint64_t TRXLooper::GetHardwareTimestamp() const
{
    return mRx.lastTimestamp.load(std::memory_order_relaxed) + mTimestampOffset;
}

/// @brief Sets the hardware timestamp.
/// @param now The current timestamp to set.
/// @return The status of the operation.
OpStatus TRXLooper::SetHardwareTimestamp(const uint64_t now)
{
    mTimestampOffset = now - mRx.lastTimestamp.load(std::memory_order_relaxed);
    return OpStatus::Success;
}

/// @brief Sets up the stream of this looper.
/// @param cfg The configuration settings to set up the stream with.
/// @return The status of the operation.
OpStatus TRXLooper::Setup(const StreamConfig& cfg)
{
    if (mStreamEnabled)
        return ReportError(OpStatus::Busy, "Samples streaming already running"s);

    // if (cfg.channels.at(lime::TRXDir::Rx).size() > 0 && !mRxArgs.port->IsOpen())
    //     return ReportError(OpStatus::IOFailure, "Rx data port not open"s);
    // if (cfg.channels.at(lime::TRXDir::Tx).size() > 0 && !mTxArgs.port->IsOpen())
    //     return ReportError(OpStatus::IOFailure, "Tx data port not open"s);

    float combinedSampleRate =
        std::max(cfg.channels.at(lime::TRXDir::Tx).size(), cfg.channels.at(lime::TRXDir::Rx).size()) * cfg.hintSampleRate;
    int batchSize = 7; // should be good enough for most cases
    // for high data rates e.g 16bit ADC/DAC 2x2 MIMO @ 122.88Msps = ~1973 MB/s
    // need to batch as many packets as possible into transfer buffers
    if (combinedSampleRate != 0)
    {
        batchSize = combinedSampleRate / 61.44e6;
        batchSize = std::clamp(batchSize, 1, 4);
    }

    if ((cfg.linkFormat != DataFormat::I12) && (cfg.linkFormat != DataFormat::I16))
        return ReportError(OpStatus::InvalidValue, "Unsupported stream link format"s);

    mTx.packetsToBatch = 6;
    mRx.packetsToBatch = 6;

    OpStatus status = fpga->SelectModule(chipId);
    if (status != OpStatus::Success)
        return status;
    fpga->StopStreaming();
    fpga->StopWaveformPlayback();
    fpga->ResetPacketCounters(chipId);
    fpga->ResetTimestamp();

    mConfig = cfg;
    bool needTx = cfg.channels.at(TRXDir::Tx).size() > 0;
    bool needRx = cfg.channels.at(TRXDir::Rx).size() > 0 || needTx; // always need Rx to know current timestamps, cfg.rxCount > 0;

    uint16_t channelEnables = 0;
    channelEnables |= indexListToMask(cfg.channels.at(TRXDir::Rx));
    if (channelEnables & ~0x3)
        return ReportError(OpStatus::InvalidValue, "Invalid Rx channel, only [0,1] channels supported"s);
    channelEnables |= indexListToMask(cfg.channels.at(TRXDir::Tx));
    if (channelEnables & ~0x3)
        return ReportError(OpStatus::InvalidValue, "Invalid Tx channel, only [0,1] channels supported"s);

    mConfig = cfg;

    if (!needTx && !needRx)
        return OpStatus::Success;

    const bool use_trxiqpulse = lms->Get_SPI_Reg_bits(LMS7002MCSR::LML1_TRXIQPULSE);
    const bool sisoddr_on = lms->Get_SPI_Reg_bits(LMS7002MCSR::LML1_SISODDR);
    status = fpga->ConfigureSamplesStream(channelEnables, cfg.linkFormat, sisoddr_on, use_trxiqpulse);
    if (status != OpStatus::Success)
        return status;

    // XTRX has RF switches control bits where the GPS_PPS control should be.
    bool hasGPSPPS = fpga->ReadRegister(0x0000) != LMS_DEV_LIMESDR_XTRX;
    if (hasGPSPPS)
    {
        constexpr uint16_t waitGPS_PPS = 1 << 2;
        int interface_ctrl_000A = fpga->ReadRegister(0x000A);
        interface_ctrl_000A &= ~waitGPS_PPS; // disable by default
        if (cfg.extraConfig.waitPPS)
        {
            interface_ctrl_000A |= waitGPS_PPS;
        }
        fpga->WriteRegister(0x000A, interface_ctrl_000A);
    }

    if (needRx)
        RxSetup();
    else
        RxTeardown();

    if (needTx)
        TxSetup();
    else
        TxTeardown();

    return OpStatus::Success;
}

/// @brief Starts the stream of this looper.
OpStatus TRXLooper::Start()
{
    OpStatus status = fpga->SelectModule(chipId);
    if (status != OpStatus::Success)
        return status;

    if (mRx.stagingPacket)
    {
        mRx.memPool->Free(mRx.stagingPacket);
        mRx.stagingPacket = nullptr;
    }
    if (mRx.fifo)
        mRx.fifo->clear();
    if (mTx.fifo)
        mTx.fifo->clear();

    // Rx start
    {
        const int32_t readSize = mRxArgs.packetSize * mRxArgs.packetsToBatch;
        constexpr uint8_t irqPeriod{ 4 };
        // Rx DMA has to be enabled before the stream enable, otherwise some data
        // might be lost in the time frame between stream enable and then dma enable.
        mRxArgs.dma->EnableContinuous(true, readSize, irqPeriod);
    }

    fpga->StartStreaming();
    {
        std::lock_guard<std::mutex> lock(streamMutex);
        mStreamEnabled = true;
        streamActive.notify_all();
    }
    return OpStatus::Success;
}

/// @brief Stops the stream and cleans up all the memory.
void TRXLooper::Stop()
{
    if (!mStreamEnabled)
        return;
    mStreamEnabled = false;
    fpga->StopStreaming();

    // wait for loop ends
    if (mRx.stage.load(std::memory_order_relaxed) == Stream::ReadyStage::Active)
    {
        mRx.terminate.store(true, std::memory_order_relaxed);
        while (mRx.stage.load(std::memory_order_relaxed) == Stream::ReadyStage::Active)
            ;

        mRxArgs.dma->Enable(false);
        if (mCallback_logMessage)
        {
            char msg[256];
            std::snprintf(msg, sizeof(msg), "Rx%i: packetsIn: %li", chipId, mRx.stats.packets);
            mCallback_logMessage(LogLevel::Debug, msg);
        }
    }

<<<<<<< HEAD
    mStreamEnabled = false;

    try
    {
        fpga->StopStreaming();

        uint32_t fpgaTxPktIngressCount;
        uint32_t fpgaTxPktDropCounter;
        fpga->ReadTxPacketCounters(chipId, &fpgaTxPktIngressCount, &fpgaTxPktDropCounter);
        if (mCallback_logMessage)
        {
            char msg[512];
            std::snprintf(msg,
                sizeof(msg),
                "Tx%i stop: host sent packets: %li (0x%08lX), FPGA packet ingresed: %i (0x%08X), diff: %li, Tx packet dropped: %i",
                chipId,
                mTx.stats.packets,
                mTx.stats.packets,
                fpgaTxPktIngressCount,
                fpgaTxPktIngressCount,
                (mTx.stats.packets & 0xFFFFFFFF) - fpgaTxPktIngressCount,
                fpgaTxPktDropCounter);
            mCallback_logMessage(LogLevel::Debug, msg);
        }
    } catch (const std::exception& e)
    {
        lime::error("%s", e.what());
=======
    // wait for loop ends
    if (mTx.stage.load(std::memory_order_relaxed) == Stream::ReadyStage::Active)
    {
        mTx.terminate.store(true, std::memory_order_relaxed);
        while (mTx.stage.load(std::memory_order_relaxed) == Stream::ReadyStage::Active)
            ;
        mTxArgs.dma->Enable(false);
>>>>>>> 8dff6c46
    }
}

void TRXLooper::Teardown()
{
    RxTeardown();
    TxTeardown();
}

OpStatus TRXLooper::RxSetup()
{
    mRx.samplesInPkt = defaultSamplesInPkt;
    mRx.fifo = std::make_unique<PacketsFIFO<SamplesPacketType*>>(512);
    mRx.terminate.store(false, std::memory_order_relaxed);

    mRx.lastTimestamp.store(0, std::memory_order_relaxed);
    const bool usePoll = mConfig.extraConfig.usePoll;
    const int chCount = std::max(mConfig.channels.at(lime::TRXDir::Rx).size(), mConfig.channels.at(lime::TRXDir::Tx).size());
    const int sampleSize = (mConfig.linkFormat == DataFormat::I16 ? 4 : 3); // sizeof IQ pair

    constexpr std::size_t headerSize{ sizeof(StreamHeader) };

    const int requestSamplesInPkt = 4080 / sampleSize / chCount;

    const int payloadSize = requestSamplesInPkt * sampleSize * chCount;
    const int samplesInPkt = payloadSize / (sampleSize * chCount);

    uint32_t packetSize = payloadSize + headerSize;
    packetSize = fpga->SetUpVariableRxSize(packetSize, payloadSize, sampleSize, chipId);

    if (mConfig.extraConfig.rx.packetsInBatch != 0)
        mRx.packetsToBatch = mConfig.extraConfig.rx.packetsInBatch;

    // const auto dmaBufferSize{ mRxArgs.port->GetBufferSize() };

    const auto dmaChunks{ mRxArgs.dma->GetBuffers() };
    const auto dmaBufferSize = dmaChunks.front().size;

    mRx.packetsToBatch = std::clamp<uint8_t>(mRx.packetsToBatch, 1, dmaBufferSize / packetSize);

    if (mCallback_logMessage)
    {
        char msg[256];
        std::snprintf(msg,
            sizeof(msg),
            "Rx%i Setup: usePoll:%i rxSamplesInPkt:%i rxPacketsInBatch:%i, DMA_ReadSize:%i\n",
            chipId,
            usePoll ? 1 : 0,
            samplesInPkt,
            mRx.packetsToBatch,
            mRx.packetsToBatch * packetSize);
        mCallback_logMessage(LogLevel::Debug, msg);
    }

    std::vector<uint8_t*> dmaBuffers(dmaChunks.size());
    for (uint32_t i = 0; i < dmaChunks.size(); ++i)
    {
        dmaBuffers[i] = dmaChunks[i].buffer;
    }

    mRxArgs.buffers = std::move(dmaBuffers);
    mRxArgs.bufferSize = dmaBufferSize;
    mRxArgs.packetSize = packetSize;
    mRxArgs.packetsToBatch = mRx.packetsToBatch;
    mRxArgs.samplesInPacket = samplesInPkt;

    const std::string name = "MemPool_Rx"s + std::to_string(chipId);
    const int upperAllocationLimit =
        sizeof(complex32f_t) * mRx.packetsToBatch * samplesInPkt * chCount + SamplesPacketType::headerSize;
    mRx.memPool = std::make_unique<MemoryPool>(1024, upperAllocationLimit, 8, name);

    // Don't just use REALTIME scheduling, or at least be cautious with it.
    // if the thread blocks for too long, Linux can trigger RT throttling
    // which can cause unexpected data packet losses and timing issues.
    // Also need to set policy to default here, because if host process is running
    // with REALTIME policy, these threads would inherit it and exhibit mentioned
    // issues.
    const auto schedulingPolicy = ThreadPolicy::REALTIME;
    mRx.terminate.store(false, std::memory_order_relaxed);
    mRx.terminateWorker.store(false, std::memory_order_relaxed);

    auto RxLoopFunction = std::bind(&TRXLooper::RxWorkLoop, this);
    mRx.thread = std::thread(RxLoopFunction);
    SetOSThreadPriority(ThreadPriority::HIGHEST, schedulingPolicy, &mRx.thread);
#ifdef __linux__
    char threadName[16]; // limited to 16 chars, including null byte.
    snprintf(threadName, sizeof(threadName), "lime:Rx%i", chipId);
    pthread_setname_np(mRx.thread.native_handle(), threadName);
#endif

    // wait for Rx thread to be ready
    while (mRx.stage.load(std::memory_order_relaxed) < Stream::ReadyStage::WorkerReady)
        ;

    return OpStatus::Success;
}

struct DMATransactionCounter {
    uint64_t requests{ 0 };
    uint64_t completed{ 0 };
};

void TRXLooper::RxWorkLoop()
{
    // signal that thread is ready for work
    mRx.stage.store(Stream::ReadyStage::WorkerReady, std::memory_order_relaxed);

    while (!mRx.terminateWorker.load(std::memory_order_relaxed))
    {
        // thread ready for work, just wait for stream enable
        {
            std::unique_lock<std::mutex> lk(streamMutex);
            while (!mStreamEnabled && !mRx.terminateWorker.load(std::memory_order_relaxed))
                streamActive.wait_for(lk, std::chrono::milliseconds(100));
            lk.unlock();
        }
        if (!mStreamEnabled)
            continue;

        mRx.stage.store(Stream::ReadyStage::Active, std::memory_order_relaxed);
        ReceivePacketsLoop();
        mRx.stage.store(Stream::ReadyStage::WorkerReady, std::memory_order_relaxed);
    }
    mRx.stage.store(Stream::ReadyStage::Disabled, std::memory_order_relaxed);
}

/** @brief Function dedicated for receiving data samples from board
    @param stream a pointer to an active receiver stream
*/
void TRXLooper::ReceivePacketsLoop()
{
    constexpr int headerSize{ sizeof(StreamHeader) };

    DataConversion conversion{};
    conversion.srcFormat = mConfig.linkFormat;
    conversion.destFormat = mConfig.format;
    conversion.channelCount = std::max(mConfig.channels.at(lime::TRXDir::Tx).size(), mConfig.channels.at(lime::TRXDir::Rx).size());

    const int32_t bufferCount = mRxArgs.buffers.size();
    const int32_t readSize = mRxArgs.packetSize * mRxArgs.packetsToBatch;
    const int32_t packetSize = mRxArgs.packetSize;
    const int32_t samplesInPkt = mRxArgs.samplesInPacket;
    const std::vector<uint8_t*>& dmaBuffers{ mRxArgs.buffers };
    StreamStats& stats = mRx.stats;
    auto& fifo = mRx.fifo;

    const uint8_t outputSampleSize = mConfig.format == DataFormat::F32 ? sizeof(complex32f_t) : sizeof(complex16_t);
    const int32_t outputPktSize = SamplesPacketType::headerSize + mRxArgs.packetsToBatch * samplesInPkt * outputSampleSize;

    DeltaVariable<int32_t> overrun(0);
    DeltaVariable<int32_t> loss(0);

    constexpr uint8_t irqPeriod{ 4 };

    auto t1{ std::chrono::steady_clock::now() };
    auto t2 = t1;

    int32_t Bps = 0;
    int64_t expectedTS = 0;
    SamplesPacketType* outputPkt = nullptr;

    uint32_t lastHwIndex{ 0 };
    DMATransactionCounter counters;

    assert(mRx.stagingPacket == nullptr); // should be clean start
    assert(fifo->empty());

    while (mRx.terminate.load(std::memory_order_relaxed) == false)
    {
        IDMA::State dma{ mRxArgs.dma->GetCounters() };
        int64_t counterDiff = ReadySlots(dma.producerIndex, lastHwIndex, 65536);
        lastHwIndex = dma.producerIndex;
        counters.completed += counterDiff;

        if (counterDiff > 0)
        {
            const int bytesTransferred = counterDiff * readSize;
            Bps += bytesTransferred;
            stats.bytesTransferred += bytesTransferred;
        }

        // print stats
        t2 = std::chrono::steady_clock::now();
        const auto timePeriod{ std::chrono::duration_cast<std::chrono::milliseconds>(t2 - t1).count() };
        if (timePeriod >= statsPeriod_ms)
        {
            t1 = t2;
            double dataRateBps = 1000.0 * Bps / timePeriod;
            stats.dataRate_Bps = dataRateBps;

            char msg[512];
            std::snprintf(msg,
                sizeof(msg) - 1,
                "Rx%i: %3.3f MB/s | TS:%li pkt:%li o:%i(%+i) l:%i(%+i) dma:%lu/%lu(+%li) swFIFO:%li",
                chipId,
                stats.dataRate_Bps / 1e6,
                stats.timestamp,
                stats.packets,
                overrun.value(),
                overrun.delta(),
                loss.value(),
                loss.delta(),
                counters.requests,
                counters.completed,
                counters.completed - counters.requests,
                fifo->size());
            if (showStats)
                printf("%s\n", msg);
            if (mCallback_logMessage)
            {
                bool showAsWarning = overrun.delta() || loss.delta();
                LogLevel level = showAsWarning ? LogLevel::Warning : LogLevel::Debug;
                mCallback_logMessage(level, msg);
            }
            overrun.checkpoint();
            loss.checkpoint();
            Bps = 0;
        }

        if (counters.completed - counters.requests == 0)
        {
            if (mConfig.extraConfig.usePoll)
                mRxArgs.dma->Wait();
            else
                std::this_thread::yield();
            continue;
        }

        if (outputPkt == nullptr)
        {
            outputPkt = SamplesPacketType::ConstructSamplesPacket(
                mRx.memPool->Allocate(outputPktSize), samplesInPkt * mRxArgs.packetsToBatch, outputSampleSize);
            if (outputPkt == nullptr)
            {
                lime::warning("Rx%i: packets fifo full.");
                continue;
            }
        }

        const uint64_t currentBufferIndex{ counters.requests % bufferCount };
        mRxArgs.dma->BufferOwnership(currentBufferIndex, DataTransferDirection::DeviceToHost);
        const uint8_t* buffer{ dmaBuffers.at(currentBufferIndex) };

        const FPGA_RxDataPacket* pkt = reinterpret_cast<const FPGA_RxDataPacket*>(buffer);
        outputPkt->timestamp = pkt->counter;

        bool reportProblems = false;
        const int srcPktCount = mRxArgs.packetsToBatch;
        for (int i = 0; i < srcPktCount; ++i)
        {
            pkt = reinterpret_cast<const FPGA_RxDataPacket*>(&buffer[packetSize * i]);
            if (pkt->counter - expectedTS != 0)
            {
                // printf("Loss: pkt:%li exp: %li, got: %li, diff: %li\n",
                //     stats.packets + i,
                //     expectedTS,
                //     pkt->counter,
                //     pkt->counter - expectedTS);
                ++stats.loss;
                loss.add(1);
                // reportProblems = true;
            }
            if (pkt->txWasDropped())
            {
                ++stats.late;
                // reportProblems = true; // don't spam if tx continuously has late packets
            }

            const int payloadSize{ packetSize - headerSize };
            const int samplesProduced = Deinterleave(outputPkt->back(), pkt->data, payloadSize, conversion);
            outputPkt->SetSize(outputPkt->size() + samplesProduced);
            expectedTS = pkt->counter + samplesProduced;
        }
        stats.packets += srcPktCount;
        stats.timestamp = expectedTS;
        mRx.lastTimestamp.store(expectedTS, std::memory_order_relaxed);

        if (mConfig.extraConfig.negateQ)
        {
            switch (mConfig.format)
            {
            case DataFormat::I16:
                outputPkt->Scale<complex16_t>(1, -1, mConfig.channels.at(lime::TRXDir::Rx).size());
                break;
            case DataFormat::F32:
                outputPkt->Scale<complex32f_t>(1, -1, mConfig.channels.at(lime::TRXDir::Rx).size());
                break;
            default:
                break;
            }
        }

        if (fifo->push(outputPkt, false))
        {
            outputPkt = nullptr;
        }
        else
        {
            ++stats.overrun;
            outputPkt->Reset();
        }

        mRxArgs.dma->BufferOwnership(currentBufferIndex, DataTransferDirection::HostToDevice);
        bool requestIRQ = (counters.requests % irqPeriod) == 0;
        ++counters.requests;
        mRxArgs.dma->SubmitRequest(counters.requests, readSize, DataTransferDirection::DeviceToHost, requestIRQ);

        // one callback for the entire batch
        if (reportProblems && mConfig.statusCallback)
            mConfig.statusCallback(false, &stats, mConfig.userData);
        std::this_thread::yield();
    }
}

void TRXLooper::RxTeardown()
{
    if (mRx.stage.load(std::memory_order_relaxed) != Stream::ReadyStage::Disabled)
    {
        mRx.terminateWorker.store(true, std::memory_order_relaxed);
        mRx.terminate.store(true, std::memory_order_relaxed);
        try
        {
            if (mRx.thread.joinable())
                mRx.thread.join();
        } catch (...)
        {
            lime::error("Failed to join TRXLooper Rx thread"s);
        }
    }

    if (mRx.stagingPacket)
    {
        mRx.memPool->Free(mRx.stagingPacket);
        mRx.stagingPacket = nullptr;
    }

    delete mRx.fifo.release();
    delete mRx.memPool.release();
}

template<class T> uint32_t TRXLooper::StreamRxTemplate(T* const* dest, uint32_t count, StreamMeta* meta)
{
    bool timestampSet = false;
    uint32_t samplesProduced = 0;
    const bool useChannelB = mConfig.channels.at(TRXDir::Rx).size() > 1;

    bool firstIteration = true;

    assert(dest);
    assert(dest[0]);
    if (useChannelB)
        assert(dest[1]);

    //auto start = high_resolution_clock::now();
    while (samplesProduced < count)
    {
        if (!mRx.stagingPacket && !mRx.fifo->pop(&mRx.stagingPacket, firstIteration, 2000))
        {
            lime::error("No samples or timeout"s);
            return samplesProduced;
        }

        if (!timestampSet && meta)
        {
            meta->timestamp = mRx.stagingPacket->timestamp;
            timestampSet = true;
        }

        uint32_t expectedCount = count - samplesProduced;
        const uint32_t samplesToCopy = std::min(expectedCount, mRx.stagingPacket->size());

        T* const* src = reinterpret_cast<T* const*>(mRx.stagingPacket->front());

        std::memcpy(&dest[0][samplesProduced], src[0], samplesToCopy * sizeof(T));

        if (useChannelB)
        {
            assert(dest[1]);
            std::memcpy(&dest[1][samplesProduced], src[1], samplesToCopy * sizeof(T));
        }

        mRx.stagingPacket->pop(samplesToCopy);
        samplesProduced += samplesToCopy;

        if (mRx.stagingPacket->empty())
        {
            mRx.memPool->Free(mRx.stagingPacket);
            mRx.stagingPacket = nullptr;
        }

        // int duration = std::chrono::duration_cast<std::chrono::milliseconds>(std::chrono::high_resolution_clock::now() - start).count();
        // if(duration > 300) // TODO: timeout duration in meta
        //     return samplesProduced;
    }

    return samplesProduced;
}

/// @brief Reveives samples from this specific stream.
/// @param samples The buffer to put the received samples in.
/// @param count The amount of samples to reveive.
/// @param meta The metadata of the packets of the stream.
/// @return The amount of samples received.
uint32_t TRXLooper::StreamRx(complex32f_t* const* samples, uint32_t count, StreamMeta* meta)
{
    return StreamRxTemplate<complex32f_t>(samples, count, meta);
}

/// @copydoc TRXLooper::StreamRx()
uint32_t TRXLooper::StreamRx(complex16_t* const* samples, uint32_t count, StreamMeta* meta)
{
    return StreamRxTemplate<complex16_t>(samples, count, meta);
}

/// @copydoc TRXLooper::StreamRx()
uint32_t TRXLooper::StreamRx(lime::complex12_t* const* samples, uint32_t count, StreamMeta* meta)
{
    return StreamRxTemplate<complex12_t>(samples, count, meta);
}

OpStatus TRXLooper::TxSetup()
{
    mTx.samplesInPkt = defaultSamplesInPkt;
    mTx.fifo = std::make_unique<PacketsFIFO<SamplesPacketType*>>(512);
    mTx.terminate.store(false, std::memory_order_relaxed);

    mTx.lastTimestamp.store(0, std::memory_order_relaxed);
    const int chCount = std::max(mConfig.channels.at(lime::TRXDir::Rx).size(), mConfig.channels.at(lime::TRXDir::Tx).size());
    const int sampleSize = (mConfig.linkFormat == DataFormat::I16 ? 4 : 3); // sizeof IQ pair

    int samplesInPkt = 256; //(mConfig.linkFormat == DataFormat::I16 ? 1020 : 1360) / chCount;
    const int packetSize = sizeof(StreamHeader) + samplesInPkt * sampleSize * chCount;

    if (mConfig.extraConfig.tx.samplesInPacket != 0)
    {
        samplesInPkt = mConfig.extraConfig.tx.samplesInPacket;
        lime::debug("Tx samples overide %i", samplesInPkt);
    }

    mTx.samplesInPkt = samplesInPkt;

    if (mConfig.extraConfig.tx.packetsInBatch != 0)
    {
        mTx.packetsToBatch = mConfig.extraConfig.tx.packetsInBatch;
    }

    const auto dmaChunks{ mTxArgs.dma->GetBuffers() };
    const auto dmaBufferSize = dmaChunks.front().size;

    mTx.packetsToBatch = std::clamp<uint8_t>(mTx.packetsToBatch, 1, dmaBufferSize / packetSize);

    std::vector<uint8_t*> dmaBuffers(dmaChunks.size());
    for (uint32_t i = 0; i < dmaChunks.size(); ++i)
    {
        dmaBuffers[i] = dmaChunks[i].buffer;
    }

    mTxArgs.buffers = std::move(dmaBuffers);
    mTxArgs.bufferSize = dmaBufferSize;
    mTxArgs.packetSize = packetSize;
    mTxArgs.packetsToBatch = mTx.packetsToBatch;
    mTxArgs.samplesInPacket = samplesInPkt;

    float bufferTimeDuration = samplesInPkt * mTx.packetsToBatch / mConfig.hintSampleRate;
    if (mCallback_logMessage)
    {
        char msg[256];
        std::snprintf(msg,
            sizeof(msg),
            "Tx%i: samplesInTxPkt:%i maxTxPktInBatch:%i, batchSizeInTime:%gus",
            chipId,
            samplesInPkt,
            mTx.packetsToBatch,
            bufferTimeDuration * 1e6);
        mCallback_logMessage(LogLevel::Debug, msg);
    }

    const std::string name = "MemPool_Tx"s + std::to_string(chipId);
    const int upperAllocationLimit =
        65536; //sizeof(complex32f_t) * mTx.packetsToBatch * samplesInPkt * chCount + SamplesPacketType::headerSize;
    mTx.memPool = std::make_unique<MemoryPool>(1024, upperAllocationLimit, 4096, name);

    mTx.terminate.store(false, std::memory_order_relaxed);
    mTx.terminateWorker.store(false, std::memory_order_relaxed);
    auto TxLoopFunction = std::bind(&TRXLooper::TxWorkLoop, this);

    const auto schedulingPolicy = ThreadPolicy::REALTIME;
    mTx.thread = std::thread(TxLoopFunction);
    SetOSThreadPriority(ThreadPriority::HIGHEST, schedulingPolicy, &mTx.thread);
#ifdef __linux__
    char threadName[16]; // limited to 16 chars, including null byte.
    snprintf(threadName, sizeof(threadName), "lime:Tx%i", chipId);
    pthread_setname_np(mTx.thread.native_handle(), threadName);
#endif

    // Initialize DMA
    mTxArgs.dma->Enable(true);

    // wait for Tx thread to be ready
    while (mTx.stage.load(std::memory_order_relaxed) < Stream::ReadyStage::WorkerReady)
        ;

    return OpStatus::Success;
}

void TRXLooper::TxWorkLoop()
{
    mTx.stage.store(Stream::ReadyStage::WorkerReady, std::memory_order_relaxed);
    while (!mTx.terminateWorker.load(std::memory_order_relaxed))
    {
        // thread ready for work, just wait for stream enable
        {
            std::unique_lock<std::mutex> lk(streamMutex);
            while (!mStreamEnabled && !mTx.terminateWorker.load(std::memory_order_relaxed))
                streamActive.wait_for(lk, std::chrono::milliseconds(100));
            lk.unlock();
        }
        if (!mStreamEnabled)
            continue;

        mTx.stage.store(Stream::ReadyStage::Active, std::memory_order_relaxed);
        TransmitPacketsLoop();
        mTx.stage.store(Stream::ReadyStage::WorkerReady, std::memory_order_relaxed);
    }
    mTx.stage.store(Stream::ReadyStage::Disabled, std::memory_order_relaxed);
}

void TRXLooper::TransmitPacketsLoop()
{
    const bool isRxActive = mConfig.channels.at(lime::TRXDir::Rx).size() > 0;
    const bool mimo = std::max(mConfig.channels.at(lime::TRXDir::Tx).size(), mConfig.channels.at(lime::TRXDir::Rx).size()) > 1;
    const bool compressed = mConfig.linkFormat == DataFormat::I12;
    constexpr int irqPeriod{ 4 }; // Interrupt request period

    const uint32_t bufferCount = mTxArgs.buffers.size();
    const std::vector<uint8_t*>& dmaBuffers{ mTxArgs.buffers };

    StreamStats& stats = mTx.stats;

    auto& fifo = mTx.fifo;

    int64_t totalBytesSent = 0; //for data rate calculation
    int64_t lastTS = 0;

    struct PendingWrite {
        uint32_t id;
        uint8_t* data;
        uint32_t size;
    };
    std::queue<PendingWrite> pendingWrites;

    uint32_t stagingBufferIndex = 0;
    SamplesPacketType* srcPkt = nullptr;

    TxBufferManager<SamplesPacketType> output(mimo, compressed, mTxArgs.samplesInPacket, mTxArgs.packetsToBatch, mConfig.format);

    mTxArgs.dma->BufferOwnership(0, DataTransferDirection::DeviceToHost);
    output.Reset(dmaBuffers[0], mTxArgs.bufferSize);

    bool outputReady = false;

    AvgRmsCounter txTSAdvance;

    // thread ready for work, just wait for stream enable
    {
        std::unique_lock<std::mutex> lk(streamMutex);
        while (!mStreamEnabled && !mTx.terminate.load(std::memory_order_relaxed))
            streamActive.wait_for(lk, std::chrono::milliseconds(100));
        lk.unlock();
    }

    auto t1{ std::chrono::steady_clock::now() };
    auto t2 = t1;

    DeltaVariable<int32_t> underrun(0);
    DeltaVariable<int32_t> loss(0);

    uint64_t lastHwIndex = 0;
    DMATransactionCounter counters;

    while (mTx.terminate.load(std::memory_order_relaxed) == false)
    {
        IDMA::State dma{ mTxArgs.dma->GetCounters() };
        int64_t counterDiff = ReadySlots(dma.consumerIndex, lastHwIndex, 65536);
        lastHwIndex = dma.consumerIndex;
        counters.completed += counterDiff;

        // process pending transactions
        while (!pendingWrites.empty() && counterDiff > 0)
        {
            PendingWrite& dataBlock = pendingWrites.front();
            totalBytesSent += dataBlock.size;
            stats.bytesTransferred += dataBlock.size;
            pendingWrites.pop();
            --counterDiff;
        }

        t2 = std::chrono::steady_clock::now();
        const auto timePeriod{ std::chrono::duration_cast<std::chrono::milliseconds>(t2 - t1).count() };
        if (timePeriod >= statsPeriod_ms || mTx.terminate.load(std::memory_order_relaxed))
        {
            t1 = t2;
            double dataRate = 1000.0 * totalBytesSent / timePeriod;
            mTx.stats.dataRate_Bps = dataRate;

            double avgTxAdvance = 0, rmsTxAdvance = 0;
            txTSAdvance.GetResult(avgTxAdvance, rmsTxAdvance);
            loss.set(stats.loss);
            if (showStats || mCallback_logMessage)
            {
                char msg[512];
                std::snprintf(msg,
                    sizeof(msg) - 1,
                    "Tx%i: %3.3f MB/s | TS:%li pkt:%li shw:%lu/%lu(%+li) u:%i(%+i) l:%i(%+i) tsAdvance:%+.0f/%+.0f/%+.0f%s, "
                    "f:%li",
                    chipId,
                    dataRate / 1000000.0,
                    lastTS,
                    stats.packets,
                    counters.completed,
                    counters.requests,
                    counters.requests - counters.completed,
                    underrun.value(),
                    underrun.delta(),
                    loss.value(),
                    loss.delta(),
                    txTSAdvance.Min(),
                    avgTxAdvance,
                    txTSAdvance.Max(),
                    (mConfig.hintSampleRate ? "us" : ""),
                    fifo->size());
                if (showStats)
                    lime::info("%s", msg);
                if (mCallback_logMessage)
                {
                    bool showAsWarning = underrun.delta() || loss.delta();
                    LogLevel level = showAsWarning ? LogLevel::Warning : LogLevel::Debug;
                    mCallback_logMessage(level, msg);
                }
            }
            loss.checkpoint();
            underrun.checkpoint();
            totalBytesSent = 0;
        }

        // collect and transform samples data to output buffer
        while (!outputReady && output.hasSpace() && !mTx.terminate.load(std::memory_order_relaxed))
        {
            if (!srcPkt)
            {
                if (!fifo->pop(&srcPkt, true, 100))
                {
                    std::this_thread::yield();
                    break;
                }
                if (mConfig.extraConfig.negateQ)
                {
                    switch (mConfig.format)
                    {
                    case DataFormat::I16:
                        srcPkt->Scale<complex16_t>(1, -1, mConfig.channels.at(lime::TRXDir::Tx).size());
                        break;
                    case DataFormat::F32:
                        srcPkt->Scale<complex32f_t>(1, -1, mConfig.channels.at(lime::TRXDir::Tx).size());
                        break;
                    default:
                        break;
                    }
                }
            }

            // drop old packets before forming, Rx is needed to get current timestamp
            if (srcPkt->useTimestamp && isRxActive)
            {
                int64_t rxNow = mRx.lastTimestamp.load(std::memory_order_relaxed);
                const int64_t txAdvance = srcPkt->timestamp - rxNow;
                if (mConfig.hintSampleRate)
                {
                    int64_t timeAdvance = ts_to_us(mConfig.hintSampleRate, txAdvance);
                    txTSAdvance.Add(timeAdvance);
                }
                else
                    txTSAdvance.Add(txAdvance);
                if (txAdvance <= 0)
                {
                    underrun.add(1);
                    ++stats.underrun;
                    mTx.memPool->Free(srcPkt);
                    srcPkt = nullptr;
                    continue;
                }
            }

            const bool doFlush = output.consume(srcPkt);

            if (srcPkt->empty())
            {
                mTx.memPool->Free(srcPkt);
                srcPkt = nullptr;
            }
            if (doFlush)
            {
                stats.packets += output.packetCount();
                outputReady = true;
                mTxArgs.dma->BufferOwnership(stagingBufferIndex, DataTransferDirection::HostToDevice);
                break;
            }
        }

        bool canSend = pendingWrites.size() < bufferCount - 1;
        if (!canSend)
        {
            if (mConfig.extraConfig.usePoll)
                canSend = mTxArgs.dma->Wait() == OpStatus::Success;
            else
                std::this_thread::yield();
            continue;
        }

        if (!outputReady)
            continue;

        StreamHeader* pkt = reinterpret_cast<StreamHeader*>(output.data());
        lastTS = pkt->counter;
        if (isRxActive) // Rx is needed for current timestamp
        {
            int64_t rxNow = mRx.lastTimestamp.load(std::memory_order_relaxed);
            const int64_t txAdvance = pkt->counter - rxNow;
            if (mConfig.hintSampleRate)
            {
                int64_t timeAdvance = ts_to_us(mConfig.hintSampleRate, txAdvance);
                txTSAdvance.Add(timeAdvance);
            }
            else
                txTSAdvance.Add(txAdvance);
            if (txAdvance <= 0)
            {
                underrun.add(1);
                ++stats.underrun;
                // TODO: first packet in the buffer is already late, could just skip this
                // buffer transmission, but packets at the end of buffer might just still
                // make it in time.
                // outputReady = false;
                // output.Reset(dmaBuffers[stagingBufferIndex % bufferCount], mTxArgs.bufferSize);
                // continue;
            }
        }

        PendingWrite wrInfo{ stagingBufferIndex, output.data(), output.size() };
        bool requestIRQ = (wrInfo.id % irqPeriod) == 0;
        // DMA memory is write only, to read from the buffer will trigger Bus errors
        const OpStatus status{ mTxArgs.dma->SubmitRequest(
            stagingBufferIndex, wrInfo.size, DataTransferDirection::HostToDevice, requestIRQ) };
        if (status != OpStatus::Success)
        {
            // lime::error("Failed to submit dma write");
            ++stats.overrun;
            mTxArgs.dma->Wait();
            continue;
        }

        pendingWrites.push(wrInfo);
        stagingBufferIndex = (stagingBufferIndex + 1) % bufferCount;
        mTxArgs.dma->BufferOwnership(stagingBufferIndex, DataTransferDirection::DeviceToHost);
        ++counters.requests;

        outputReady = false;
        stats.timestamp = lastTS;
        output.Reset(dmaBuffers[stagingBufferIndex], mTxArgs.bufferSize);
    }
}

void TRXLooper::TxTeardown()
{
    if (mTx.stage.load(std::memory_order_relaxed) != Stream::ReadyStage::Disabled)
    {
        mTx.terminateWorker.store(true, std::memory_order_relaxed);
        mTx.terminate.store(true, std::memory_order_relaxed);
        try
        {
            if (mTx.thread.joinable())
                mTx.thread.join();
        } catch (...)
        {
            lime::error("Failed to join TRXLooper Tx thread"s);
        }
    }

    uint32_t fpgaTxPktIngressCount;
    uint32_t fpgaTxPktDropCounter;
    fpga->ReadTxPacketCounters(chipId, &fpgaTxPktIngressCount, &fpgaTxPktDropCounter);
    if (mCallback_logMessage)
    {
        char msg[512];
        std::snprintf(msg,
            sizeof(msg),
            "Tx%i stop: host sent packets: %li (0x%08lX), FPGA packet ingresed: %i (0x%08X), diff: %li, Tx packet dropped: %i",
            chipId,
            mTx.stats.packets,
            mTx.stats.packets,
            fpgaTxPktIngressCount,
            fpgaTxPktIngressCount,
            (mTx.stats.packets & 0xFFFFFFFF) - fpgaTxPktIngressCount,
            fpgaTxPktDropCounter);
        mCallback_logMessage(LogLevel::Debug, msg);
    }

    if (mTx.stagingPacket)
    {
        mTx.memPool->Free(mTx.stagingPacket);
        mTx.stagingPacket = nullptr;
    }

    delete mTx.fifo.release();
    delete mTx.memPool.release();
}

template<class T> uint32_t TRXLooper::StreamTxTemplate(const T* const* samples, uint32_t count, const StreamMeta* meta)
{
    const bool useChannelB = mConfig.channels.at(lime::TRXDir::Tx).size() > 1;
    const bool useTimestamp = meta ? meta->waitForTimestamp : false;
    const bool flush = meta && meta->flushPartialPacket;
    int64_t ts = meta ? meta->timestamp : 0;

    uint32_t samplesRemaining = count;

    const int samplesInPkt = mTx.samplesInPkt;
    const int packetsToBatch = mTx.packetsToBatch;
    const int32_t outputPktSize = SamplesPacketType::headerSize + packetsToBatch * samplesInPkt * sizeof(T);

    if (mTx.stagingPacket && mTx.stagingPacket->timestamp + mTx.stagingPacket->size() != meta->timestamp)
    {
        if (!mTx.fifo->push(mTx.stagingPacket))
            return 0;

        mTx.stagingPacket = nullptr;
    }

    assert(samples);
    assert(samples[0]);
    if (useChannelB)
        assert(samples[1]);
    const T* src[2] = { samples[0], useChannelB ? samples[1] : nullptr };
    while (samplesRemaining > 0)
    {
        if (!mTx.stagingPacket)
        {
            mTx.stagingPacket = SamplesPacketType::ConstructSamplesPacket(
                mTx.memPool->Allocate(outputPktSize), samplesInPkt * packetsToBatch, sizeof(T));

            if (!mTx.stagingPacket)
                break;

            mTx.stagingPacket->Reset();
            mTx.stagingPacket->timestamp = ts;
            mTx.stagingPacket->useTimestamp = useTimestamp;
        }

        int consumed = mTx.stagingPacket->push(src, samplesRemaining);
        src[0] += consumed;
        if (useChannelB)
            src[1] += consumed;

        samplesRemaining -= consumed;
        ts += consumed;

        if (mTx.stagingPacket->isFull() || flush)
        {
            if (samplesRemaining == 0)
                mTx.stagingPacket->flush = flush;

            if (!mTx.fifo->push(mTx.stagingPacket))
                break;

            mTx.stagingPacket = nullptr;
        }
    }

    return count - samplesRemaining;
}

/// @brief Transmits packets from from this specific stream.
/// @param samples The buffer of the samples to transmit.
/// @param count The amount of samples to transmit.
/// @param meta The metadata of the packets of the stream.
/// @return The amount of samples transmitted.
uint32_t TRXLooper::StreamTx(const lime::complex32f_t* const* samples, uint32_t count, const StreamMeta* meta)
{
    return StreamTxTemplate(samples, count, meta);
}

/// @copydoc TRXLooper::StreamTx()
uint32_t TRXLooper::StreamTx(const lime::complex16_t* const* samples, uint32_t count, const StreamMeta* meta)
{
    return StreamTxTemplate(samples, count, meta);
}

/// @copydoc TRXLooper::StreamTx()
uint32_t TRXLooper::StreamTx(const lime::complex12_t* const* samples, uint32_t count, const StreamMeta* meta)
{
    return StreamTxTemplate(samples, count, meta);
}

/// @brief Gets statistics from a specified transfer direction.
/// @param dir The direction of which to get the statistics.
/// @return The statistics of the transfers.
StreamStats TRXLooper::GetStats(TRXDir dir) const
{
    StreamStats stats;

    if (dir == TRXDir::Tx)
    {
        stats = mTx.stats;
        if (mTx.fifo)
            stats.FIFO = { mTx.fifo->max_size(), mTx.fifo->size() };
        else
            stats.FIFO = { 1, 0 };
    }
    else
    {
        stats = mRx.stats;
        if (mRx.fifo)
            stats.FIFO = { mRx.fifo->max_size(), mRx.fifo->size() };
        else
            stats.FIFO = { 1, 0 };
    }

    return stats;
}

/// @copydoc SDRDevice::UploadTxWaveform()
/// @param fpga The FPGA device to use.
/// @param dma The data channel to use.
OpStatus TRXLooper::UploadTxWaveform(FPGA* fpga,
    std::shared_ptr<IDMA> dma,
    const lime::StreamConfig& config,
    uint8_t moduleIndex,
    const void** samples,
    uint32_t count)
{
    const int samplesInPkt = 256;
    const bool useChannelB = config.channels.at(lime::TRXDir::Tx).size() > 1;
    const bool mimo = config.channels.at(lime::TRXDir::Tx).size() == 2;
    const bool compressed = config.linkFormat == DataFormat::I12;
    fpga->SelectModule(moduleIndex);
    fpga->WriteRegister(0x000C, mimo ? 0x3 : 0x1); //channels 0,1
    if (config.linkFormat == DataFormat::I16)
        fpga->WriteRegister(0x000E, 0x0); //16bit samples
    else
        fpga->WriteRegister(0x000E, 0x2); //12bit samples

    fpga->WriteRegister(0x000D, 0x4); // WFM_LOAD

    const auto dmaChunks{ dma->GetBuffers() };

    std::vector<uint8_t*> dmaBuffers(dmaChunks.size());
    for (uint32_t i = 0; i < dmaChunks.size(); ++i)
        dmaBuffers[i] = dmaChunks[i].buffer;

    dma->Enable(true);

    uint32_t samplesRemaining = count;
    uint8_t stagingBufferIndex = 0;

    while (samplesRemaining > 0)
    {
        // IDMA::State state{ dma->GetCounters() };
        dma->Wait(); // block until there is a free DMA buffer

        int samplesToSend = samplesRemaining > samplesInPkt ? samplesInPkt : samplesRemaining;
        int samplesDataSize = 0;

        dma->BufferOwnership(stagingBufferIndex, DataTransferDirection::DeviceToHost);

        FPGA_TxDataPacket* pkt = reinterpret_cast<FPGA_TxDataPacket*>(dmaBuffers[stagingBufferIndex]);
        pkt->counter = 0;
        pkt->reserved[0] = 0;

        if (config.format == DataFormat::I16)
        {
            const lime::complex16_t* src[2] = { &static_cast<const lime::complex16_t*>(samples[0])[count - samplesRemaining],
                useChannelB ? &static_cast<const lime::complex16_t*>(samples[1])[count - samplesRemaining] : nullptr };
            samplesDataSize = FPGA::Samples2FPGAPacketPayload(src, samplesToSend, mimo, compressed, pkt->data);
        }
        else if (config.format == DataFormat::F32)
        {
            const lime::complex32f_t* src[2] = { &static_cast<const lime::complex32f_t*>(samples[0])[count - samplesRemaining],
                useChannelB ? &static_cast<const lime::complex32f_t*>(samples[1])[count - samplesRemaining] : nullptr };
            samplesDataSize = FPGA::Samples2FPGAPacketPayloadFloat(src, samplesToSend, mimo, compressed, pkt->data);
        }

        int payloadSize = (samplesDataSize / 4) * 4;
        if (samplesDataSize % 4 != 0)
            lime::warning("Packet samples count not multiple of 4"s);
        pkt->reserved[2] = (payloadSize >> 8) & 0xFF; //WFM loading
        pkt->reserved[1] = payloadSize & 0xFF; //WFM loading
        pkt->reserved[0] = 0x1 << 5; //WFM loading

        dma->BufferOwnership(stagingBufferIndex, DataTransferDirection::HostToDevice);

        size_t transferSize = 16 + payloadSize;
        assert(transferSize <= dmaChunks.front().size);
        bool requestIRQ = (stagingBufferIndex % 4) == 0;

        // DMA memory is write only, to read from the buffer will trigger Bus errors
        const OpStatus status{ dma->SubmitRequest(
            stagingBufferIndex, transferSize, DataTransferDirection::HostToDevice, requestIRQ) };
        if (status != OpStatus::Success)
        {
            dma->Enable(false);
            return ReportError(OpStatus::IOFailure, "Failed to submit dma write (%i) %s", errno, strerror(errno));
        }

        samplesRemaining -= samplesToSend;
        stagingBufferIndex = (stagingBufferIndex + 1) % dmaBuffers.size();
    }

    // Give some time to load samples to FPGA
    std::this_thread::sleep_for(std::chrono::milliseconds(500));
    dma->Enable(false);

    fpga->StopWaveformPlayback();
    if (samplesRemaining != 0)
        return ReportError(OpStatus::Error, "Failed to upload waveform"s);

    return OpStatus::Success;
}

} // namespace lime<|MERGE_RESOLUTION|>--- conflicted
+++ resolved
@@ -241,35 +241,6 @@
         }
     }
 
-<<<<<<< HEAD
-    mStreamEnabled = false;
-
-    try
-    {
-        fpga->StopStreaming();
-
-        uint32_t fpgaTxPktIngressCount;
-        uint32_t fpgaTxPktDropCounter;
-        fpga->ReadTxPacketCounters(chipId, &fpgaTxPktIngressCount, &fpgaTxPktDropCounter);
-        if (mCallback_logMessage)
-        {
-            char msg[512];
-            std::snprintf(msg,
-                sizeof(msg),
-                "Tx%i stop: host sent packets: %li (0x%08lX), FPGA packet ingresed: %i (0x%08X), diff: %li, Tx packet dropped: %i",
-                chipId,
-                mTx.stats.packets,
-                mTx.stats.packets,
-                fpgaTxPktIngressCount,
-                fpgaTxPktIngressCount,
-                (mTx.stats.packets & 0xFFFFFFFF) - fpgaTxPktIngressCount,
-                fpgaTxPktDropCounter);
-            mCallback_logMessage(LogLevel::Debug, msg);
-        }
-    } catch (const std::exception& e)
-    {
-        lime::error("%s", e.what());
-=======
     // wait for loop ends
     if (mTx.stage.load(std::memory_order_relaxed) == Stream::ReadyStage::Active)
     {
@@ -277,7 +248,6 @@
         while (mTx.stage.load(std::memory_order_relaxed) == Stream::ReadyStage::Active)
             ;
         mTxArgs.dma->Enable(false);
->>>>>>> 8dff6c46
     }
 }
 
@@ -1068,7 +1038,14 @@
 
     uint32_t fpgaTxPktIngressCount;
     uint32_t fpgaTxPktDropCounter;
-    fpga->ReadTxPacketCounters(chipId, &fpgaTxPktIngressCount, &fpgaTxPktDropCounter);
+    try
+    {
+        fpga->ReadTxPacketCounters(chipId, &fpgaTxPktIngressCount, &fpgaTxPktDropCounter);
+    } catch (const std::exception& e)
+    {
+        lime::error(e.what());
+    }
+
     if (mCallback_logMessage)
     {
         char msg[512];
