--- conflicted
+++ resolved
@@ -19,23 +19,6 @@
 struct SDRDescriptor;
 struct CustomParameterIO;
 
-<<<<<<< HEAD
-struct LMS64CPacket {
-    static constexpr int size = 64;
-    static constexpr int payloadSize = 56;
-    static constexpr int headerSize = size - payloadSize;
-    LMS64CPacket();
-    uint8_t cmd{};
-    uint8_t status{};
-    uint8_t blockCount{};
-    uint8_t periphID{};
-    uint8_t subDevice{};
-    uint8_t reserved[3]{};
-    uint8_t payload[payloadSize]{};
-};
-
-=======
->>>>>>> 94e8377b
 namespace LMS64CProtocol {
 
 enum class Command : uint8_t {
