--- conflicted
+++ resolved
@@ -77,7 +77,6 @@
     return ReportError(OpStatus::NOT_IMPLEMENTED, "CustomParameterRead not implemented");
 }
 
-<<<<<<< HEAD
 OpStatus SDRDevice::UploadMemory(
     eMemoryDevice device, uint8_t moduleIndex, const char* data, size_t length, UploadMemoryCallback callback)
 {
@@ -93,7 +92,7 @@
 {
     return OpStatus::NOT_IMPLEMENTED;
 }
-=======
+
 void SDRDevice::StreamStart(const std::vector<uint8_t> moduleIndexes)
 {
     for (uint8_t i : moduleIndexes)
@@ -104,5 +103,4 @@
 {
     for (uint8_t i : moduleIndexes)
         StreamStop(i);
-};
->>>>>>> 6cc2642b
+};