--- conflicted
+++ resolved
@@ -493,12 +493,7 @@
     std::function<void(const char*, int)> log_callback;
     void Log(LogType type, const char* format, va_list argList);
 
-<<<<<<< HEAD
-    lime::ISPI* controlPort;
-=======
-    ///port used for communicating with LMS7002M
     std::shared_ptr<ISPI> controlPort;
->>>>>>> ffe0ec3a
     size_t mSelfCalDepth;
     int opt_gain_tbb[2];
     double _cachedRefClockRate;
