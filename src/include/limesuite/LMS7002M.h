--- conflicted
+++ resolved
@@ -45,25 +45,13 @@
   public:
     static constexpr double CGEN_MAX_FREQ = 640e6;
 
-<<<<<<< HEAD
-    enum class ClockID {
+    enum class ClockID : uint8_t {
         CLK_REFERENCE = 0, ///< Reference clock
         CLK_SXR = 1, ///< RX LO clock
         CLK_SXT = 2, ///< TX LO clock
         CLK_CGEN = 3, ///< Clock generator clock
         CLK_RXTSP = 4, ///< RXTSP reference clock (read-only)
         CLK_TXTSP = 5 ///< TXTSP reference clock (read-only)
-=======
-    enum class ClockID : uint8_t {
-        CLK_REFERENCE,
-        CLK_SXR, ///RX LO clock
-        CLK_SXT, ///TX LO clock
-        CLK_CGEN,
-        ///RXTSP reference clock (read-only)
-        CLK_RXTSP,
-        ///TXTSP reference clock (read-only)
-        CLK_TXTSP
->>>>>>> b9f34a70
     };
 
     struct CGEN_details {
@@ -105,21 +93,12 @@
      * Enum for configuring the channel selection.
      * @see MAC register
      */
-<<<<<<< HEAD
-    enum Channel {
-        ChA = 1, ///< Channel A
-        ChB = 2, ///< Channel B
-        ChAB = 3, ///< Both channels
-        ChSXR = 1, ///< SXR register space
-        ChSXT = 2, ///< SXT register space
-=======
     enum class Channel : uint8_t {
-        ChA = 1U,
-        ChB = 2U,
-        ChAB = 3U,
-        ChSXR = 1U, //SXR register space
-        ChSXT = 2U, //SXT register space
->>>>>>> b9f34a70
+        ChA = 1U, ///< Channel A
+        ChB = 2U, ///< Channel B
+        ChAB = 3U, ///< Both channels
+        ChSXR = 1U, ///< SXR register space
+        ChSXT = 2U, ///< SXT register space
     };
 
     /*!
@@ -159,14 +138,8 @@
     int SoftReset();
     int ResetLogicregisters();
 
-<<<<<<< HEAD
-    int LoadConfig(const char* filename, bool tuneDynamicValues = true);
-    int SaveConfig(const char* filename);
-=======
     int LoadConfig(const std::string& filename, bool tuneDynamicValues = true);
     int SaveConfig(const std::string& filename);
-    ///@}
->>>>>>> b9f34a70
 
     uint16_t Get_SPI_Reg_bits(const LMS7Parameter& param, bool fromChip = false);
     uint16_t Get_SPI_Reg_bits(uint16_t address, uint8_t msb, uint8_t lsb, bool fromChip = false);
@@ -257,16 +230,8 @@
     //! Get the actual TX loopback PAD gain in dB
     float_type GetTRFLoopbackPAD_dB(void);
 
-<<<<<<< HEAD
-    enum PathRFE {
-        PATH_RFE_NONE = 0,
-=======
-    ///@}
-
-    ///@name RF selection
     enum class PathRFE : uint8_t {
         PATH_RFE_NONE,
->>>>>>> b9f34a70
         PATH_RFE_LNAH,
         PATH_RFE_LNAL,
         PATH_RFE_LNAW,
@@ -331,20 +296,11 @@
 
     float_type GetSampleRate(TRXDir dir, Channel ch);
 
-<<<<<<< HEAD
-    enum LMLSampleSource {
-        AI = 0,
-        AQ = 1,
-        BI = 2,
-        BQ = 3,
-=======
-    ///@name LML
     enum class LMLSampleSource : uint8_t {
         AI,
         AQ,
         BI,
         BQ,
->>>>>>> b9f34a70
     };
 
     /*!
