--- conflicted
+++ resolved
@@ -140,18 +140,17 @@
      */
     OpStatus EnableChannel(TRXDir dir, const uint8_t channel, const bool enable);
 
-<<<<<<< HEAD
     /*!
      * @brief Writes all registers from host to chip
      * @return 0-success, other-failure
      */
-    int UploadAll();
+    OpStatus UploadAll();
 
     /*!
      * @brief Reads all registers from the chip to host
      * @return 0-success, other-failure
      */
-    int DownloadAll();
+    OpStatus DownloadAll();
 
     /*!
      * @brief Reads all chip configuration and checks if it matches with local registers copy.
@@ -166,34 +165,25 @@
      * @param copySX Whether to copy the SX registers or not.
      * @return 0-success, other-failure
      */
-    int CopyChannelRegisters(const Channel src, const Channel dest, bool copySX);
+    OpStatus CopyChannelRegisters(const Channel src, const Channel dest, bool copySX);
 
     /*!
      * @brief Sends reset signal to chip, after reset enables B channel controls
      * @return 0-success, other-failure
      */
-    int ResetChip();
-=======
-    OpStatus UploadAll();
-    OpStatus DownloadAll();
-    bool IsSynced();
-    OpStatus CopyChannelRegisters(const Channel src, const Channel dest, bool copySX);
-
     OpStatus ResetChip();
->>>>>>> 89862994
 
     /*!
      * Perform soft-reset sequence over SPI
      * @return 0 - success, other - failure
      */
-<<<<<<< HEAD
-    int SoftReset();
+    OpStatus SoftReset();
 
     /*!
      * @brief Resets the logic registers to their default state.
      * @return 0 - success, other - failure
      */
-    int ResetLogicRegisters();
+    OpStatus ResetLogicRegisters();
 
     /*!
      * @brief Reads configuration file and uploads registers to chip
@@ -201,21 +191,14 @@
      * @param tuneDynamicValues Whether to tune the dynamic values or not
      * @return 0 - success, other - failure
      */
-    int LoadConfig(const std::string& filename, bool tuneDynamicValues = true);
+    OpStatus LoadConfig(const std::string& filename, bool tuneDynamicValues = true);
 
     /*!
      * @brief Reads all registers from chip and saves to file
      * @param filename destination filename
      * @return 0-success, other failure
      */
-    int SaveConfig(const std::string& filename);
-=======
-    OpStatus SoftReset();
-    OpStatus ResetLogicregisters();
-
-    OpStatus LoadConfig(const std::string& filename, bool tuneDynamicValues = true);
     OpStatus SaveConfig(const std::string& filename);
->>>>>>> 89862994
 
     /*!
      * @brief Returns given parameter value from chip register
@@ -234,7 +217,6 @@
      * @return register bits from selected interval, shifted to right by lsb bits
     */
     uint16_t Get_SPI_Reg_bits(uint16_t address, uint8_t msb, uint8_t lsb, bool fromChip = false);
-<<<<<<< HEAD
 
     /*!
      * @brief Change given parameter value
@@ -243,7 +225,7 @@
      * @param value new parameter value
      * @return 0 - success, other - failure
      */
-    int Modify_SPI_Reg_bits(const LMS7Parameter& param, const uint16_t value, bool fromChip = false);
+    OpStatus Modify_SPI_Reg_bits(const LMS7Parameter& param, const uint16_t value, bool fromChip = false);
 
     /*!
      * @brief Change given parameter value
@@ -254,7 +236,7 @@
      * @param fromChip read initial value directly from chip
      * @return 0 - success, other - failure
      */
-    int Modify_SPI_Reg_bits(uint16_t address, uint8_t msb, uint8_t lsb, uint16_t value, bool fromChip = false);
+    OpStatus Modify_SPI_Reg_bits(uint16_t address, uint8_t msb, uint8_t lsb, uint16_t value, bool fromChip = false);
 
     /*!
      * @brief Write given data value to whole register
@@ -263,7 +245,7 @@
      * @param toChip whether we're writing to the chip or not
      * @return 0-success, other-failure
      */
-    int SPI_write(uint16_t address, uint16_t data, bool toChip = false);
+    OpStatus SPI_write(uint16_t address, uint16_t data, bool toChip = false);
 
     /*!
      * @brief Reads whole register value from given address
@@ -272,14 +254,14 @@
      * @param fromChip read value directly from chip
      * @return register value
     */
-    uint16_t SPI_read(uint16_t address, bool fromChip = false, int* status = 0);
+    uint16_t SPI_read(uint16_t address, bool fromChip = false, OpStatus* status = 0);
 
     /*!
      * @brief Performs registers test by writing known data and confirming readback data
      * @param fileName The name of the file to write the test output to.
      * @return 0-registers test passed, other-failure
      */
-    int RegistersTest(const std::string& fileName = "registersTest.txt");
+    OpStatus RegistersTest(const std::string& fileName = "registersTest.txt");
 
     /*!
      * @brief Get parameter by name
@@ -294,7 +276,7 @@
      * @param useExtLoopback Whether to use external loopback or not.
      * @return 0 - success, other - failure
      */
-    int CalibrateRx(float_type bandwidth_Hz, const bool useExtLoopback = false);
+    OpStatus CalibrateRx(float_type bandwidth_Hz, const bool useExtLoopback = false);
 
     /*!
      * @brief Calibrates Transmitter. DC correction, IQ gains, IQ phase correction
@@ -302,65 +284,46 @@
      * @param useExtLoopback Whether to use external loopback or not.
      * @return 0 - success, other - failure
      */
-    int CalibrateTx(float_type bandwidth_Hz, const bool useExtLoopback = false);
+    OpStatus CalibrateTx(float_type bandwidth_Hz, const bool useExtLoopback = false);
 
     /**
      * @brief Tunes the Low Pass Filter for the TX direction.
      * @param tx_lpf_freq_RF The frequency (in Hz) to tune the filter to.
      * @return 0 - success, other - failure
      */
-    int TuneTxFilter(const float_type tx_lpf_freq_RF);
+    OpStatus TuneTxFilter(const float_type tx_lpf_freq_RF);
 
     /**
      * @brief Tunes the Low Pass Filter for the RX direction.
      * @param rx_lpf_freq_RF The frequency (in Hz) to tune the filter to.
      * @return 0 - success, other - failure
      */
-    int TuneRxFilter(const float_type rx_lpf_freq_RF);
+    OpStatus TuneRxFilter(const float_type rx_lpf_freq_RF);
 
     /*!
      * @brief Calibrates the internal Analog to Digital Converter on the chip.
      * @param clkDiv The clock division ratio for measurement loop.
      * @return 0 for success, else error
      */
-    int CalibrateInternalADC(int clkDiv = 32);
+    OpStatus CalibrateInternalADC(int clkDiv = 32);
 
     /*!
      * @brief Calibrates the RP_BIAS of the chip.
      * @return 0 for success, else error
      */
-    int CalibrateRP_BIAS();
+    OpStatus CalibrateRP_BIAS();
 
     /*!
      * @brief Calibrates the TX gain.
      * @return 0 for success, else error
      */
-    int CalibrateTxGain();
+    OpStatus CalibrateTxGain();
 
     /**
      * @brief Calibrates the Analog RSSI
      * @return 0 for success, else error
      */
-    int CalibrateAnalogRSSI_DC_Offset();
-=======
-    OpStatus Modify_SPI_Reg_bits(const LMS7Parameter& param, const uint16_t value, bool fromChip = false);
-    OpStatus Modify_SPI_Reg_bits(uint16_t address, uint8_t msb, uint8_t lsb, uint16_t value, bool fromChip = false);
-    OpStatus SPI_write(uint16_t address, uint16_t data, bool toChip = false);
-    uint16_t SPI_read(uint16_t address, bool fromChip = false, OpStatus* status = 0);
-    OpStatus RegistersTest(const std::string& fileName = "registersTest.txt");
-    static const LMS7Parameter& GetParam(const std::string& name);
-
-    OpStatus CalibrateRx(float_type bandwidth, const bool useExtLoopback = false);
-    OpStatus CalibrateTx(float_type bandwidth, const bool useExtLoopback = false);
-
-    OpStatus TuneTxFilter(const float_type bandwidth);
-    OpStatus TuneRxFilter(const float_type rx_lpf_freq_RF);
-
-    OpStatus CalibrateInternalADC(int clkDiv = 32);
-    OpStatus CalibrateRP_BIAS();
-    OpStatus CalibrateTxGain(float maxGainOffset_dBFS, float* actualGain_dBFS);
     OpStatus CalibrateAnalogRSSI_DC_Offset();
->>>>>>> 89862994
 
     /*!
      * Set the RX PGA gain in dB
@@ -477,17 +440,12 @@
         LB2,
     };
 
-<<<<<<< HEAD
     /*!
      * @brief Sets the RFE input path.
      * @param path The enumeration value of the path to set it to
      * @return 0-success, other-failure
      */
-    int SetPathRFE(PathRFE path);
-=======
-    //! Set the RFE input path.
     OpStatus SetPathRFE(PathRFE path);
->>>>>>> 89862994
 
     /*!
      * @brief Gets the currently set RFE path
@@ -508,7 +466,6 @@
      */
     int GetBandTRF(void);
 
-<<<<<<< HEAD
     /*!
      * @brief Sets the antenna to use on the device
      * @param direction The direction to set the antenna for.
@@ -516,7 +473,7 @@
      * @param path The index of the antenna to use.
      * @return 0-success, other-failure
      */
-    int SetPath(TRXDir direction, uint8_t channel, uint8_t path);
+    OpStatus SetPath(TRXDir direction, uint8_t channel, uint8_t path);
 
     /*!
      * @brief Sets the reference clock of the SX
@@ -524,18 +481,13 @@
      * @param freq_Hz The frequency to set the reference clock to (in Hz)
      * @return 0-success, other-failure
      */
-    int SetReferenceClk_SX(TRXDir dir, float_type freq_Hz);
+    OpStatus SetReferenceClk_SX(TRXDir dir, float_type freq_Hz);
 
     /*!
      * @brief Returns reference clock in Hz used for SXT or SXR.
 	 * @param dir transmitter or receiver selection.
      * @return The reference clock speed (in Hz).
     */
-=======
-    OpStatus SetPath(TRXDir direction, uint8_t channel, uint8_t path);
-
-    OpStatus SetReferenceClk_SX(TRXDir dir, float_type freq_Hz);
->>>>>>> 89862994
     float_type GetReferenceClk_SX(TRXDir dir);
 
     /*!
@@ -544,7 +496,6 @@
      * Returned frequency depends on reference clock used for Receiver.
     */
     float_type GetFrequencyCGEN();
-<<<<<<< HEAD
 
     /*!
      * @brief Sets CLKGEN frequency, calculations use receiver'r reference clock
@@ -553,15 +504,12 @@
      * @param output if not null outputs calculated CGEN parameters
      * @return 0-success, other-cannot deliver desired frequency
      */
-    int SetFrequencyCGEN(float_type freq_Hz, const bool retainNCOfrequencies = false, CGEN_details* output = nullptr);
+    OpStatus SetFrequencyCGEN(float_type freq_Hz, const bool retainNCOfrequencies = false, CGEN_details* output = nullptr);
 
     /*!
      * @brief Gets whether the VCO comparators of the clock generator are locked or not.
      * @return A value indicating whether the VCO comparators of the clock generator are locked or not.
      */
-=======
-    OpStatus SetFrequencyCGEN(float_type freq_Hz, const bool retainNCOfrequencies = false, CGEN_details* output = nullptr);
->>>>>>> 89862994
     bool GetCGENLocked(void);
 
     /*!
@@ -570,7 +518,6 @@
 	 * @return SX frequency Hz
      */
     float_type GetFrequencySX(TRXDir dir);
-<<<<<<< HEAD
 
     /*!
      * @brief Sets SX frequency
@@ -579,7 +526,7 @@
      * @param output if not null outputs intermediate calculation values
      * @return 0-success, other-cannot deliver requested frequency
      */
-    int SetFrequencySX(TRXDir dir, float_type freq_Hz, SX_details* output = nullptr);
+    OpStatus SetFrequencySX(TRXDir dir, float_type freq_Hz, SX_details* output = nullptr);
 
     /*!
      * @brief Sets SX frequency with Reference clock spur cancelation
@@ -588,35 +535,19 @@
      * @param BW The bandwidth (in Hz)
      * @return 0-success, other-cannot deliver requested frequency
      */
-    int SetFrequencySXWithSpurCancelation(TRXDir dir, float_type freq_Hz, float_type BW);
+    OpStatus SetFrequencySXWithSpurCancelation(TRXDir dir, float_type freq_Hz, float_type BW);
 
     /*!
      * @brief Gets whether the VCO comparators of the LO synthesizer are locked or not.
      * @param dir The direction to read from.
      * @return A value indicating whether the VCO comparators of the clock generator are locked or not.
      */
-=======
-    OpStatus SetFrequencySX(TRXDir dir, float_type freq_Hz, SX_details* output = nullptr);
-    OpStatus SetFrequencySXWithSpurCancelation(TRXDir dir, float_type freq_Hz, float_type BW);
->>>>>>> 89862994
     bool GetSXLocked(TRXDir dir);
 
     ///VCO modules available for tuning
     enum class VCO_Module : uint8_t { VCO_CGEN, VCO_SXR, VCO_SXT };
-<<<<<<< HEAD
-
-    /*!
-     * @brief Performs VCO tuning operations for CLKGEN
-     * @return 0-success, other-failure
-     */
-    int TuneCGENVCO();
-
-    /*!
-     * @brief Performs VCO tuning operations for CLKGEN, SXR, SXT modules
-     * @param module module selection for tuning 0-cgen, 1-SXR, 2-SXT
-     * @return 0-success, other-failure
-     */
-    int TuneVCO(VCO_Module module);
+    OpStatus TuneCGENVCO();
+    OpStatus TuneVCO(VCO_Module module);
 
     /*!
      * @brief Loads given DC_REG values into registers
@@ -625,7 +556,7 @@
      * @param Q DC_REG Q value
      * @return 0-success, other-failure
      */
-    int LoadDC_REG_IQ(TRXDir dir, int16_t I, int16_t Q);
+    OpStatus LoadDC_REG_IQ(TRXDir dir, int16_t I, int16_t Q);
 
     /*!
      * @brief Sets chosen NCO's frequency
@@ -634,7 +565,7 @@
      * @param freq_Hz desired NCO frequency
      * @return 0-success, other-failure
      */
-    int SetNCOFrequency(TRXDir dir, uint8_t index, float_type freq_Hz);
+    OpStatus SetNCOFrequency(TRXDir dir, uint8_t index, float_type freq_Hz);
 
     /*!
      * @brief Returns chosen NCO's frequency in Hz
@@ -651,7 +582,7 @@
      * @param angle_deg phase offset angle in degrees
      * @return 0-success, other-failure
      */
-    int SetNCOPhaseOffsetForMode0(TRXDir dir, float_type angle_deg);
+    OpStatus SetNCOPhaseOffsetForMode0(TRXDir dir, float_type angle_deg);
 
     /*!
      * @brief Sets chosen NCO's phase offset angle
@@ -660,7 +591,7 @@
      * @param angle_deg phase offset angle in degrees
      * @return 0-success, other-failure
      */
-    int SetNCOPhaseOffset(TRXDir dir, uint8_t index, float_type angle_deg);
+    OpStatus SetNCOPhaseOffset(TRXDir dir, uint8_t index, float_type angle_deg);
 
     /*!
      * @brief Returns chosen NCO's phase offset angle in radians
@@ -668,16 +599,6 @@
      * @param index PHO index from 0 to 15
      * @return phase offset angle in degrees
      */
-=======
-    OpStatus TuneCGENVCO();
-    OpStatus TuneVCO(VCO_Module module);
-
-    OpStatus LoadDC_REG_IQ(TRXDir dir, int16_t I, int16_t Q);
-    OpStatus SetNCOFrequency(TRXDir dir, uint8_t index, float_type freq_Hz);
-    float_type GetNCOFrequency(TRXDir dir, uint8_t index, bool fromChip = true);
-    OpStatus SetNCOPhaseOffsetForMode0(TRXDir dir, float_type angle_Deg);
-    OpStatus SetNCOPhaseOffset(TRXDir dir, uint8_t index, float_type angle_Deg);
->>>>>>> 89862994
     float_type GetNCOPhaseOffset_Deg(TRXDir dir, uint8_t index);
 
     /*!
@@ -687,7 +608,6 @@
      */
     float_type GetReferenceClk_TSP(TRXDir dir);
 
-<<<<<<< HEAD
     /*!
      * @brief Returns currently loaded FIR coefficients.
      * @param dir Transmitter or receiver selection.
@@ -696,7 +616,7 @@
      * @param coefCount Number of coefficients to read.
      * @return 0-success, other-failure.
      */
-    int GetGFIRCoefficients(TRXDir dir, uint8_t gfirIndex, float_type* coef, uint8_t coefCount);
+    OpStatus GetGFIRCoefficients(TRXDir dir, uint8_t gfirIndex, float_type* coef, uint8_t coefCount);
 
     /*!
      * @brief Uploads given FIR coefficients to chip
@@ -708,7 +628,7 @@
      *
      * This function does not change GFIR*_L or GFIR*_N parameters, they have to be set manually
      */
-    int SetGFIRCoefficients(TRXDir dir, uint8_t gfirIndex, const float_type* coef, uint8_t coefCount);
+    OpStatus SetGFIRCoefficients(TRXDir dir, uint8_t gfirIndex, const float_type* coef, uint8_t coefCount);
 
     /*!
      * @brief Sets up the GFIR filter.
@@ -718,7 +638,7 @@
      * @param bandwidth The bandwidth (in Hz) to set the filter for.
      * @return 0-success, other-failure
      */
-    int SetGFIRFilter(TRXDir dir, Channel ch, bool enabled, double bandwidth);
+    OpStatus SetGFIRFilter(TRXDir dir, Channel ch, bool enabled, double bandwidth);
 
     /*!
      * @brief Sets the frequencies of the NCO.
@@ -728,14 +648,7 @@
      * @param phaseOffset The phase offset of the NCO to set.
      * @return 0-success, other-failure
      */
-    int SetNCOFrequencies(TRXDir dir, const float_type* freq_Hz, uint8_t count, float_type phaseOffset);
-=======
-    OpStatus GetGFIRCoefficients(TRXDir dir, uint8_t gfirIndex, float_type* coef, uint8_t coefCount);
-    OpStatus SetGFIRCoefficients(TRXDir dir, uint8_t gfirIndex, const float_type* coef, uint8_t coefCount);
-    OpStatus SetGFIRFilter(TRXDir dir, unsigned ch, bool enabled, double bandwidth);
-
     OpStatus SetNCOFrequencies(TRXDir dir, const float_type* freq_Hz, uint8_t count, float_type phaseOffset);
->>>>>>> 89862994
 
     /*!
      * @brief Gets the current frequencies of the NCO.
@@ -744,7 +657,6 @@
      * @return The frequencies of the NCO (in Hz).
      */
     std::vector<float_type> GetNCOFrequencies(TRXDir dir, float_type* phaseOffset = nullptr);
-<<<<<<< HEAD
 
     /*!
      * @brief Sets the phases of the NCO (up to 16 values)
@@ -754,10 +666,7 @@
      * @param frequencyOffset The offset of the NCO (in Hz).
      * @return 0-success, other-failure
      */
-    int SetNCOPhases(TRXDir dir, const float_type* angles_deg, uint8_t count, float_type frequencyOffset);
-=======
     OpStatus SetNCOPhases(TRXDir dir, const float_type* angles_deg, uint8_t count, float_type frequencyOffset);
->>>>>>> 89862994
 
     /*!
      * @brief Gets the current phases of the NCO (currently returns an empty vector)
@@ -767,7 +676,6 @@
      */
     std::vector<float_type> GetNCOPhases(TRXDir dir, float_type* frequencyOffset = nullptr);
 
-<<<<<<< HEAD
     /*!
      * @brief Configures interfaces for desired frequency
      * Sets interpolation and decimation, changes MCLK sources and TSP clock dividers accordingly to selected interpolation and decimation
@@ -776,10 +684,7 @@
      * @param decimation The HBD decimation ratio (actual ratio is pow(2, decimation + 1), 7 for bypass)
      * @return 0-success, other-failure
      */
-    int SetInterfaceFrequency(float_type cgen_freq_Hz, const uint8_t interpolation, const uint8_t decimation);
-=======
     OpStatus SetInterfaceFrequency(float_type cgen_freq_Hz, const uint8_t interpolation, const uint8_t decimation);
->>>>>>> 89862994
 
     /*!
      * @brief Gets the current sample rate of the specified channel.
@@ -822,16 +727,12 @@
      */
     void ConfigureLML_BB2RF(const LMLSampleSource s0, const LMLSampleSource s1, const LMLSampleSource s2, const LMLSampleSource s3);
 
-<<<<<<< HEAD
     /*!
      * @brief Enables or disables the DC corrector bypass
      * @param enable Enables or disables the
      * @return 0-success, other-failure
      */
-    int SetRxDCRemoval(const bool enable);
-=======
     OpStatus SetRxDCRemoval(const bool enable);
->>>>>>> 89862994
 
     /*!
      * Get the RX DC removal filter enabled.
@@ -882,7 +783,6 @@
      */
     void GetIQBalance(const TRXDir dir, float_type& phase, float_type& gainI, float_type& gainQ);
 
-<<<<<<< HEAD
     /*!
      * @brief Gets the frequency of the selected clock.
      * @param clk_id The enumerator value of the clock to get.
@@ -895,17 +795,13 @@
      * @param clk_id The enumerator value of the clock to set.
      * @param freq The frequency (in Hz) to set the clock to.
      */
-    void SetClockFreq(ClockID clk_id, double freq);
+    OpStatus SetClockFreq(ClockID clk_id, double freq);
 
     /*!
      * @brief Modifies the defaults of this instance's Register map.
      * @param registerValues A vector of address value pairs to modify the defaults to.
      */
     void ModifyRegistersDefaults(const std::vector<std::pair<uint16_t, uint16_t>>& registerValues);
-=======
-    double GetClockFreq(ClockID clk_id, uint8_t channel);
-    OpStatus SetClockFreq(ClockID clk_id, double freq, uint8_t channel);
->>>>>>> 89862994
 
     /*!
      * @brief Sets whether a local registers cache is being used or not.
@@ -947,7 +843,7 @@
      * @param toChip force write to chip
      * @return 0-success, other-failure
      */
-    int SPI_write_batch(const uint16_t* spiAddr, const uint16_t* spiData, uint16_t cnt, bool toChip = false);
+    OpStatus SPI_write_batch(const uint16_t* spiAddr, const uint16_t* spiData, uint16_t cnt, bool toChip = false);
 
     /*!
      * @brief Batches multiple register reads into least amount of transactions
@@ -956,10 +852,10 @@
      * @param cnt number of registers to read
      * @return 0-success, other-failure
      */
-    int SPI_read_batch(const uint16_t* spiAddr, uint16_t* spiData, uint16_t cnt);
+    OpStatus SPI_read_batch(const uint16_t* spiAddr, uint16_t* spiData, uint16_t cnt);
 
     /// @brief The clock generator change callback type
-    typedef int (*CGENChangeCallbackType)(void* userData);
+    typedef OpStatus (*CGENChangeCallbackType)(void* userData);
 
     /*!
      * @brief Sets the function that gets executed when the CGEN changes.
@@ -1004,34 +900,16 @@
         RSSI_PDET_TEMP_CONFIG,
         RSSI_DC_CONFIG,
     };
-<<<<<<< HEAD
-=======
+
+    /*!
+     * @brief Sets given module registers to default values
+     * @return 0-success, other-failure
+     */
     virtual OpStatus SetDefaults(MemorySection module);
-    void ModifyRegistersDefaults(const std::vector<std::pair<uint16_t, uint16_t>>& registerValues);
-
-    static float_type gVCO_frequency_table[3][2];
-    static float_type gCGEN_VCO_frequencies[2];
->>>>>>> 89862994
-
-    /*!
-     * @brief Sets given module registers to default values
-     * @return 0-success, other-failure
-     */
-    virtual int SetDefaults(MemorySection module);
 
     LMS7002M_RegistersMap* BackupRegisterMap(void);
     void RestoreRegisterMap(LMS7002M_RegistersMap* backup);
 
-<<<<<<< HEAD
-=======
-    OpStatus SPI_write_batch(const uint16_t* spiAddr, const uint16_t* spiData, uint16_t cnt, bool toChip = false);
-    OpStatus SPI_read_batch(const uint16_t* spiAddr, uint16_t* spiData, uint16_t cnt);
-
-    typedef OpStatus (*CGENChangeCallbackType)(void* userData);
-    void SetOnCGENChangeCallback(CGENChangeCallbackType callback, void* userData = nullptr);
-
-  protected:
->>>>>>> 89862994
     CGENChangeCallbackType mCallback_onCGENChange;
     void* mCallback_onCGENChange_userData;
 
