#pragma once

namespace lime {

enum class TRXDir : bool { Rx, Tx };

struct Range {
<<<<<<< HEAD
    constexpr Range(double min = 0, double max = 0, double step = 0)
=======
    Range(double min = 0.0, double max = 0.0, double step = 0.0)
>>>>>>> 7e51b92d
        : min(min)
        , max(max)
        , step(step){};
    double min;
    double max;
    double step;
};

/**
  @brief Class for counting the difference since last time the value was set.
  @tparam T The type of the value to hold.
 */
template<class T> class DeltaVariable
{
  public:
    constexpr DeltaVariable(T init)
        : mValue(init)
        , mLastValue(0){};
    constexpr void set(T val) { mValue = val; }
    constexpr void add(T val) { mValue += val; }
    constexpr T delta() const { return mValue - mLastValue; } // value change since last reset
    constexpr T value() const { return mValue; }
    constexpr void checkpoint() { mLastValue = mValue; }

  private:
    T mValue;
    T mLastValue;
};

} // namespace lime<|MERGE_RESOLUTION|>--- conflicted
+++ resolved
@@ -5,11 +5,7 @@
 enum class TRXDir : bool { Rx, Tx };
 
 struct Range {
-<<<<<<< HEAD
-    constexpr Range(double min = 0, double max = 0, double step = 0)
-=======
-    Range(double min = 0.0, double max = 0.0, double step = 0.0)
->>>>>>> 7e51b92d
+    constexpr Range(double min = 0.0, double max = 0.0, double step = 0.0)
         : min(min)
         , max(max)
         , step(step){};
