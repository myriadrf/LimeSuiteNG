--- conflicted
+++ resolved
@@ -7,25 +7,6 @@
 
 namespace lime {
 
-<<<<<<< HEAD
-/// @brief Structure to hold a 12 bit integer complex number.
-struct complex12compressed_t {
-    constexpr complex12compressed_t()
-        : complex12compressed_t(0, 0)
-    {
-    }
-
-    /// @brief Constructs the 12 bit compressed complex number.
-    /// @param i The I value of the number.
-    /// @param q The Q value of the number.
-    constexpr complex12compressed_t(int16_t i, int16_t q)
-        : data{ 0, 0, 0 }
-    {
-        Set(i, q);
-    }
-
-    /// @copydoc POD_complex_t::real()
-=======
 /** @brief Structure to hold a 12 bit packed integer complex number.
     Used only for data transfering to hardware.
 */
@@ -34,12 +15,16 @@
         : complex12packed_t(0, 0)
     {
     }
+
+    /// @brief Constructs the 12 bit compressed complex number.
+    /// @param i The I value of the number.
+    /// @param q The Q value of the number.
     constexpr complex12packed_t(int16_t i, int16_t q)
         : data{ uint8_t(i), uint8_t((q << 4) | ((i >> 8) & 0x0F)), uint8_t(q >> 4) }
     {
     }
 
->>>>>>> 200bdb3f
+    /// @copydoc POD_complex_t::real()
     constexpr int16_t real() const
     {
         int16_t value = data[0];
@@ -50,20 +35,14 @@
         return value;
     }
 
-<<<<<<< HEAD
     /// @copydoc POD_complex_t::real(T)
-=======
->>>>>>> 200bdb3f
     constexpr void real(int16_t value)
     {
         data[0] = value;
         data[1] = (data[1] & 0xF0) | ((value >> 8) & 0x0F);
     }
 
-<<<<<<< HEAD
     /// @copydoc POD_complex_t::imag()
-=======
->>>>>>> 200bdb3f
     constexpr int16_t imag() const
     {
         int16_t value = data[1];
@@ -72,22 +51,15 @@
         return value;
     }
 
-<<<<<<< HEAD
     /// @copydoc POD_complex_t::imag(T)
-=======
->>>>>>> 200bdb3f
     constexpr void imag(int16_t value)
     {
         data[1] = (value << 4) | (data[1] & 0x0F);
         data[2] = value >> 4;
     }
 
-<<<<<<< HEAD
     /// @copydoc POD_complex_t::Set()
     constexpr void Set(int16_t ival, int16_t qval)
-=======
-    constexpr void Set(int16_t i, int16_t q)
->>>>>>> 200bdb3f
     {
         data[0] = ival;
         data[1] = (qval << 4) | ((ival >> 8) & 0x0F);
@@ -106,20 +78,16 @@
         : POD_complex_t(0, 0)
     {
     }
-<<<<<<< HEAD
 
     /// @brief Constructs the complex number with the specified values.
     /// @param real The I value of the number.
     /// @param imag The Q value of the number.
-=======
->>>>>>> 200bdb3f
     constexpr POD_complex_t(T real, T imag)
         : i(real)
         , q(imag)
     {
     }
 
-<<<<<<< HEAD
     /// @brief Gets the I (real) value of the complex number.
     /// @return The I value of the complex number.
     constexpr T real() const { return i; }
@@ -139,13 +107,6 @@
     /// @brief Sets both values of the complex number.
     /// @param ival The I (real) component of the complex number.
     /// @param qval The Q (imaginary) component of the complex number.
-=======
-    constexpr T real() const { return i; }
-    constexpr void real(T value) { i = value; }
-    constexpr T imag() const { return q; }
-    constexpr void imag(T value) { q = value; }
-
->>>>>>> 200bdb3f
     constexpr void Set(T ival, T qval)
     {
         i = ival;
@@ -157,79 +118,34 @@
 };
 
 /** @brief Structure to hold a 16 bit integer complex number. */
-<<<<<<< HEAD
-struct complex16_t : public POD_complex_t<int16_t> {
-    constexpr complex16_t()
-        : complex16_t(0, 0)
-    {
-    }
-
-    /// @brief Constructs the 16 bit integer complex number.
-    /// @param re The I (real) component of the number.
-    /// @param im The Q (imaginary) component of the number.
-    constexpr complex16_t(int16_t re, int16_t im)
-        : POD_complex_t<int16_t>(re, im)
-    {
-    }
-=======
 using complex16_t = POD_complex_t<int16_t>;
 static_assert(std::is_trivially_copyable<complex16_t>::value == true);
 
 /** @brief Structure to hold a 12 bit integer complex number.
-    Stored as 16bit, but the actual used values range should be of 12bits
+    Stored as 16 bit, but the actual used values range should be of 12bits
 */
-// inheriting complex16_t instead of using alias of POD_complex_t<int16_t> to
+// Inheriting complex16_t instead of using alias of POD_complex_t<int16_t> to
 // differentiate types for templating
 class complex12_t : public complex16_t
 {
     constexpr complex12_t()
         : complex16_t(){};
+
+    /// @brief Constructs the 16 bit integer complex number.
+    /// @param re The I (real) component of the number.
+    /// @param im The Q (imaginary) component of the number.
     constexpr complex12_t(int16_t real, int16_t imag)
         : complex16_t(real, imag){};
->>>>>>> 200bdb3f
 };
 static_assert(std::is_trivially_copyable<complex12_t>::value == true);
 
 /** @brief Structure to hold a 32 bit float complex number. */
-<<<<<<< HEAD
-struct complex32f_t : public POD_complex_t<float> {
-    constexpr complex32f_t()
-        : complex32f_t(0, 0)
-    {
-    }
-
-    /// @brief Constructs the 32 bit floating-point complex number.
-    /// @param re The I (real) component of the number.
-    /// @param im The Q (imaginary) component of the number.
-    constexpr complex32f_t(float re, float im)
-        : POD_complex_t<float>(re, im)
-    {
-    }
-};
-
-/** @brief Structure to hold a 64 bit float complex number. */
-struct complex64f_t : public POD_complex_t<double> {
-    constexpr complex64f_t()
-        : complex64f_t(0, 0)
-    {
-    }
-
-    /// @brief Constructs the 64 bit floating-point complex number.
-    /// @param re The I (real) component of the number.
-    /// @param im The Q (imaginary) component of the number.
-    constexpr complex64f_t(double re, double im)
-        : POD_complex_t<double>(re, im)
-    {
-    }
-};
-=======
 using complex32f_t = POD_complex_t<float>;
 static_assert(std::is_trivially_copyable<complex32f_t>::value == true);
 
 /** @brief Structure to hold a 64 bit float complex number. */
 using complex64f_t = POD_complex_t<double>;
 static_assert(std::is_trivially_copyable<complex64f_t>::value == true);
->>>>>>> 200bdb3f
 
 } // namespace lime
 
