#pragma once

#include <vector>
#include <memory>
#include "limesuite/config.h"
#include "limesuite/complex.h"
#include "limesuite/SDRDevice.h"

namespace lime {

/** @brief Structure for holding information about the aggregate stream. */
struct LIME_API StreamAggregate {
    SDRDevice* device; ///< The device the stream is coming from.
    std::vector<int32_t> channels; ///< The channels the device is streaming with.
    int32_t streamIndex; ///< The index of the stream.
};

/** @brief Class for managing streaming from multiple devices at the same time. */
class LIME_API StreamComposite
{
  public:
    StreamComposite() = delete;

    /// @brief Constructs the StreamComposite object.
    /// @param aggregate The list of streams to aggregate into one stream.
    StreamComposite(const std::vector<StreamAggregate>& aggregate);

<<<<<<< HEAD
    /// @brief Sets up the streams with the given configuration.
    /// @param config The configuration to set up the streams with.
    /// @return The status of the operation (0 on success).
    int StreamSetup(const SDRDevice::StreamConfig& config);

    /// @brief Starts all of the aggregated streams.
=======
    OpStatus StreamSetup(const SDRDevice::StreamConfig& config);
>>>>>>> 89862994
    void StreamStart();

    /// @brief Ends all of the aggregated streams.
    void StreamStop();

    /// @copydoc TRXLooper::StreamRx()
    /// @tparam T The type of streams to send.
    template<class T> uint32_t StreamRx(T** samples, uint32_t count, SDRDevice::StreamMeta* meta);

    /// @copydoc TRXLooper::StreamTx()
    /// @tparam T The type of streams to receive.
    template<class T> uint32_t StreamTx(const T* const* samples, uint32_t count, const SDRDevice::StreamMeta* meta);

  private:
    std::vector<SDRDevice::StreamConfig> SplitAggregateStreamSetup(const SDRDevice::StreamConfig& cfg);
    std::vector<StreamAggregate> mAggregate;
    std::vector<StreamAggregate> mActiveAggregates;
};

} // namespace lime<|MERGE_RESOLUTION|>--- conflicted
+++ resolved
@@ -25,16 +25,12 @@
     /// @param aggregate The list of streams to aggregate into one stream.
     StreamComposite(const std::vector<StreamAggregate>& aggregate);
 
-<<<<<<< HEAD
     /// @brief Sets up the streams with the given configuration.
     /// @param config The configuration to set up the streams with.
     /// @return The status of the operation (0 on success).
-    int StreamSetup(const SDRDevice::StreamConfig& config);
+    OpStatus StreamSetup(const SDRDevice::StreamConfig& config);
 
     /// @brief Starts all of the aggregated streams.
-=======
-    OpStatus StreamSetup(const SDRDevice::StreamConfig& config);
->>>>>>> 89862994
     void StreamStart();
 
     /// @brief Ends all of the aggregated streams.
