#ifndef LIME_SDRDevice_H
#define LIME_SDRDevice_H

#include <cstring>
#include <map>
#include <memory>
#include <set>
#include <string>
#include <unordered_map>
#include <vector>

#include "limesuite/config.h"
#include "limesuite/commonTypes.h"
#include "limesuite/complex.h"
#include "limesuite/GainTypes.h"
#include "limesuite/IComms.h"
#include "limesuite/MemoryDevices.h"
#include "limesuite/MemoryRegions.h"

namespace lime {

struct DeviceNode;

/// @brief Class for holding information about an SDR (Software Defined Radio) device.
/// SDRDevice can have multiple modules (RF chips), that can operate independently.
class LIME_API SDRDevice
{
  public:
    static constexpr uint8_t MAX_CHANNEL_COUNT = 16; ///< Maximum amount of channels an SDR Device can hold
    static constexpr uint8_t MAX_RFSOC_COUNT = 16; ///< Maximum amount of Radio-Frequency System-on-Chips

    /// @brief Enumerator to define the log level of a log message.
    enum class LogLevel : uint8_t { CRITICAL, ERROR, WARNING, INFO, VERBOSE, DEBUG };

<<<<<<< HEAD
    /// @brief General information about the Radio-Frequency System-on-Chip (RFSoC).
    struct RFSOCDescriptor {
        std::string name; ///< The name of the chip
        uint8_t channelCount; ///< The channel amount the chip has
        std::vector<std::string> rxPathNames; ///< The names of receive paths
        std::vector<std::string> txPathNames; ///< The names of transmit paths

        Range samplingRateRange; ///< Sampling rate capabilities of the device
        Range frequencyRange; ///< Deliverable frequency capabilities of the device
        std::unordered_map<TRXDir, std::unordered_map<std::string, Range>> antennaRange; ///< Antenna recommended bandwidths
=======
    struct GainValue {
        uint16_t hardwareRegisterValue;
        float actualGainValue;
    };

    struct RFSOCDescriptor {
        std::string name;
        uint8_t channelCount;
        std::unordered_map<TRXDir, std::vector<std::string>> pathNames;

        Range frequencyRange;
        Range samplingRateRange;

        std::unordered_map<TRXDir, std::unordered_map<std::string, Range>> antennaRange;
        std::unordered_map<TRXDir, Range> lowPassFilterRange;

        std::unordered_map<TRXDir, std::set<eGainTypes>> gains;
        std::unordered_map<TRXDir, std::unordered_map<eGainTypes, Range>> gainRange;
        std::unordered_map<TRXDir, std::unordered_map<eGainTypes, std::vector<GainValue>>> gainValues;
>>>>>>> ef821092
    };

    /// @brief Structure for the information of a custom parameter.
    struct CustomParameter {
        std::string name; ///< The name of the custom parameter
        int32_t id; ///< The identifier of the custom parameter
        int32_t minValue; ///< The minimum possible value of the custom parameter
        int32_t maxValue; ///< The maximum possible value of the custom parameter
        bool readOnly; ///< Denotes whether this value is read only or not
    };

    /// @brief Structure for storing the information of a memory region.
    struct Region {
        int32_t address; ///< Starting address of the memory region
        int32_t size; ///< The size of the memory region
    };

    /// @brief Describes a data storage of a certain type a device holds.
    struct DataStorage {
        SDRDevice* ownerDevice; ///< Pointer to the device that actually owns the data storage
        eMemoryDevice memoryDeviceType; ///< The type of memory being described
        std::unordered_map<eMemoryRegion, Region> regions; ///< The documented memory regions of the data storage

        /// @brief Constructs a new Data Storage object
        /// @param device The device this storage belongs to.
        /// @param type The type of memory being described in this object.
        /// @param regions The memory regions this memory contains.
        DataStorage(SDRDevice* device = nullptr,
            eMemoryDevice type = eMemoryDevice::COUNT,
            std::unordered_map<eMemoryRegion, Region> regions = {})
            : ownerDevice(device)
            , memoryDeviceType(type)
            , regions(regions)
        {
        }
    };

    /// @brief General information about device internals, static capabilities.
    struct Descriptor {
        std::string name; ///< The displayable name for the device
        /*! The displayable name for the expansion card
        * Ex: if the RFIC is on a daughter-card.
        */
        std::string expansionName;
        std::string firmwareVersion; ///< The firmware version as a string
        std::string gatewareVersion; ///< Gateware version as a string
        std::string gatewareRevision; ///< Gateware revision as a string
        std::string gatewareTargetBoard; ///< Which board should use this gateware
        std::string hardwareVersion; ///< The hardware version as a string
        std::string protocolVersion; ///< The protocol version as a string
        uint64_t serialNumber{ 0 }; ///< A unique board serial number

        std::map<std::string, uint32_t> spiSlaveIds; ///< Names and SPI bus numbers of internal chips
        std::vector<RFSOCDescriptor> rfSOC; ///< Descriptors of all RFSoC devices within this device
        std::vector<CustomParameter> customParameters; ///< Descriptions of all custom parameters of this device
        /** Descriptions of all memory storage devices on this device */
        std::map<std::string, std::shared_ptr<DataStorage>> memoryDevices;
        std::shared_ptr<DeviceNode> socTree; ///< The device's subdevices tree view representation

        static const char DEVICE_NUMBER_SEPARATOR_SYMBOL; ///< The symbol used to separate the device's name from its number
        static const char PATH_SEPARATOR_SYMBOL; ///< The symbol that separates the device's name from its parent's name
    };

    /// @brief Structure for holding the statistics of a stream
    struct StreamStats {
        /// @brief Structure for storing the first in first out queue statistics
        struct FIFOStats {
            std::size_t totalCount; ///< The total amount of samples that can be in the FIFO queue.
            std::size_t usedCount; ///< The amount of samples that is currently in the FIFO queue.

            /// @brief Gets the ratio of the amount of FIFO filled up.
            /// @return The amount of FIFO filled up (0 - completely empty, 1 - completely full).
            constexpr float ratio() const { return static_cast<float>(usedCount) / totalCount; }
        };

        StreamStats() { std::memset(this, 0, sizeof(StreamStats)); }
        uint64_t timestamp; ///< The current timestamp of the stream.
        int64_t bytesTransferred; ///< The total amount of bytes transferred.
        int64_t packets; ///< The total amount of packets transferred.
        FIFOStats FIFO; ///< The status of the FIFO queue.
        float dataRate_Bps; ///< The current data transmission rate.
        uint32_t overrun; ///< The amount of packets overrun.
        uint32_t underrun; ///< The amount of packets underrun.
        uint32_t loss; ///< The amount of packets that are lost.
        uint32_t late; ///< The amount of packets that arrived late for transmitting and were dropped.
    };

    /// @brief Describes the status of a global positioning system.
    struct GPS_Lock {
        /// @brief Enumerator describing the possible status of a positioning system.
        enum class LockStatus : uint8_t { Undefined, NotAvailable, Has2D, Has3D };

        LockStatus galileo; ///< Status for the Galileo system (European system).
        LockStatus beidou; ///< Status for the BeiDou system (Chinese system).
        LockStatus glonass; ///< Status for the GLONASS system (Russian system).
        LockStatus gps; ///< Status for the GPS system (American system).
    };

    /// @brief Configuration settings for a stream.
    struct StreamConfig {
        /// @brief Extra configuration settings for a stream.
        struct Extras {
            struct PacketTransmission {
                uint16_t samplesInPacket; ///< The amount of samples to transfer in a single packet.
                uint32_t packetsInBatch; ///< The amount of packets to send in a single transfer.
            };

            Extras();
            bool usePoll; ///< Whether to use a polling strategy for PCIe devices.

            PacketTransmission rx; ///< Configuration of the receive transfer direction.
            PacketTransmission tx; ///< Configuration of the transmit transfer direction.

            bool negateQ; ///< Whether to negate the Q element before sending the data or not.
            bool waitPPS; ///< Start sampling from next following PPS.
        };

        /// @brief The definition of the function that gets called whenever a stream status changes.
        typedef bool (*StatusCallbackFunc)(bool isTx, const StreamStats* stats, void* userData);

        /// @brief Enumerator describing the data format.
        enum class DataFormat : uint8_t {
            I16, ///< Data is in a form of two 16-bit integers.
            I12, ///< Data is in a form of two 12-bit integers.
            F32, ///< Data is in a form of two 32-bit floating-point values.
        };

        StreamConfig();
<<<<<<< HEAD
        ~StreamConfig();

        /// @brief The copy operator of of the class.
        /// @param srd The
        /// @return
        StreamConfig& operator=(const StreamConfig& srd);

        uint8_t rxCount; ///< The amount of Receive channels being used.
        uint8_t rxChannels[MAX_CHANNEL_COUNT]; ///< The list of Receive channels being used.
        uint8_t txCount; ///< The amount of Transmit channels being used.
        uint8_t txChannels[MAX_CHANNEL_COUNT]; ///< The list of Transmit channels being used.
=======

        std::unordered_map<TRXDir, std::vector<uint8_t>> channels;
>>>>>>> ef821092

        DataFormat format; ///< Samples format used for Read/Write functions
        DataFormat linkFormat; ///< Samples format used in transport layer Host<->FPGA

        /// @brief Memory size to allocate for each channel buffering.
        /// Default: 0 - allow to decide internally.
        uint32_t bufferSize;

        /// Optional: expected sampling rate for data transfer optimizations.
        /// Default: 0 - decide internally.
        float hintSampleRate;
        bool alignPhase; ///< Attempt to do phases alignment between paired channels

        StatusCallbackFunc statusCallback; ///< Function to call on a status change.
        void* userData; ///<  Data that will be supplied to statusCallback
        // TODO: callback for drops and errors

<<<<<<< HEAD
        Extras* extraConfig; ///< A pointer to some extra stream configuration settings.
=======
        Extras extraConfig;
>>>>>>> ef821092
    };

    /// @brief The metadata of a stream packet.
    struct StreamMeta {
<<<<<<< HEAD
        /**
         * Timestamp is a value of HW counter with a tick based on sample rate.
         * In RX: time when the first sample in the returned buffer was received.
         * In TX: time when the first sample in the submitted buffer should be send.
         */
        uint64_t timestamp;

        /**
         * In RX: not used/ignored.
         * In TX: wait for the specified HW timestamp before broadcasting data over the air.
         */
        bool waitForTimestamp;

        /**
         * In RX: not used/ignored.
         * In TX: send samples to HW even if packet is not completely filled (end TX burst).
         */
        bool flushPartialPacket;
    };

    /// @brief Configuration of a general finite impulse response (FIR) filter.
    struct GFIRFilter {
        double bandwidth; ///< The bandwidth of the filter.
        bool enabled; ///< Whether the filter is enabled or not.
=======
        int64_t timestamp = 0;
        bool useTimestamp = false;
        bool flush = false; // submit data to hardware without waiting for full buffer
>>>>>>> ef821092
    };

    /// @brief Configuration of a single channel.
    struct ChannelConfig {
<<<<<<< HEAD
        ChannelConfig() { memset(this, 0, sizeof(ChannelConfig)); }

        /// @brief Configuration for a direction in a channel.
        struct Direction {
            double centerFrequency; ///< The center frequency of the direction of this channel.
            double NCOoffset; ///< The offset from the channel's numerically controlled oscillator (NCO).
            double sampleRate; ///< The sample rate of this direction of a channel.
            double gain; ///< TODO: Not fully implemented yet
            double lpf; ///< The bandwidth of the Low Pass Filter (LPF).
            uint8_t path; ///< The antenna being used for this direction.
            uint8_t oversample; ///< The oversample ratio of this direction.
            GFIRFilter gfir; ///< The general finite impulse response (FIR) filter settings of this direction.
            bool enabled; ///< Denotes whether this direction of a channel is enabled or not.
            bool calibrate; ///< Denotes whether the device will be calibrated or not.
            bool testSignal; ///< Denotes whether the signal being sent is a test signal or not.
        };

        Direction rx; ///< Configuration settings for the Receive channel.
        Direction tx; ///< Configuration settings for the Transmit channel.
=======
        ChannelConfig()
            : rx()
            , tx()
        {
        }

        struct Direction {
            Direction()
                : centerFrequency(0)
                , NCOoffset(0)
                , sampleRate(0)
                , lpf(0)
                , path(0)
                , oversample(0)
                , gfir()
                , enabled(false)
                , calibrate(false)
                , testSignal{ false, false, TestSignal::Divide::Div8, TestSignal::Scale::Half }
            {
            }

            struct GFIRFilter {
                bool enabled;
                double bandwidth;
            };

            struct TestSignal {
                enum class Divide : uint8_t {
                    Div8 = 1U,
                    Div4 = 2U,
                };

                enum class Scale : uint8_t {
                    Half = 0U,
                    Full = 1U,
                };

                bool enabled;
                bool dcMode;
                Divide divide;
                Scale scale;

                TestSignal(bool enabled = false, bool dcMode = false, Divide divide = Divide::Div8, Scale scale = Scale::Half)
                    : enabled(enabled)
                    , dcMode(dcMode)
                    , divide(divide)
                    , scale(scale)
                {
                }
            };

            double centerFrequency;
            double NCOoffset;
            double sampleRate;
            std::unordered_map<eGainTypes, double> gain;
            double lpf;
            uint8_t path;
            uint8_t oversample;
            GFIRFilter gfir;
            bool enabled;
            bool calibrate;
            TestSignal testSignal;
        };

        Direction& GetDirection(TRXDir direction)
        {
            switch (direction)
            {
            case TRXDir::Rx:
                return rx;
            case TRXDir::Tx:
                return tx;
            }
        }

        const Direction& GetDirection(TRXDir direction) const
        {
            switch (direction)
            {
            case TRXDir::Rx:
                return rx;
            case TRXDir::Tx:
                return tx;
            }
        }

        Direction rx;
        Direction tx;
>>>>>>> ef821092
    };

    /// @brief Configuration of an SDR device.
    struct SDRConfig {
        SDRConfig()
            : referenceClockFreq(0)
            , skipDefaults(false){};
        double referenceClockFreq; ///< The reference clock frequency of the device.
        ChannelConfig channel[MAX_CHANNEL_COUNT]; ///< The configuration settings for each of the channels.
        // Loopback setup?
        bool skipDefaults; ///< Skip default values initialization and write on top of current config.
    };

    virtual ~SDRDevice(){};

    /// @brief Configures the device using the given configuration.
    /// @param config The configuration to set up the device with.
    /// @param moduleIndex The device index to configure.
    virtual void Configure(const SDRConfig& config, uint8_t moduleIndex) = 0;

<<<<<<< HEAD
    /// @brief Gets the Descriptor of the SDR Device.
    /// @return The Descriptor of the device.
    virtual const Descriptor& GetDescriptor() = 0;
=======
    /** @brief Returns SPI slave names and chip select IDs for use with SDRDevice::SPI() */
    virtual const Descriptor& GetDescriptor() const = 0;
>>>>>>> ef821092

    /// @brief Initializes the device with initial settings.
    /// @return The success status of the initialization (0 on success).
    virtual int Init() = 0;

    /// @brief Resets the device.
    virtual void Reset() = 0;

    /// @brief Gets the current status of the GPS locks.
    /// @param status The pointer to which to output the GPS status.
    virtual void GetGPSLock(GPS_Lock* status) = 0;

<<<<<<< HEAD
    /// @brief Gets the current sample rate of the device.
    /// @param moduleIndex The device index to get the sample rate of.
    /// @param trx The direction of the sample rate to get.
    /// @return The sample rate of the specified device and direction.
    virtual double GetSampleRate(uint8_t moduleIndex, TRXDir trx) = 0;
=======
    virtual void EnableChannel(uint8_t moduleIndex, TRXDir trx, uint8_t channel, bool enable) = 0;
>>>>>>> ef821092

    /// @brief Gets the frequency of a specified clock.
    /// @param clk_id The clock ID to get the frequency of.
    /// @param channel The channel to get the frequency of.
    /// @return The frequency of the specified clock (in Hz).
    virtual double GetClockFreq(uint8_t clk_id, uint8_t channel) = 0;

    /// @brief Sets the frequency of a specified clock.
    /// @param clk_id The clock ID to set the frequency of.
    /// @param freq The new frequency of the specified clock (in Hz).
    /// @param channel The channel to set the frequency of.
    virtual void SetClockFreq(uint8_t clk_id, double freq, uint8_t channel) = 0;

<<<<<<< HEAD
    /// @brief Synchronizes the cached changed register values on the host with the real values on the device.
    /// @param toChip The direction in which to synchronize (true = uploads to the device).
=======
    virtual double GetFrequency(uint8_t moduleIndex, TRXDir trx, uint8_t channel) = 0;
    virtual void SetFrequency(uint8_t moduleIndex, TRXDir trx, uint8_t channel, double frequency) = 0;

    virtual double GetNCOFrequency(uint8_t moduleIndex, TRXDir trx, uint8_t channel, uint8_t index) = 0;
    virtual void SetNCOFrequency(
        uint8_t moduleIndex, TRXDir trx, uint8_t channel, uint8_t index, double frequency, double phaseOffset = -1.0) = 0;

    virtual double GetNCOOffset(uint8_t moduleIndex, TRXDir trx, uint8_t channel) = 0;

    virtual double GetSampleRate(uint8_t moduleIndex, TRXDir trx, uint8_t channel) = 0;
    virtual void SetSampleRate(uint8_t moduleIndex, TRXDir trx, uint8_t channel, double sampleRate, uint8_t oversample) = 0;

    virtual int SetGain(uint8_t moduleIndex, TRXDir direction, uint8_t channel, eGainTypes gain, double value) = 0;
    virtual int GetGain(uint8_t moduleIndex, TRXDir direction, uint8_t channel, eGainTypes gain, double& value) = 0;

    virtual double GetLowPassFilter(uint8_t moduleIndex, TRXDir trx, uint8_t channel) = 0;
    virtual void SetLowPassFilter(uint8_t moduleIndex, TRXDir trx, uint8_t channel, double lpf) = 0;

    virtual uint8_t GetAntenna(uint8_t moduleIndex, TRXDir trx, uint8_t channel) = 0;
    virtual void SetAntenna(uint8_t moduleIndex, TRXDir trx, uint8_t channel, uint8_t path) = 0;

    virtual ChannelConfig::Direction::TestSignal GetTestSignal(uint8_t moduleIndex, TRXDir direction, uint8_t channel) = 0;
    virtual void SetTestSignal(uint8_t moduleIndex,
        TRXDir direction,
        uint8_t channel,
        ChannelConfig::Direction::TestSignal signalConfiguration,
        int16_t dc_i = 0,
        int16_t dc_q = 0) = 0;

    virtual bool GetDCOffsetMode(uint8_t moduleIndex, TRXDir trx, uint8_t channel) = 0;
    virtual void SetDCOffsetMode(uint8_t moduleIndex, TRXDir trx, uint8_t channel, bool isAutomatic) = 0;

    virtual complex64f_t GetDCOffset(uint8_t moduleIndex, TRXDir trx, uint8_t channel) = 0;
    virtual void SetDCOffset(uint8_t moduleIndex, TRXDir trx, uint8_t channel, const complex64f_t& offset) = 0;

    virtual complex64f_t GetIQBalance(uint8_t moduleIndex, TRXDir trx, uint8_t channel) = 0;
    virtual void SetIQBalance(uint8_t moduleIndex, TRXDir trx, uint8_t channel, const complex64f_t& balance) = 0;

    virtual bool GetCGENLocked(uint8_t moduleIndex) = 0;
    virtual double GetTemperature(uint8_t moduleIndex) = 0;

    virtual bool GetSXLocked(uint8_t moduleIndex, TRXDir trx) = 0;

    virtual unsigned int ReadRegister(uint8_t moduleIndex, unsigned int address, bool useFPGA = false) = 0;
    virtual void WriteRegister(uint8_t moduleIndex, unsigned int address, unsigned int value, bool useFPGA = false) = 0;

    virtual void LoadConfig(uint8_t moduleIndex, const std::string& filename) = 0;
    virtual void SaveConfig(uint8_t moduleIndex, const std::string& filename) = 0;

    virtual uint16_t GetParameter(uint8_t moduleIndex, uint8_t channel, const std::string& parameterKey) = 0;
    virtual void SetParameter(uint8_t moduleIndex, uint8_t channel, const std::string& parameterKey, uint16_t value) = 0;

    virtual uint16_t GetParameter(uint8_t moduleIndex, uint8_t channel, uint16_t address, uint8_t msb, uint8_t lsb) = 0;
    virtual void SetParameter(uint8_t moduleIndex, uint8_t channel, uint16_t address, uint8_t msb, uint8_t lsb, uint16_t value) = 0;

    virtual void Calibrate(uint8_t moduleIndex, TRXDir trx, uint8_t channel, double bandwidth) = 0;
    virtual void ConfigureGFIR(uint8_t moduleIndex, TRXDir trx, uint8_t channel, ChannelConfig::Direction::GFIRFilter settings) = 0;

    virtual std::vector<double> GetGFIRCoefficients(uint8_t moduleIndex, TRXDir trx, uint8_t channel, uint8_t gfirID) = 0;
    virtual void SetGFIRCoefficients(
        uint8_t moduleIndex, TRXDir trx, uint8_t channel, uint8_t gfirID, std::vector<double> coefficients) = 0;
    virtual void SetGFIR(uint8_t moduleIndex, TRXDir trx, uint8_t channel, uint8_t gfirID, bool enabled) = 0;

>>>>>>> ef821092
    virtual void Synchronize(bool toChip) = 0;

    /// @brief Enable or disable register value caching on the host side.
    /// @param enable Whether to enable or disable the register value caching (true = enabled).
    virtual void EnableCache(bool enable) = 0;

<<<<<<< HEAD
    /// @brief Sets up all the streams on a device.
    /// @param config The configuration to use for setting the streams up.
    /// @param moduleIndex The index of the device to set up.
    /// @return Success status (0 on success).
=======
    virtual uint64_t GetHardwareTimestamp(uint8_t moduleIndex) = 0;
    virtual void SetHardwareTimestamp(uint8_t moduleIndex, const uint64_t now) = 0;

>>>>>>> ef821092
    virtual int StreamSetup(const StreamConfig& config, uint8_t moduleIndex) = 0;

    /// @brief Starts all the set up streams on the device.
    /// @param moduleIndex The index of the device to start the streams on.
    virtual void StreamStart(uint8_t moduleIndex) = 0;

    /// @brief Stops all the set up streams on the device.
    /// @param moduleIndex The index of the device to stop the streams on.
    virtual void StreamStop(uint8_t moduleIndex) = 0;

<<<<<<< HEAD
    /// @brief Reveives samples from all the active streams in the device.
    /// @param moduleIndex The index of the device to receive the samples from.
    /// @param samples The buffer to put the received samples in.
    /// @param count The amount of samples to reveive.
    /// @param meta The metadata of the packets of the stream.
    /// @return The amount of samples received.
    virtual uint32_t StreamRx(uint8_t moduleIndex, lime::complex32f_t** samples, uint32_t count, StreamMeta* meta) = 0;
    /// @copydoc SDRDevice::StreamRx()
    virtual uint32_t StreamRx(uint8_t moduleIndex, lime::complex16_t** samples, uint32_t count, StreamMeta* meta) = 0;

    /// @brief Transmits packets from all the active streams in the device.
    /// @param moduleIndex The index of the device to transmit the samples with.
    /// @param samples The buffer of the samples to transmit.
    /// @param count The amount of samples to transmit.
    /// @param meta The metadata of the packets of the stream.
    /// @return The amount of samples transmitted.
    virtual uint32_t StreamTx(
        uint8_t moduleIndex, const lime::complex32f_t* const* samples, uint32_t count, const StreamMeta* meta) = 0;
    /// @copydoc SDRDevice::StreamTx()
    virtual uint32_t StreamTx(
        uint8_t moduleIndex, const lime::complex16_t* const* samples, uint32_t count, const StreamMeta* meta) = 0;

    /// @brief Retrieves the current stream statistics.
    /// @param moduleIndex The index of the device to retrieve the status from.
    /// @param rx The pointer (or nullptr if not needed) to store the receive statistics to.
    /// @param tx The pointer (or nullptr if not needed) to store the transmit statistics to.
=======
    virtual int StreamRx(uint8_t moduleIndex, lime::complex32f_t* const* samples, uint32_t count, StreamMeta* meta) = 0;
    virtual int StreamRx(uint8_t moduleIndex, lime::complex16_t* const* samples, uint32_t count, StreamMeta* meta) = 0;
    virtual int StreamTx(uint8_t moduleIndex, const lime::complex32f_t* const* samples, uint32_t count, const StreamMeta* meta) = 0;
    virtual int StreamTx(uint8_t moduleIndex, const lime::complex16_t* const* samples, uint32_t count, const StreamMeta* meta) = 0;
>>>>>>> ef821092
    virtual void StreamStatus(uint8_t moduleIndex, SDRDevice::StreamStats* rx, SDRDevice::StreamStats* tx) = 0;

    /// @brief Uploads waveform to on board memory for later use.
    /// @param config The configuration of the stream.
    /// @param moduleIndex The index of the device to upload the waveform to.
    /// @param samples The samples to upload to the device.
    /// @param count The amount of samples to upload to the device.
    /// @return Operation status (0 on success).
    virtual int UploadTxWaveform(const StreamConfig& config, uint8_t moduleIndex, const void** samples, uint32_t count)
    {
        return -1;
    }

    /// @copydoc ISPI::SPI()
    /// @param spiBusAddress The SPI address of the device to use.
    virtual int SPI(uint32_t spiBusAddress, const uint32_t* MOSI, uint32_t* MISO, uint32_t count) = 0;

    /// @copydoc II2C::I2CWrite()
    virtual int I2CWrite(int address, const uint8_t* data, uint32_t length) = 0;

    /// @copydoc II2C::I2CRead()
    virtual int I2CRead(int address, uint8_t* dest, uint32_t length) = 0;

    /***********************************************************************
     * GPIO API
     **********************************************************************/

    /// @copydoc IComms::GPIOWrite()
    virtual int GPIOWrite(const uint8_t* buffer, const size_t bufLength) { return -1; };

    /// @copydoc IComms::GPIORead()
    virtual int GPIORead(uint8_t* buffer, const size_t bufLength) { return -1; };

    /// @copydoc IComms::GPIODirWrite()
    virtual int GPIODirWrite(const uint8_t* buffer, const size_t bufLength) { return -1; };

    /// @copydoc IComms::GPIODirRead()
    virtual int GPIODirRead(uint8_t* buffer, const size_t bufLength) { return -1; };

    /***********************************************************************
     * Aribtrary settings API
     **********************************************************************/

    /// @copydoc IComms::CustomParameterWrite()
    virtual int CustomParameterWrite(const std::vector<CustomParameterIO>& parameters) { return -1; };

    /// @copydoc IComms::CustomParameterRead()
    virtual int CustomParameterRead(std::vector<CustomParameterIO>& parameters) { return -1; };

    /// @brief The definition of a function to run when data is received.
    typedef void (*DataCallbackType)(bool, const uint8_t*, const uint32_t);

    /// @brief Sets callback function which gets called each time data is sent or received
    /// @param callback The callback to use from this point onwards.
    virtual void SetDataLogCallback(DataCallbackType callback){};

    /// @brief The definition of a function to call when a log message is generated.
    typedef void (*LogCallbackType)(LogLevel, const char*);

    /// @brief Sets callback function which gets called each a log message is received
    /// @param callback The callback to use from this point onwards.
    virtual void SetMessageLogCallback(LogCallbackType callback){};

<<<<<<< HEAD
    /// @brief Gets the pointer to an internal chip of the device.
    /// @param index The index of the device to retreive.
    /// @return The pointer to the internal device.
    virtual void* GetInternalChip(uint32_t index) { return nullptr; };
=======
    virtual void* GetInternalChip(uint32_t index) = 0;
>>>>>>> ef821092

    /// @brief The definition of a function to call whenever memory is being uploaded.
    typedef bool (*UploadMemoryCallback)(size_t bsent, size_t btotal, const char* statusMessage);

    /// @brief Uploads the given memory into the specified device.
    /// @param device The memory device to upload the memory to.
    /// @param moduleIndex The index of the main device to upload the memory to.
    /// @param data The data to upload to the device.
    /// @param length The length of the memory to upload.
    /// @param callback The callback to call for status updates.
    /// @return The success status of the operation (0 on success).
    virtual int UploadMemory(
        eMemoryDevice device, uint8_t moduleIndex, const char* data, size_t length, UploadMemoryCallback callback)
    {
        return -1;
    };

    /// @brief Writes given data into a given memory address in EEPROM memory.
    /// @param storage The storage device to write to.
    /// @param region Information of the region in which to write the data to.
    /// @param data The data to write into the specified memory.
    /// @return The operation success state.
    virtual int MemoryWrite(std::shared_ptr<DataStorage> storage, Region region, const void* data) { return -1; };

    /// @brief Reads data from a given memory address in EEPROM memory.
    /// @param storage The storage device to read from.
    /// @param region Information of the region from which to read the memory.
    /// @param data The storage buffer for the data being read.
    /// @return The operation success state.
    virtual int MemoryRead(std::shared_ptr<DataStorage> storage, Region region, void* data) { return -1; };
};

} // namespace lime
#endif<|MERGE_RESOLUTION|>--- conflicted
+++ resolved
@@ -32,38 +32,26 @@
     /// @brief Enumerator to define the log level of a log message.
     enum class LogLevel : uint8_t { CRITICAL, ERROR, WARNING, INFO, VERBOSE, DEBUG };
 
-<<<<<<< HEAD
-    /// @brief General information about the Radio-Frequency System-on-Chip (RFSoC).
-    struct RFSOCDescriptor {
-        std::string name; ///< The name of the chip
-        uint8_t channelCount; ///< The channel amount the chip has
-        std::vector<std::string> rxPathNames; ///< The names of receive paths
-        std::vector<std::string> txPathNames; ///< The names of transmit paths
-
-        Range samplingRateRange; ///< Sampling rate capabilities of the device
-        Range frequencyRange; ///< Deliverable frequency capabilities of the device
-        std::unordered_map<TRXDir, std::unordered_map<std::string, Range>> antennaRange; ///< Antenna recommended bandwidths
-=======
     struct GainValue {
         uint16_t hardwareRegisterValue;
         float actualGainValue;
     };
 
+    /// @brief General information about the Radio-Frequency System-on-Chip (RFSoC).
     struct RFSOCDescriptor {
         std::string name;
         uint8_t channelCount;
         std::unordered_map<TRXDir, std::vector<std::string>> pathNames;
 
-        Range frequencyRange;
-        Range samplingRateRange;
-
-        std::unordered_map<TRXDir, std::unordered_map<std::string, Range>> antennaRange;
+        Range frequencyRange; ///< Deliverable frequency capabilities of the device
+        Range samplingRateRange; ///< Sampling rate capabilities of the device
+
+        std::unordered_map<TRXDir, std::unordered_map<std::string, Range>> antennaRange; ///< Antenna recommended bandwidths
         std::unordered_map<TRXDir, Range> lowPassFilterRange;
 
         std::unordered_map<TRXDir, std::set<eGainTypes>> gains;
         std::unordered_map<TRXDir, std::unordered_map<eGainTypes, Range>> gainRange;
         std::unordered_map<TRXDir, std::unordered_map<eGainTypes, std::vector<GainValue>>> gainValues;
->>>>>>> ef821092
     };
 
     /// @brief Structure for the information of a custom parameter.
@@ -167,6 +155,8 @@
         /// @brief Extra configuration settings for a stream.
         struct Extras {
             struct PacketTransmission {
+                PacketTransmission();
+
                 uint16_t samplesInPacket; ///< The amount of samples to transfer in a single packet.
                 uint32_t packetsInBatch; ///< The amount of packets to send in a single transfer.
             };
@@ -192,22 +182,8 @@
         };
 
         StreamConfig();
-<<<<<<< HEAD
-        ~StreamConfig();
-
-        /// @brief The copy operator of of the class.
-        /// @param srd The
-        /// @return
-        StreamConfig& operator=(const StreamConfig& srd);
-
-        uint8_t rxCount; ///< The amount of Receive channels being used.
-        uint8_t rxChannels[MAX_CHANNEL_COUNT]; ///< The list of Receive channels being used.
-        uint8_t txCount; ///< The amount of Transmit channels being used.
-        uint8_t txChannels[MAX_CHANNEL_COUNT]; ///< The list of Transmit channels being used.
-=======
 
         std::unordered_map<TRXDir, std::vector<uint8_t>> channels;
->>>>>>> ef821092
 
         DataFormat format; ///< Samples format used for Read/Write functions
         DataFormat linkFormat; ///< Samples format used in transport layer Host<->FPGA
@@ -225,16 +201,11 @@
         void* userData; ///<  Data that will be supplied to statusCallback
         // TODO: callback for drops and errors
 
-<<<<<<< HEAD
-        Extras* extraConfig; ///< A pointer to some extra stream configuration settings.
-=======
-        Extras extraConfig;
->>>>>>> ef821092
+        Extras extraConfig; ///< Extra stream configuration settings.
     };
 
     /// @brief The metadata of a stream packet.
     struct StreamMeta {
-<<<<<<< HEAD
         /**
          * Timestamp is a value of HW counter with a tick based on sample rate.
          * In RX: time when the first sample in the returned buffer was received.
@@ -255,46 +226,15 @@
         bool flushPartialPacket;
     };
 
-    /// @brief Configuration of a general finite impulse response (FIR) filter.
-    struct GFIRFilter {
-        double bandwidth; ///< The bandwidth of the filter.
-        bool enabled; ///< Whether the filter is enabled or not.
-=======
-        int64_t timestamp = 0;
-        bool useTimestamp = false;
-        bool flush = false; // submit data to hardware without waiting for full buffer
->>>>>>> ef821092
-    };
-
     /// @brief Configuration of a single channel.
     struct ChannelConfig {
-<<<<<<< HEAD
-        ChannelConfig() { memset(this, 0, sizeof(ChannelConfig)); }
-
-        /// @brief Configuration for a direction in a channel.
-        struct Direction {
-            double centerFrequency; ///< The center frequency of the direction of this channel.
-            double NCOoffset; ///< The offset from the channel's numerically controlled oscillator (NCO).
-            double sampleRate; ///< The sample rate of this direction of a channel.
-            double gain; ///< TODO: Not fully implemented yet
-            double lpf; ///< The bandwidth of the Low Pass Filter (LPF).
-            uint8_t path; ///< The antenna being used for this direction.
-            uint8_t oversample; ///< The oversample ratio of this direction.
-            GFIRFilter gfir; ///< The general finite impulse response (FIR) filter settings of this direction.
-            bool enabled; ///< Denotes whether this direction of a channel is enabled or not.
-            bool calibrate; ///< Denotes whether the device will be calibrated or not.
-            bool testSignal; ///< Denotes whether the signal being sent is a test signal or not.
-        };
-
-        Direction rx; ///< Configuration settings for the Receive channel.
-        Direction tx; ///< Configuration settings for the Transmit channel.
-=======
         ChannelConfig()
             : rx()
             , tx()
         {
         }
 
+        /// @brief Configuration for a direction in a channel.
         struct Direction {
             Direction()
                 : centerFrequency(0)
@@ -310,9 +250,10 @@
             {
             }
 
+            /// @brief Configuration of a general finite impulse response (FIR) filter.
             struct GFIRFilter {
-                bool enabled;
-                double bandwidth;
+                bool enabled; ///< Whether the filter is enabled or not.
+                double bandwidth; ///< The bandwidth of the filter.
             };
 
             struct TestSignal {
@@ -340,17 +281,17 @@
                 }
             };
 
-            double centerFrequency;
-            double NCOoffset;
-            double sampleRate;
-            std::unordered_map<eGainTypes, double> gain;
-            double lpf;
-            uint8_t path;
-            uint8_t oversample;
-            GFIRFilter gfir;
-            bool enabled;
-            bool calibrate;
-            TestSignal testSignal;
+            double centerFrequency; ///< The center frequency of the direction of this channel.
+            double NCOoffset; ///< The offset from the channel's numerically controlled oscillator (NCO).
+            double sampleRate; ///< The sample rate of this direction of a channel.
+            std::unordered_map<eGainTypes, double> gain; ///< The gains and their current values for this direction.
+            double lpf; ///< The bandwidth of the Low Pass Filter (LPF).
+            uint8_t path; ///< The antenna being used for this direction.
+            uint8_t oversample; ///< The oversample ratio of this direction.
+            GFIRFilter gfir; ///< The general finite impulse response (FIR) filter settings of this direction.
+            bool enabled; ///< Denotes whether this direction of a channel is enabled or not.
+            bool calibrate; ///< Denotes whether the device will be calibrated or not.
+            TestSignal testSignal; ///< Denotes whether the signal being sent is a test signal or not.
         };
 
         Direction& GetDirection(TRXDir direction)
@@ -375,9 +316,8 @@
             }
         }
 
-        Direction rx;
-        Direction tx;
->>>>>>> ef821092
+        Direction rx; ///< Configuration settings for the Receive channel.
+        Direction tx; ///< Configuration settings for the Transmit channel.
     };
 
     /// @brief Configuration of an SDR device.
@@ -398,14 +338,9 @@
     /// @param moduleIndex The device index to configure.
     virtual void Configure(const SDRConfig& config, uint8_t moduleIndex) = 0;
 
-<<<<<<< HEAD
     /// @brief Gets the Descriptor of the SDR Device.
     /// @return The Descriptor of the device.
-    virtual const Descriptor& GetDescriptor() = 0;
-=======
-    /** @brief Returns SPI slave names and chip select IDs for use with SDRDevice::SPI() */
     virtual const Descriptor& GetDescriptor() const = 0;
->>>>>>> ef821092
 
     /// @brief Initializes the device with initial settings.
     /// @return The success status of the initialization (0 on success).
@@ -418,15 +353,11 @@
     /// @param status The pointer to which to output the GPS status.
     virtual void GetGPSLock(GPS_Lock* status) = 0;
 
-<<<<<<< HEAD
     /// @brief Gets the current sample rate of the device.
     /// @param moduleIndex The device index to get the sample rate of.
     /// @param trx The direction of the sample rate to get.
     /// @return The sample rate of the specified device and direction.
-    virtual double GetSampleRate(uint8_t moduleIndex, TRXDir trx) = 0;
-=======
     virtual void EnableChannel(uint8_t moduleIndex, TRXDir trx, uint8_t channel, bool enable) = 0;
->>>>>>> ef821092
 
     /// @brief Gets the frequency of a specified clock.
     /// @param clk_id The clock ID to get the frequency of.
@@ -440,10 +371,6 @@
     /// @param channel The channel to set the frequency of.
     virtual void SetClockFreq(uint8_t clk_id, double freq, uint8_t channel) = 0;
 
-<<<<<<< HEAD
-    /// @brief Synchronizes the cached changed register values on the host with the real values on the device.
-    /// @param toChip The direction in which to synchronize (true = uploads to the device).
-=======
     virtual double GetFrequency(uint8_t moduleIndex, TRXDir trx, uint8_t channel) = 0;
     virtual void SetFrequency(uint8_t moduleIndex, TRXDir trx, uint8_t channel, double frequency) = 0;
 
@@ -507,23 +434,21 @@
         uint8_t moduleIndex, TRXDir trx, uint8_t channel, uint8_t gfirID, std::vector<double> coefficients) = 0;
     virtual void SetGFIR(uint8_t moduleIndex, TRXDir trx, uint8_t channel, uint8_t gfirID, bool enabled) = 0;
 
->>>>>>> ef821092
+    /// @brief Synchronizes the cached changed register values on the host with the real values on the device.
+    /// @param toChip The direction in which to synchronize (true = uploads to the device).
     virtual void Synchronize(bool toChip) = 0;
 
     /// @brief Enable or disable register value caching on the host side.
     /// @param enable Whether to enable or disable the register value caching (true = enabled).
     virtual void EnableCache(bool enable) = 0;
 
-<<<<<<< HEAD
+    virtual uint64_t GetHardwareTimestamp(uint8_t moduleIndex) = 0;
+    virtual void SetHardwareTimestamp(uint8_t moduleIndex, const uint64_t now) = 0;
+
     /// @brief Sets up all the streams on a device.
     /// @param config The configuration to use for setting the streams up.
     /// @param moduleIndex The index of the device to set up.
     /// @return Success status (0 on success).
-=======
-    virtual uint64_t GetHardwareTimestamp(uint8_t moduleIndex) = 0;
-    virtual void SetHardwareTimestamp(uint8_t moduleIndex, const uint64_t now) = 0;
-
->>>>>>> ef821092
     virtual int StreamSetup(const StreamConfig& config, uint8_t moduleIndex) = 0;
 
     /// @brief Starts all the set up streams on the device.
@@ -534,16 +459,15 @@
     /// @param moduleIndex The index of the device to stop the streams on.
     virtual void StreamStop(uint8_t moduleIndex) = 0;
 
-<<<<<<< HEAD
     /// @brief Reveives samples from all the active streams in the device.
     /// @param moduleIndex The index of the device to receive the samples from.
     /// @param samples The buffer to put the received samples in.
     /// @param count The amount of samples to reveive.
     /// @param meta The metadata of the packets of the stream.
     /// @return The amount of samples received.
-    virtual uint32_t StreamRx(uint8_t moduleIndex, lime::complex32f_t** samples, uint32_t count, StreamMeta* meta) = 0;
+    virtual uint32_t StreamRx(uint8_t moduleIndex, lime::complex32f_t* const* samples, uint32_t count, StreamMeta* meta) = 0;
     /// @copydoc SDRDevice::StreamRx()
-    virtual uint32_t StreamRx(uint8_t moduleIndex, lime::complex16_t** samples, uint32_t count, StreamMeta* meta) = 0;
+    virtual uint32_t StreamRx(uint8_t moduleIndex, lime::complex16_t* const* samples, uint32_t count, StreamMeta* meta) = 0;
 
     /// @brief Transmits packets from all the active streams in the device.
     /// @param moduleIndex The index of the device to transmit the samples with.
@@ -561,12 +485,6 @@
     /// @param moduleIndex The index of the device to retrieve the status from.
     /// @param rx The pointer (or nullptr if not needed) to store the receive statistics to.
     /// @param tx The pointer (or nullptr if not needed) to store the transmit statistics to.
-=======
-    virtual int StreamRx(uint8_t moduleIndex, lime::complex32f_t* const* samples, uint32_t count, StreamMeta* meta) = 0;
-    virtual int StreamRx(uint8_t moduleIndex, lime::complex16_t* const* samples, uint32_t count, StreamMeta* meta) = 0;
-    virtual int StreamTx(uint8_t moduleIndex, const lime::complex32f_t* const* samples, uint32_t count, const StreamMeta* meta) = 0;
-    virtual int StreamTx(uint8_t moduleIndex, const lime::complex16_t* const* samples, uint32_t count, const StreamMeta* meta) = 0;
->>>>>>> ef821092
     virtual void StreamStatus(uint8_t moduleIndex, SDRDevice::StreamStats* rx, SDRDevice::StreamStats* tx) = 0;
 
     /// @brief Uploads waveform to on board memory for later use.
@@ -630,14 +548,10 @@
     /// @param callback The callback to use from this point onwards.
     virtual void SetMessageLogCallback(LogCallbackType callback){};
 
-<<<<<<< HEAD
     /// @brief Gets the pointer to an internal chip of the device.
     /// @param index The index of the device to retreive.
     /// @return The pointer to the internal device.
-    virtual void* GetInternalChip(uint32_t index) { return nullptr; };
-=======
     virtual void* GetInternalChip(uint32_t index) = 0;
->>>>>>> ef821092
 
     /// @brief The definition of a function to call whenever memory is being uploaded.
     typedef bool (*UploadMemoryCallback)(size_t bsent, size_t btotal, const char* statusMessage);
