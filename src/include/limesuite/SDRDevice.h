--- conflicted
+++ resolved
@@ -124,13 +124,9 @@
             std::size_t totalCount; ///< The total amount of samples that can be in the FIFO queue.
             std::size_t usedCount; ///< The amount of samples that is currently in the FIFO queue.
 
-<<<<<<< HEAD
             /// @brief Gets the ratio of the amount of FIFO filled up.
             /// @return The amount of FIFO filled up (0 - completely empty, 1 - completely full).
             constexpr float ratio() const { return static_cast<float>(usedCount) / totalCount; }
-=======
-            float ratio() const { return static_cast<float>(usedCount) / totalCount; }
->>>>>>> 89862994
         };
 
         StreamStats() { std::memset(this, 0, sizeof(StreamStats)); }
@@ -156,14 +152,9 @@
         LockStatus gps; ///< Status for the GPS system (American system).
     };
 
-<<<<<<< HEAD
     /// @brief Configuration settings for a stream.
-    struct StreamConfig {
+    struct LIME_API StreamConfig {
         /// @brief Extra configuration settings for a stream.
-=======
-    // channels order and data transmission formats setup
-    struct LIME_API StreamConfig {
->>>>>>> 89862994
         struct Extras {
             /// @brief The settings structure for a packet transmission.
             struct PacketTransmission {
@@ -359,60 +350,44 @@
 
     virtual ~SDRDevice(){};
 
-<<<<<<< HEAD
     /// @brief Configures the device using the given configuration.
     /// @param config The configuration to set up the device with.
     /// @param moduleIndex The device index to configure.
-    virtual void Configure(const SDRConfig& config, uint8_t moduleIndex) = 0;
-=======
     virtual OpStatus Configure(const SDRConfig& config, uint8_t moduleIndex) = 0;
->>>>>>> 89862994
 
     /// @brief Gets the Descriptor of the SDR Device.
     /// @return The Descriptor of the device.
     virtual const Descriptor& GetDescriptor() const = 0;
 
-<<<<<<< HEAD
     /// @brief Initializes the device with initial settings.
     /// @return The success status of the initialization (0 on success).
-    virtual int Init() = 0;
+    virtual OpStatus Init() = 0;
 
     /// @brief Resets the device.
-    virtual void Reset() = 0;
+    virtual OpStatus Reset() = 0;
 
     /// @brief Gets the current status of the GPS locks.
     /// @param status The pointer to which to output the GPS status.
-    virtual void GetGPSLock(GPS_Lock* status) = 0;
+    virtual OpStatus GetGPSLock(GPS_Lock* status) = 0;
 
     /// @brief Enables or disables the specified channel.
     /// @param moduleIndex The device index to configure.
     /// @param trx The direction of the channel to configure.
     /// @param channel The channel to configure.
     /// @param enable Whether to enable the channel or not.
-    virtual void EnableChannel(uint8_t moduleIndex, TRXDir trx, uint8_t channel, bool enable) = 0;
-=======
-    virtual OpStatus Init() = 0;
-    virtual OpStatus Reset() = 0;
-    virtual OpStatus GetGPSLock(GPS_Lock* status) = 0;
-
     virtual OpStatus EnableChannel(uint8_t moduleIndex, TRXDir trx, uint8_t channel, bool enable) = 0;
->>>>>>> 89862994
 
     /// @brief Gets the frequency of a specified clock.
     /// @param clk_id The clock ID to get the frequency of.
     /// @param channel The channel to get the frequency of.
     /// @return The frequency of the specified clock (in Hz).
     virtual double GetClockFreq(uint8_t clk_id, uint8_t channel) = 0;
-<<<<<<< HEAD
 
     /// @brief Sets the frequency of a specified clock.
     /// @param clk_id The clock ID to set the frequency of.
     /// @param freq The new frequency of the specified clock (in Hz).
     /// @param channel The channel to set the frequency of.
-    virtual void SetClockFreq(uint8_t clk_id, double freq, uint8_t channel) = 0;
-=======
     virtual OpStatus SetClockFreq(uint8_t clk_id, double freq, uint8_t channel) = 0;
->>>>>>> 89862994
 
     /// @brief Gets the current frequency of the given channel.
     /// @param moduleIndex The device index to read from.
@@ -420,17 +395,13 @@
     /// @param channel The channel to read from.
     /// @return The current radio frequency of the channel (in Hz).
     virtual double GetFrequency(uint8_t moduleIndex, TRXDir trx, uint8_t channel) = 0;
-<<<<<<< HEAD
 
     /// @brief Sets the radio frequency of the given channel.
     /// @param moduleIndex The device index to configure.
     /// @param trx The direction to configure.
     /// @param channel The channel to configure.
     /// @param frequency The frequency to set the channel to (in Hz).
-    virtual void SetFrequency(uint8_t moduleIndex, TRXDir trx, uint8_t channel, double frequency) = 0;
-=======
     virtual OpStatus SetFrequency(uint8_t moduleIndex, TRXDir trx, uint8_t channel, double frequency) = 0;
->>>>>>> 89862994
 
     /// @brief Gets the current frequency of the NCO.
     /// @param moduleIndex The device index to read from.
@@ -439,7 +410,6 @@
     /// @param index The index of the NCO to read from.
     /// @return The current frequency of the NCO (in Hz)
     virtual double GetNCOFrequency(uint8_t moduleIndex, TRXDir trx, uint8_t channel, uint8_t index) = 0;
-<<<<<<< HEAD
 
     /// @brief Sets the frequency and the phase angle of the NCO.
     /// @param moduleIndex The device index to configure.
@@ -448,10 +418,7 @@
     /// @param index The index of the NCO to use.
     /// @param frequency The frequency of the NCO to set (in Hz).
     /// @param phaseOffset Phase offset angle (in degrees)
-    virtual void SetNCOFrequency(
-=======
     virtual OpStatus SetNCOFrequency(
->>>>>>> 89862994
         uint8_t moduleIndex, TRXDir trx, uint8_t channel, uint8_t index, double frequency, double phaseOffset = -1.0) = 0;
 
     /// @brief Gets the current offset of the NCO compared to the main frequency.
@@ -467,7 +434,6 @@
     /// @param channel The channel to read from.
     /// @return The currend device sample rate (in Hz)
     virtual double GetSampleRate(uint8_t moduleIndex, TRXDir trx, uint8_t channel) = 0;
-<<<<<<< HEAD
 
     /// @brief Sets the sample rate of the device.
     /// @param moduleIndex The device index to configure.
@@ -475,7 +441,7 @@
     /// @param channel The channel to configure.
     /// @param sampleRate The target sample rate (in Hz)
     /// @param oversample The RF oversampling ratio.
-    virtual void SetSampleRate(uint8_t moduleIndex, TRXDir trx, uint8_t channel, double sampleRate, uint8_t oversample) = 0;
+    virtual OpStatus SetSampleRate(uint8_t moduleIndex, TRXDir trx, uint8_t channel, double sampleRate, uint8_t oversample) = 0;
 
     /// @brief Gets the current value of the specified gain.
     /// @param moduleIndex The device index to read from.
@@ -484,13 +450,7 @@
     /// @param gain The type of gain to get the data of.
     /// @param value The value of the gain (in dB).
     /// @return The status code of the operation.
-    virtual int GetGain(uint8_t moduleIndex, TRXDir direction, uint8_t channel, eGainTypes gain, double& value) = 0;
-=======
-    virtual OpStatus SetSampleRate(uint8_t moduleIndex, TRXDir trx, uint8_t channel, double sampleRate, uint8_t oversample) = 0;
-
-    virtual OpStatus SetGain(uint8_t moduleIndex, TRXDir direction, uint8_t channel, eGainTypes gain, double value) = 0;
     virtual OpStatus GetGain(uint8_t moduleIndex, TRXDir direction, uint8_t channel, eGainTypes gain, double& value) = 0;
->>>>>>> 89862994
 
     /// @brief Sets the gain level of a specified gain.
     /// @param moduleIndex The device index to configure.
@@ -499,7 +459,7 @@
     /// @param gain The type of gain to set.
     /// @param value The amount of gain to set (in dB).
     /// @return The status code of the operation.
-    virtual int SetGain(uint8_t moduleIndex, TRXDir direction, uint8_t channel, eGainTypes gain, double value) = 0;
+    virtual OpStatus SetGain(uint8_t moduleIndex, TRXDir direction, uint8_t channel, eGainTypes gain, double value) = 0;
 
     /// @brief Gets the current frequency of the Low Pass Filter.
     /// @param moduleIndex The device index to read from.
@@ -507,17 +467,13 @@
     /// @param channel The channel to read from.
     /// @return The current frequency of the Low Pass Filter (in Hz).
     virtual double GetLowPassFilter(uint8_t moduleIndex, TRXDir trx, uint8_t channel) = 0;
-<<<<<<< HEAD
 
     /// @brief Sets the Low Pass Filter to a specified frequency.
     /// @param moduleIndex The device index to configure.
     /// @param trx The direction to configure.
     /// @param channel The channel to configure.
     /// @param lpf The bandwidth of the Low Pass Filter to set it to (in Hz).
-    virtual void SetLowPassFilter(uint8_t moduleIndex, TRXDir trx, uint8_t channel, double lpf) = 0;
-=======
     virtual OpStatus SetLowPassFilter(uint8_t moduleIndex, TRXDir trx, uint8_t channel, double lpf) = 0;
->>>>>>> 89862994
 
     /// @brief Gets the currently set antenna of the device.
     /// @param moduleIndex The device index to read from.
@@ -525,17 +481,13 @@
     /// @param channel The channel to read from.
     /// @return The ID of the currently set antenna.
     virtual uint8_t GetAntenna(uint8_t moduleIndex, TRXDir trx, uint8_t channel) = 0;
-<<<<<<< HEAD
 
     /// @brief Sets the current antenna of the device.
     /// @param moduleIndex The device index to configure.
     /// @param trx The direction to configure.
     /// @param channel The channel to configure.
     /// @param path The ID of the antenna to set the device to use.
-    virtual void SetAntenna(uint8_t moduleIndex, TRXDir trx, uint8_t channel, uint8_t path) = 0;
-=======
     virtual OpStatus SetAntenna(uint8_t moduleIndex, TRXDir trx, uint8_t channel, uint8_t path) = 0;
->>>>>>> 89862994
 
     /// @brief Gets the current status of the test signal mode.
     /// @param moduleIndex The device index to read from.
@@ -543,7 +495,6 @@
     /// @param channel The channel to read from.
     /// @return The current status of the test signal mode.
     virtual ChannelConfig::Direction::TestSignal GetTestSignal(uint8_t moduleIndex, TRXDir direction, uint8_t channel) = 0;
-<<<<<<< HEAD
 
     /// @brief Sets the test signal mode.
     /// @param moduleIndex The device index to configure.
@@ -552,10 +503,7 @@
     /// @param signalConfiguration The configuration of the test mode to set.
     /// @param dc_i The I value of the test mode to send (0 for defaults)
     /// @param dc_q The Q value of the test mode to send (0 for defaults)
-    virtual void SetTestSignal(uint8_t moduleIndex,
-=======
     virtual OpStatus SetTestSignal(uint8_t moduleIndex,
->>>>>>> 89862994
         TRXDir direction,
         uint8_t channel,
         ChannelConfig::Direction::TestSignal signalConfiguration,
@@ -568,17 +516,13 @@
     /// @param channel The channel to read from.
     /// @return Whether the DC corrector bypassis enabled or not (false = bypass the corrector, true = use the corrector)
     virtual bool GetDCOffsetMode(uint8_t moduleIndex, TRXDir trx, uint8_t channel) = 0;
-<<<<<<< HEAD
 
     /// @brief Enables or disables the DC corrector bypass.
     /// @param moduleIndex The device index to configure.
     /// @param trx The direction to configure.
     /// @param channel The channel to configure.
     /// @param isAutomatic Whether to use the DC corrector bypass or not (false = bypass the corrector, true = use the corrector)
-    virtual void SetDCOffsetMode(uint8_t moduleIndex, TRXDir trx, uint8_t channel, bool isAutomatic) = 0;
-=======
     virtual OpStatus SetDCOffsetMode(uint8_t moduleIndex, TRXDir trx, uint8_t channel, bool isAutomatic) = 0;
->>>>>>> 89862994
 
     /// @brief Gets the DC I and Q corrector values.
     /// @param moduleIndex The device index to read from.
@@ -586,17 +530,13 @@
     /// @param channel The channel to read from.
     /// @return The current DC I and Q corrector values.
     virtual complex64f_t GetDCOffset(uint8_t moduleIndex, TRXDir trx, uint8_t channel) = 0;
-<<<<<<< HEAD
 
     /// @brief Sets the DC I and Q corrector values.
     /// @param moduleIndex The device index to configure.
     /// @param trx The direction to configure.
     /// @param channel The channel to configure.
     /// @param offset The offsets of the I and Q channels.
-    virtual void SetDCOffset(uint8_t moduleIndex, TRXDir trx, uint8_t channel, const complex64f_t& offset) = 0;
-=======
     virtual OpStatus SetDCOffset(uint8_t moduleIndex, TRXDir trx, uint8_t channel, const complex64f_t& offset) = 0;
->>>>>>> 89862994
 
     /// @brief Gets the current I and Q gain corrector values.
     /// @param moduleIndex The device index to read from.
@@ -604,17 +544,13 @@
     /// @param channel The channel to read from.
     /// @return The current I and Q gain corrector values.
     virtual complex64f_t GetIQBalance(uint8_t moduleIndex, TRXDir trx, uint8_t channel) = 0;
-<<<<<<< HEAD
 
     /// @brief Sets the I and Q gain corrector values.
     /// @param moduleIndex The device index to configure.
     /// @param trx The direction to configure.
     /// @param channel The channel to configure.
     /// @param balance The I and Q corrector values to set.
-    virtual void SetIQBalance(uint8_t moduleIndex, TRXDir trx, uint8_t channel, const complex64f_t& balance) = 0;
-=======
     virtual OpStatus SetIQBalance(uint8_t moduleIndex, TRXDir trx, uint8_t channel, const complex64f_t& balance) = 0;
->>>>>>> 89862994
 
     /// @brief Gets whether the VCO comparators of the clock generator are locked or not.
     /// @param moduleIndex The device index to read from.
@@ -638,30 +574,23 @@
     /// @param useFPGA Whether to read memory from the FPGA or not.
     /// @return The value read from the register.
     virtual unsigned int ReadRegister(uint8_t moduleIndex, unsigned int address, bool useFPGA = false) = 0;
-<<<<<<< HEAD
 
     /// @brief Writes the given register value to the given address.
     /// @param moduleIndex The device index to configure.
     /// @param address The address of the memory to write to.
     /// @param value The value to write to the device's memory.
     /// @param useFPGA Whether to write to the FPGA or not (default false)
-    virtual void WriteRegister(uint8_t moduleIndex, unsigned int address, unsigned int value, bool useFPGA = false) = 0;
+    virtual OpStatus WriteRegister(uint8_t moduleIndex, unsigned int address, unsigned int value, bool useFPGA = false) = 0;
 
     /// @brief Loads the configuration of a device from a given file.
     /// @param moduleIndex The device index to write the configuration into.
     /// @param filename The file to read the data from.
-    virtual void LoadConfig(uint8_t moduleIndex, const std::string& filename) = 0;
+    virtual OpStatus LoadConfig(uint8_t moduleIndex, const std::string& filename) = 0;
 
     /// @brief Saves the current configuration of the device into a given file.
     /// @param moduleIndex The device index to save the data from.
     /// @param filename The file to save the information to.
-    virtual void SaveConfig(uint8_t moduleIndex, const std::string& filename) = 0;
-=======
-    virtual OpStatus WriteRegister(uint8_t moduleIndex, unsigned int address, unsigned int value, bool useFPGA = false) = 0;
-
-    virtual OpStatus LoadConfig(uint8_t moduleIndex, const std::string& filename) = 0;
     virtual OpStatus SaveConfig(uint8_t moduleIndex, const std::string& filename) = 0;
->>>>>>> 89862994
 
     /// @brief Gets the given parameter from the device.
     /// @param moduleIndex The device index to configure.
@@ -669,17 +598,13 @@
     /// @param parameterKey The key of the paremeter to read from.
     /// @return The value read from the parameter.
     virtual uint16_t GetParameter(uint8_t moduleIndex, uint8_t channel, const std::string& parameterKey) = 0;
-<<<<<<< HEAD
 
     /// @brief Sets the given parameter in the device.
     /// @param moduleIndex The device index to configure.
     /// @param channel The channel to configure.
     /// @param parameterKey The key of the paremeter to write to.
     /// @param value The value to write to the address.
-    virtual void SetParameter(uint8_t moduleIndex, uint8_t channel, const std::string& parameterKey, uint16_t value) = 0;
-=======
     virtual OpStatus SetParameter(uint8_t moduleIndex, uint8_t channel, const std::string& parameterKey, uint16_t value) = 0;
->>>>>>> 89862994
 
     /// @brief Gets the given parameter from the device.
     /// @param moduleIndex The device index to get the data from.
@@ -689,7 +614,6 @@
     /// @param lsb The index of the least significant bit of the address to read. (16-bit register)
     /// @return The value read from the parameter.
     virtual uint16_t GetParameter(uint8_t moduleIndex, uint8_t channel, uint16_t address, uint8_t msb, uint8_t lsb) = 0;
-<<<<<<< HEAD
 
     /// @brief Sets the given parameter in the device.
     /// @param moduleIndex The device index to configure.
@@ -698,29 +622,23 @@
     /// @param msb The index of the most significant bit of the address to modify. (16-bit register)
     /// @param lsb The index of the least significant bit of the address to modify. (16-bit register)
     /// @param value The value to write to the address.
-    virtual void SetParameter(uint8_t moduleIndex, uint8_t channel, uint16_t address, uint8_t msb, uint8_t lsb, uint16_t value) = 0;
-
-    /// @brief Calibrates the given channel for a given bandwidth.
-    /// @param moduleIndex The device index to configure.
-    /// @param trx The direction of the channel to configure.
-    /// @param channel The channel to configure.
-    /// @param bandwidth The bandwidth of the channel to calibrate for (in Hz).
-    virtual void Calibrate(uint8_t moduleIndex, TRXDir trx, uint8_t channel, double bandwidth) = 0;
-
-    /// @brief Configures the GFIR with the settings.
-    /// @param moduleIndex The device index to configure.
-    /// @param trx The direction of the channel to configure.
-    /// @param channel The channel to configure.
-    /// @param settings The settings of the GFIR to set.
-    virtual void ConfigureGFIR(uint8_t moduleIndex, TRXDir trx, uint8_t channel, ChannelConfig::Direction::GFIRFilter settings) = 0;
-=======
     virtual OpStatus SetParameter(
         uint8_t moduleIndex, uint8_t channel, uint16_t address, uint8_t msb, uint8_t lsb, uint16_t value) = 0;
 
+    /// @brief Calibrates the given channel for a given bandwidth.
+    /// @param moduleIndex The device index to configure.
+    /// @param trx The direction of the channel to configure.
+    /// @param channel The channel to configure.
+    /// @param bandwidth The bandwidth of the channel to calibrate for (in Hz).
     virtual OpStatus Calibrate(uint8_t moduleIndex, TRXDir trx, uint8_t channel, double bandwidth) = 0;
+
+    /// @brief Configures the GFIR with the settings.
+    /// @param moduleIndex The device index to configure.
+    /// @param trx The direction of the channel to configure.
+    /// @param channel The channel to configure.
+    /// @param settings The settings of the GFIR to set.
     virtual OpStatus ConfigureGFIR(
         uint8_t moduleIndex, TRXDir trx, uint8_t channel, ChannelConfig::Direction::GFIRFilter settings) = 0;
->>>>>>> 89862994
 
     /// @brief Gets the current coefficients of a GFIR.
     /// @param moduleIndex The device index to get the coefficients from.
@@ -729,7 +647,6 @@
     /// @param gfirID The ID of the GFIR to get the coefficients from.
     /// @return The current coefficients (normalized in the range [-1; 1]) of the GFIR.
     virtual std::vector<double> GetGFIRCoefficients(uint8_t moduleIndex, TRXDir trx, uint8_t channel, uint8_t gfirID) = 0;
-<<<<<<< HEAD
 
     /// @brief Sets the coefficients of a given GFIR
     /// @param moduleIndex The device index to configure.
@@ -737,7 +654,7 @@
     /// @param channel The channel to set the filter of.
     /// @param gfirID The ID of the GFIR to set.
     /// @param coefficients The coefficients (normalized in the range [-1; 1]) to set the GFIR to.
-    virtual void SetGFIRCoefficients(
+    virtual OpStatus SetGFIRCoefficients(
         uint8_t moduleIndex, TRXDir trx, uint8_t channel, uint8_t gfirID, std::vector<double> coefficients) = 0;
 
     /// @brief Sets the GFIR to use.
@@ -746,47 +663,34 @@
     /// @param channel The channel to set the filter of.
     /// @param gfirID The ID of the GFIR to set.
     /// @param enabled Whether the specifed GFIR should be enabled or disabled.
-    virtual void SetGFIR(uint8_t moduleIndex, TRXDir trx, uint8_t channel, uint8_t gfirID, bool enabled) = 0;
+    virtual OpStatus SetGFIR(uint8_t moduleIndex, TRXDir trx, uint8_t channel, uint8_t gfirID, bool enabled) = 0;
 
     /// @brief Synchronizes the cached changed register values on the host with the real values on the device.
     /// @param toChip The direction in which to synchronize (true = uploads to the device).
-    virtual void Synchronize(bool toChip) = 0;
+    virtual OpStatus Synchronize(bool toChip) = 0;
 
     /// @brief Enable or disable register value caching on the host side.
     /// @param enable Whether to enable or disable the register value caching (true = enabled).
-=======
-    virtual OpStatus SetGFIRCoefficients(
-        uint8_t moduleIndex, TRXDir trx, uint8_t channel, uint8_t gfirID, std::vector<double> coefficients) = 0;
-    virtual OpStatus SetGFIR(uint8_t moduleIndex, TRXDir trx, uint8_t channel, uint8_t gfirID, bool enabled) = 0;
-
-    virtual OpStatus Synchronize(bool toChip) = 0;
->>>>>>> 89862994
     virtual void EnableCache(bool enable) = 0;
 
     /// @brief Gets the hardware timestamp with the applied offset.
     /// @param moduleIndex The device index to configure.
     /// @return The current timestamp of the hardware.
     virtual uint64_t GetHardwareTimestamp(uint8_t moduleIndex) = 0;
-<<<<<<< HEAD
 
     /// @brief Sets the hardware timestamp to the provided one by applying a constant offset.
     /// @param moduleIndex The device index to configure.
     /// @param now What the definition of the current time should be.
-    virtual void SetHardwareTimestamp(uint8_t moduleIndex, const uint64_t now) = 0;
+    virtual OpStatus SetHardwareTimestamp(uint8_t moduleIndex, const uint64_t now) = 0;
 
     /// @brief Sets up all the streams on a device.
     /// @param config The configuration to use for setting the streams up.
     /// @param moduleIndex The index of the device to set up.
     /// @return Success status (0 on success).
-    virtual int StreamSetup(const StreamConfig& config, uint8_t moduleIndex) = 0;
+    virtual OpStatus StreamSetup(const StreamConfig& config, uint8_t moduleIndex) = 0;
 
     /// @brief Starts all the set up streams on the device.
     /// @param moduleIndex The index of the device to start the streams on.
-=======
-    virtual OpStatus SetHardwareTimestamp(uint8_t moduleIndex, const uint64_t now) = 0;
-
-    virtual OpStatus StreamSetup(const StreamConfig& config, uint8_t moduleIndex) = 0;
->>>>>>> 89862994
     virtual void StreamStart(uint8_t moduleIndex) = 0;
 
     /// @brief Stops all the set up streams on the device.
@@ -821,90 +725,52 @@
     /// @param tx The pointer (or nullptr if not needed) to store the transmit statistics to.
     virtual void StreamStatus(uint8_t moduleIndex, SDRDevice::StreamStats* rx, SDRDevice::StreamStats* tx) = 0;
 
-<<<<<<< HEAD
     /// @brief Uploads waveform to on board memory for later use.
     /// @param config The configuration of the stream.
     /// @param moduleIndex The index of the device to upload the waveform to.
     /// @param samples The samples to upload to the device.
     /// @param count The amount of samples to upload to the device.
     /// @return Operation status (0 on success).
-    virtual int UploadTxWaveform(const StreamConfig& config, uint8_t moduleIndex, const void** samples, uint32_t count)
-=======
     virtual OpStatus UploadTxWaveform(const StreamConfig& config, uint8_t moduleIndex, const void** samples, uint32_t count)
->>>>>>> 89862994
     {
         return OpStatus::NOT_IMPLEMENTED;
     }
 
-<<<<<<< HEAD
     /// @copydoc ISPI::SPI()
     /// @param spiBusAddress The SPI address of the device to use.
-    virtual int SPI(uint32_t spiBusAddress, const uint32_t* MOSI, uint32_t* MISO, uint32_t count) = 0;
+    virtual OpStatus SPI(uint32_t spiBusAddress, const uint32_t* MOSI, uint32_t* MISO, uint32_t count);
 
     /// @copydoc II2C::I2CWrite()
-    virtual int I2CWrite(int address, const uint8_t* data, uint32_t length) = 0;
+    virtual OpStatus I2CWrite(int address, const uint8_t* data, uint32_t length);
 
     /// @copydoc II2C::I2CRead()
-    virtual int I2CRead(int address, uint8_t* dest, uint32_t length) = 0;
-=======
-    virtual OpStatus SPI(uint32_t spiBusAddress, const uint32_t* MOSI, uint32_t* MISO, uint32_t count);
-    virtual OpStatus I2CWrite(int address, const uint8_t* data, uint32_t length);
-    virtual OpStatus I2CRead(int addres, uint8_t* dest, uint32_t length);
->>>>>>> 89862994
+    virtual OpStatus I2CRead(int address, uint8_t* dest, uint32_t length);
 
     /***********************************************************************
      * GPIO API
      **********************************************************************/
 
-<<<<<<< HEAD
     /// @copydoc IComms::GPIOWrite()
-    virtual int GPIOWrite(const uint8_t* buffer, const size_t bufLength) { return -1; };
+    virtual OpStatus GPIOWrite(const uint8_t* buffer, const size_t bufLength);
 
     /// @copydoc IComms::GPIORead()
-    virtual int GPIORead(uint8_t* buffer, const size_t bufLength) { return -1; };
+    virtual OpStatus GPIORead(uint8_t* buffer, const size_t bufLength);
 
     /// @copydoc IComms::GPIODirWrite()
-    virtual int GPIODirWrite(const uint8_t* buffer, const size_t bufLength) { return -1; };
+    virtual OpStatus GPIODirWrite(const uint8_t* buffer, const size_t bufLength);
 
     /// @copydoc IComms::GPIODirRead()
-    virtual int GPIODirRead(uint8_t* buffer, const size_t bufLength) { return -1; };
-=======
-    /** \copydoc IComms::GPIOWrite() */
-    virtual OpStatus GPIOWrite(const uint8_t* buffer, const size_t bufLength);
-
-    /** \copydoc IComms::GPIORead() */
-    virtual OpStatus GPIORead(uint8_t* buffer, const size_t bufLength);
-
-    /** \copydoc IComms::GPIODirWrite() */
-    virtual OpStatus GPIODirWrite(const uint8_t* buffer, const size_t bufLength);
-
-    /** \copydoc IComms::GPIODirRead() */
     virtual OpStatus GPIODirRead(uint8_t* buffer, const size_t bufLength);
->>>>>>> 89862994
 
     /***********************************************************************
      * Aribtrary settings API
      **********************************************************************/
 
-<<<<<<< HEAD
     /// @copydoc IComms::CustomParameterWrite()
-    virtual int CustomParameterWrite(const std::vector<CustomParameterIO>& parameters) { return -1; };
+    virtual OpStatus CustomParameterWrite(const std::vector<CustomParameterIO>& parameters);
 
     /// @copydoc IComms::CustomParameterRead()
-    virtual int CustomParameterRead(std::vector<CustomParameterIO>& parameters) { return -1; };
-=======
-    /** @brief Sets custom on board control to given value units
-    @param parameters A vector of parameters describing the parameter to write
-    @return The operation success state
-    */
-    virtual OpStatus CustomParameterWrite(const std::vector<CustomParameterIO>& parameters);
-
-    /** @brief Returns value of custom on board control
-    @param parameters A vector of parameters describing the parameter to read
-    @return The operation success state
-    */
     virtual OpStatus CustomParameterRead(std::vector<CustomParameterIO>& parameters);
->>>>>>> 89862994
 
     /// @brief The definition of a function to run when data is received.
     typedef void (*DataCallbackType)(bool, const uint8_t*, const uint32_t);
@@ -927,7 +793,6 @@
 
     /// @brief The definition of a function to call whenever memory is being uploaded.
     typedef bool (*UploadMemoryCallback)(size_t bsent, size_t btotal, const char* statusMessage);
-<<<<<<< HEAD
 
     /// @brief Uploads the given memory into the specified device.
     /// @param device The memory device to upload the memory to.
@@ -936,39 +801,31 @@
     /// @param length The length of the memory to upload.
     /// @param callback The callback to call for status updates.
     /// @return The success status of the operation (0 on success).
-    virtual int UploadMemory(
-=======
     virtual OpStatus UploadMemory(
->>>>>>> 89862994
         eMemoryDevice device, uint8_t moduleIndex, const char* data, size_t length, UploadMemoryCallback callback)
     {
         return OpStatus::NOT_IMPLEMENTED;
     };
 
-<<<<<<< HEAD
     /// @brief Writes given data into a given memory address in EEPROM memory.
     /// @param storage The storage device to write to.
     /// @param region Information of the region in which to write the data to.
     /// @param data The data to write into the specified memory.
     /// @return The operation success state.
-    virtual int MemoryWrite(std::shared_ptr<DataStorage> storage, Region region, const void* data) { return -1; };
+    virtual OpStatus MemoryWrite(std::shared_ptr<DataStorage> storage, Region region, const void* data)
+    {
+        return OpStatus::NOT_IMPLEMENTED;
+    };
 
     /// @brief Reads data from a given memory address in EEPROM memory.
     /// @param storage The storage device to read from.
     /// @param region Information of the region from which to read the memory.
     /// @param data The storage buffer for the data being read.
     /// @return The operation success state.
-    virtual int MemoryRead(std::shared_ptr<DataStorage> storage, Region region, void* data) { return -1; };
-=======
-    virtual OpStatus MemoryWrite(std::shared_ptr<DataStorage> storage, Region region, const void* data)
-    {
-        return OpStatus::NOT_IMPLEMENTED;
-    };
     virtual OpStatus MemoryRead(std::shared_ptr<DataStorage> storage, Region region, void* data)
     {
         return OpStatus::NOT_IMPLEMENTED;
     };
->>>>>>> 89862994
 };
 
 } // namespace lime
