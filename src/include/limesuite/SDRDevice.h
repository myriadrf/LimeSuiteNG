--- conflicted
+++ resolved
@@ -710,18 +710,17 @@
     /// @param moduleIndex The index of the device to set up.
     /// @return The status code of the operation.
     virtual OpStatus StreamSetup(const StreamConfig& config, uint8_t moduleIndex) = 0;
-<<<<<<< HEAD
 
     /// @brief Starts all the set up streams on the device.
     /// @param moduleIndex The index of the device to start the streams on.
-=======
+    virtual void StreamStart(uint8_t moduleIndex) = 0;
+
     virtual void StreamStart(const std::vector<uint8_t> moduleIndexes);
->>>>>>> 47a75e40
-    virtual void StreamStart(uint8_t moduleIndex) = 0;
 
     /// @brief Stops all the set up streams on the device.
     /// @param moduleIndex The index of the device to stop the streams on.
     virtual void StreamStop(uint8_t moduleIndex) = 0;
+
     virtual void StreamStop(const std::vector<uint8_t> moduleIndexes);
 
     /// @brief Reveives samples from all the active streams in the device.
