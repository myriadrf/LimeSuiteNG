/**
@file VersionInfo.in.cpp
@author Lime Microsystems
@brief API for querying version and build information.
*/

#include "limesuiteng/VersionInfo.h"
#include <string>
#include <sstream>

<<<<<<< HEAD
=======
#define QUOTE_(x) #x
#define QUOTE(x) QUOTE_(x)

using namespace std::literals::string_literals;

>>>>>>> 16cb3325
std::string lime::GetLibraryVersion(void)
{
    return "@LIME_SUITE_VERSION@"s;
}

std::string lime::GetBuildTimestamp(void)
{
    return "@BUILD_TIMESTAMP@"s;
}

std::string lime::GetAPIVersion(void)
{
    const std::string verStr{ std::to_string(LIMESUITENG_API_VERSION) };
    std::stringstream ss;
    ss << std::stoi(verStr.substr(2, 4)) << "." << std::stoi(verStr.substr(6, 2)) << "." << std::stoi(verStr.substr(8, 2));
    return ss.str();
}

std::string lime::GetABIVersion(void)
{
    return "@LIME_SUITE_SOVER@"s;
}<|MERGE_RESOLUTION|>--- conflicted
+++ resolved
@@ -8,14 +8,8 @@
 #include <string>
 #include <sstream>
 
-<<<<<<< HEAD
-=======
-#define QUOTE_(x) #x
-#define QUOTE(x) QUOTE_(x)
-
 using namespace std::literals::string_literals;
 
->>>>>>> 16cb3325
 std::string lime::GetLibraryVersion(void)
 {
     return "@LIME_SUITE_VERSION@"s;
