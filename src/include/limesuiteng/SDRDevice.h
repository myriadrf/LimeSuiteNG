--- conflicted
+++ resolved
@@ -524,16 +524,6 @@
     /// @copydoc IComms::CustomParameterRead()
     virtual OpStatus CustomParameterRead(std::vector<CustomParameterIO>& parameters);
 
-<<<<<<< HEAD
-    /// @brief The definition of a function to run when data is received.
-    typedef void (*DataCallbackType)(bool, const uint8_t*, const uint32_t);
-
-    /// @brief Sets callback function which gets called each time data is sent or received
-    /// @param callback The callback to use from this point onwards.
-    virtual void SetDataLogCallback(DataCallbackType callback);
-
-=======
->>>>>>> 8f231e6c
     /// @brief The definition of a function to call when a log message is generated.
     typedef std::function<void(LogLevel, const std::string&)> LogCallbackType;
 
