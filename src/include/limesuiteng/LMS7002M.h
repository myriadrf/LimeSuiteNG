/**
@file   LMS7002M.h
@author Lime Microsystems (www.limemicro.com)
@brief  LMS7002M transceiver configuration interface
*/

#ifndef LMS7API_H
#define LMS7API_H

#include "limesuiteng/types.h"
#include "limesuiteng/config.h"
#include "limesuiteng/OpStatus.h"
#include "limesuiteng/LMS7002MCSR.h"

#include <array>
#include <cstdarg>
#include <cstdint>
#include <functional>
#include <map>
#include <memory>
#include <sstream>
#include <utility>
#include <vector>

struct lms7002m_context;

namespace lime {
namespace LMS7002MCSR_Data {
struct CSRegister;
}
class ISPI;
class LMS7002M_RegistersMap;
class MCU_BD;

typedef double float_type;

/*! @brief Class for communicating with the LMS7002M chip.
 *
 * More information: https://limemicro.com/technology/lms7002m/
*/
class LIME_API LMS7002M
{
  public:
    /// @brief The maximum frequency of the onboard clock generator.
    static constexpr double CGEN_MAX_FREQ = 640e6;

    /// @brief The IDs of the clocks on the chip.
    enum class ClockID : uint8_t {
        CLK_REFERENCE = 0, ///< Reference clock
        CLK_SXR = 1, ///< RX LO clock
        CLK_SXT = 2, ///< TX LO clock
        CLK_CGEN = 3, ///< Clock generator clock
        CLK_RXTSP = 4, ///< RXTSP reference clock (read-only)
        CLK_TXTSP = 5 ///< TXTSP reference clock (read-only)
    };

    /*!
     * The constructor for the LMS7002M chip.
     * @param port The connection interface
     */
    LMS7002M(std::shared_ptr<ISPI> port);

    /*!
     * Set the connection for the LMS7002M driver.
     * @param port The connection interface
     */
    void SetConnection(std::shared_ptr<ISPI> port);

    /*!
     * @brief Get the current connection to the device.
     * @return The connection to the device.
     */
    std::shared_ptr<ISPI> GetConnection() const { return controlPort; }

    virtual ~LMS7002M();

    /*!
     * Enum for configuring the channel selection.
     * @see MAC register
     */
    enum class Channel : uint8_t {
        ChA = 1U, ///< Channel A
        ChB = 2U, ///< Channel B
        ChAB = 3U, ///< Both channels
        ChSXR = 1U, ///< SXR register space
        ChSXT = 2U, ///< SXT register space
    };

    /*!
     * Set the selected channel (MAC).
     * The API calls will reflect this channel.
     *
     * @param ch The channel to set the chip to.
     */
    OpStatus SetActiveChannel(const Channel ch);

    /*!
     * Get the selected channel (MAC).
     * The API calls will reflect this channel.
     * @param fromChip Whether to read directly from the chip or use the cache (true = device, false = cache)
     * @return The currently active channel.
     */
    Channel GetActiveChannel(bool fromChip = true);

    /*!
     * Gets the index of the current selected channel (MAC)
     * @param fromChip Whether to read directly from the chip or use the cache (true = device, false = cache)
     * @return The index of the currently active channel (0 - Channel A, 1 - Channel B)
     */
    size_t GetActiveChannelIndex(bool fromChip = true);

    /*!
     * Enable/disable the selected channel.
     * This powers on or off all of the respective hardware
     * for a given channel A or B: TSP, BB, and RF sections.
     * @param dir Rx or Tx
     * @param channel true for the transmit size, false for receive
     * @param enable true to enable, false to disable
     * @return The status of the operation
     */
    OpStatus EnableChannel(TRXDir dir, const uint8_t channel, const bool enable);

    /*!
     * @brief Writes all registers from host to chip
     * @return The status of the operation
     */
    OpStatus UploadAll();

    /*!
     * @brief Reads all registers from the chip to host
     * @return The status of the operation
     */
    OpStatus DownloadAll();

    /*!
     * @brief Reads all chip configuration and checks if it matches with local registers copy.
     * @return Whether the cached value is synced with the device or not
    */
    bool IsSynced();

    /**
     * @brief Copies all the channel specific registers from one channel to another one.
     * @param src The channel to copy from.
     * @param dest The channel to copy to.
     * @param copySX Whether to copy the SX registers or not.
     * @return The status of the operation
     */
    OpStatus CopyChannelRegisters(const Channel src, const Channel dest, bool copySX);

    /*!
     * @brief Sends reset signal to chip, after reset enables B channel controls
     * @return The status of the operation
     */
    OpStatus ResetChip();

    /*!
     * Perform soft-reset sequence over SPI
     * @return The status of the operation
     */
    OpStatus SoftReset();

    /*!
     * @brief Resets the logic registers to their default state.
     * @return The status of the operation
     */
    OpStatus ResetLogicRegisters();

    /*!
     * @brief Reads configuration file and uploads registers to chip
     * @param filename Configuration source file
     * @param tuneDynamicValues Whether to tune the dynamic values or not
     * @return The status of the operation
     */
    OpStatus LoadConfig(const std::string& filename, bool tuneDynamicValues = true);

    /*!
     * @brief Reads all registers from chip and saves to file
     * @param filename destination filename
     * @return The status of the operation
     */
    OpStatus SaveConfig(const std::string& filename);

    /*!
     * @brief Returns given parameter value from chip register
     * @param param LMS7002MCSR control parameter
     * @param fromChip read directly from chip
     * @return parameter value
    */
    uint16_t Get_SPI_Reg_bits(const LMS7002MCSR param, bool fromChip = false);

    /*!
     * @brief Returns given parameter value from chip register
     * @param param LMS7002M control parameter
     * @param fromChip read directly from chip
     * @return parameter value
    */
    uint16_t Get_SPI_Reg_bits(const LMS7002MCSR_Data::CSRegister& param, bool fromChip = false);

    /*!
     * @brief Returns given parameter value from chip register
     * @param address register address
     * @param msb most significant bit index
     * @param lsb least significant bit index
     * @param fromChip read directly from chip
     * @return register bits from selected interval, shifted to right by lsb bits
    */
    uint16_t Get_SPI_Reg_bits(uint16_t address, uint8_t msb, uint8_t lsb, bool fromChip = false);

    /*!
     * @brief Change given parameter value
     * @param param LMS7002MCSR parameter
     * @param fromChip read initial value directly from chip
     * @param value new parameter value
     * @return The status of the operation
     */
    OpStatus Modify_SPI_Reg_bits(const LMS7002MCSR param, const uint16_t value, bool fromChip = false);

    /*!
     * @brief Change given parameter value
     * @param param LMS7002M control parameter
     * @param fromChip read initial value directly from chip
     * @param value new parameter value
     * @return The status of the operation
     */
    OpStatus Modify_SPI_Reg_bits(const LMS7002MCSR_Data::CSRegister& param, const uint16_t value, bool fromChip = false);

    /*!
     * @brief Change given parameter value
     * @param address register address
     * @param msb Most significant bit index
     * @param lsb Least significant bit index
     * @param value new bits value, the value is shifted left by lsb bits
     * @param fromChip read initial value directly from chip
     * @return The status of the operation
     */
    OpStatus Modify_SPI_Reg_bits(uint16_t address, uint8_t msb, uint8_t lsb, uint16_t value, bool fromChip = false);

    /*!
     * @brief Write given data value to whole register
     * @param address SPI address
     * @param data new register value
     * @param toChip whether we're writing to the chip or not
     * @return The status of the operation
     */
    OpStatus SPI_write(uint16_t address, uint16_t data, bool toChip = false);

    /*!
     * @brief Reads whole register value from given address
     * @param address SPI address
     * @param fromChip read value directly from chip
     * @param status The operation success status (optional).
     * @return register value
    */
    uint16_t SPI_read(uint16_t address, bool fromChip = false, OpStatus* status = 0);

    /*!
     * @brief Performs registers test by writing known data and confirming readback data
     * @param fileName The name of the file to write the test output to.
     * @return The operation status.
     */
    OpStatus RegistersTest(const std::string& fileName = "registersTest.txt");

    /*!
     * @brief Get parameter by name
     * @param name The name of the parameter to get.
     * @return A constant reference to the parameter
     */
    static const LMS7002MCSR_Data::CSRegister& GetParam(const std::string& name);

    /*!
     * @brief Calibrates Receiver. DC offset, IQ gains, IQ phase correction
     * @param bandwidth_Hz The bandwidth to calibrate the device for (in Hz)
     * @param useExtLoopback Whether to use external loopback or not.
     * @return The status of the operation
     */
    OpStatus CalibrateRx(float_type bandwidth_Hz, const bool useExtLoopback = false);

    /*!
     * @brief Calibrates Transmitter. DC correction, IQ gains, IQ phase correction
     * @param bandwidth_Hz The bandwidth to calibrate the device for (in Hz)
     * @param useExtLoopback Whether to use external loopback or not.
     * @return The status of the operation
     */
    OpStatus CalibrateTx(float_type bandwidth_Hz, const bool useExtLoopback = false);

    /**
     * @brief Set transmitter analog Low Pass Filter.
     * @param rfBandwidth_Hz filter's RF bandwidth in Hz.
     * @return The status of the operation
     */
    OpStatus SetTxLPF(double rfBandwidth_Hz);

    /**
     * @brief Tunes the Low Pass Filter for the RX direction.
     * @param rx_lpf_freq_RF The frequency (in Hz) to tune the filter to.
     * @return The status of the operation
     */
    OpStatus TuneRxFilter(const float_type rx_lpf_freq_RF);

    /**
     * @brief Set receiver analog Low Pass Filter.
     * @param rfBandwidth_Hz filter's RF bandwidth in Hz.
     * @return The status of the operation
     */
    OpStatus SetRxLPF(double rfBandwidth_Hz);

    /*!
     * @brief Calibrates the internal Analog to Digital Converter on the chip.
     * @param clkDiv The clock division ratio for measurement loop.
     * @return The status of the operation
     */
    OpStatus CalibrateInternalADC(int clkDiv = 32);

    /*!
     * @brief Calibrates the RP_BIAS of the chip.
     * @return The status of the operation
     */
    OpStatus CalibrateRP_BIAS();

    /*!
     * @brief Calibrates the TX gain.
     * @return The status of the operation
     */
    OpStatus CalibrateTxGain();

    /**
     * @brief Calibrates the Analog RSSI
     * @return The status of the operation
     */
    OpStatus CalibrateAnalogRSSI_DC_Offset();

    /*!
     * Set the RX PGA gain in dB
     * @param gain In dB range -12.0, 19.0 dB
     * @param channel The channel to set it for
     * @return The status of the operation
     */
    OpStatus SetRBBPGA_dB(const float_type gain, const Channel channel);

    /*!
     * Gets the RX PGA gain in dB
     * @param channel The channel to get it from
     * @return The RX PGA gain (in dB)
     */
    float_type GetRBBPGA_dB(const Channel channel);

    /*!
     * Set the RX LNA gain in dB
     * @param gain In dB range 0.0, 30.0 dB
     * @param channel The channel to set it for
     * @return The status of the operation
     */
    OpStatus SetRFELNA_dB(const float_type gain, const Channel channel);

    /*!
     * Gets the RX LNA gain in dB
     * @param channel The channel to get it from
     * @return The RX LNA gain (in dB)
     */
    float_type GetRFELNA_dB(const Channel channel);

    /*!
     * Set the RX loopback LNA gain in dB
     * @param gain In dB range 0.0, 40.0 dB
     * @param channel The channel to set it for
     * @return The status of the operation
     */
    OpStatus SetRFELoopbackLNA_dB(const float_type gain, const Channel channel);

    /*!
     * Get the actual RX loopback LNA gain in dB
     * @param channel The channel to get it from
     * @return The actual RX loopback LNA gain (in dB)
     */
    float_type GetRFELoopbackLNA_dB(const Channel channel);

    /*!
     * Set the RX TIA gain in dB
     * @param gain In dB range 0.0, 12.0 dB
     * @param channel The channel to set it for
     * @return The status of the operation
     */
    OpStatus SetRFETIA_dB(const float_type gain, const Channel channel);

    /*!
     * Get the RX TIA gain in dB
     * @param channel The channel to get it from
     * @return The RX TIA gain in dB
     */
    float_type GetRFETIA_dB(const Channel channel);

    /*!
     * Set the TX PAD gain in dB
     * @param gain In dB range -52.0, 0.0 dB
     * @param channel The channel to set it for
     * @return The status of the operation
     */
    OpStatus SetTRFPAD_dB(const float_type gain, const Channel channel);

    /*!
     * @brief Gets the actual TX PAD gain.
     * @param channel The channel to get the gain from.
     * @return The actual TX PAD gain (in dB).
     */
    float_type GetTRFPAD_dB(const Channel channel);

    /*!
     * Set the TBB frontend gain in dB
     * @param gain In dB relative to optimal gain (0 - optimal gain, >0 may cause saturation)
     * @param channel The channel to set it for
     * @return The status of the operation
     */
    OpStatus SetTBBIAMP_dB(const float_type gain, const Channel channel);

    /*!
     * @brief Gets the TBB frontend gain.
     * @param channel The channel to get the gain from.
     * @return The actual TBB frontend gain (in dB).
     */
    float_type GetTBBIAMP_dB(const Channel channel);

    /*!
     * Set the TX loopback PAD gain in dB
     * @param gain In dB range -4.3, 0.0 dB
     * @param channel The channel to set it for
     * @return The status of the operation
     */
    OpStatus SetTRFLoopbackPAD_dB(const float_type gain, const Channel channel);

    /*!
     * @brief Gets the actual TX loopback PAD gain.
     * @param channel The channel to get the gain from.
     * @return The actual TX loopback PAD gain (in dB).
     */
    float_type GetTRFLoopbackPAD_dB(const Channel channel);

    /// @brief The possible antennae on the chip.
    enum class PathRFE : uint8_t {
        NONE,
        LNAH,
        LNAL,
        LNAW,
        LB1,
        LB2,
    };

    /*!
     * @brief Sets the RFE input path.
     * @param path The enumeration value of the path to set it to
     * @return The status of the operation
     */
    OpStatus SetPathRFE(PathRFE path);

    /*!
     * @brief Gets the currently set RFE path
     * @return The enumerator value of the currently selected RFE path.
     */
    PathRFE GetPathRFE();

    /*!
     * Set the TRF Band selection.
     * @param band 1 or 2
     * @return The status of the operation
     */
    OpStatus SetBandTRF(const int band);

    /*!
     * Get the TRF Band selection.
     * @return the band 1 or 2
     */
    int GetBandTRF();

    /*!
     * @brief Sets the antenna to use on the device
     * @param direction The direction to set the antenna for.
     * @param channel The channel to set the antenna for.
     * @param path The index of the antenna to use.
     * @return The status of the operation
     */
    OpStatus SetPath(TRXDir direction, uint8_t channel, uint8_t path);

    /*!
     * @brief Sets the reference clock of the SX
     * @param dir Rx/Tx module selection
     * @param freq_Hz The frequency to set the reference clock to (in Hz)
     * @return The status of the operation
     */
    OpStatus SetReferenceClk_SX(TRXDir dir, float_type freq_Hz);

    /*!
     * @brief Returns reference clock in Hz used for SXT or SXR.
	 * @param dir transmitter or receiver selection.
     * @return The reference clock speed (in Hz).
    */
    float_type GetReferenceClk_SX(TRXDir dir);

    /*!
     * Returns the curernt frequency of the clock generator.
     * @return Current CLKGEN frequency in Hz.
     * Returned frequency depends on reference clock used for Receiver.
    */
    float_type GetFrequencyCGEN();

    /*!
     * @brief Sets CLKGEN frequency, calculations use receiver'r reference clock
     * @param freq_Hz desired frequency in Hz
     * @param retainNCOfrequencies recalculate NCO coefficients to keep currently set frequencies
     * @return The status of the operation
     */
    OpStatus SetFrequencyCGEN(float_type freq_Hz);

    /*!
     * @brief Gets whether the VCO comparators of the clock generator are locked or not.
     * @return A value indicating whether the VCO comparators of the clock generator are locked or not.
     */
    bool GetCGENLocked();

    /*!
     * @brief Returns currently set SXR/SXT frequency
     * @param dir Rx/Tx module selection
	 * @return SX frequency Hz
     */
    float_type GetFrequencySX(TRXDir dir);

    /*!
     * @brief Sets SX frequency
     * @param dir Rx/Tx module selection
     * @param freq_Hz desired frequency in Hz
     * @return The status of the operation
     */
    OpStatus SetFrequencySX(TRXDir dir, float_type freq_Hz);

    /*!
     * @brief Sets SX frequency with Reference clock spur cancelation
     * @param dir Rx/Tx module selection
     * @param freq_Hz desired frequency in Hz
     * @param BW The bandwidth (in Hz)
     * @return The status of the operation
     */
    OpStatus SetFrequencySXWithSpurCancelation(TRXDir dir, float_type freq_Hz, float_type BW);

    /*!
     * @brief Gets whether the VCO comparators of the LO synthesizer are locked or not.
     * @param dir The direction to read from.
     * @return A value indicating whether the VCO comparators of the clock generator are locked or not.
     */
    bool GetSXLocked(TRXDir dir);

    ///VCO modules available for tuning
    enum class VCO_Module : uint8_t { VCO_CGEN, VCO_SXR, VCO_SXT };

    /*!
     * @brief Performs VCO tuning operations for CLKGEN
     * @return The status of the operation
     */
    OpStatus TuneCGENVCO();

    /*!
     * @brief Performs VCO tuning operations for CLKGEN, SXR, SXT modules
     * @param module module selection for tuning 0-cgen, 1-SXR, 2-SXT
     * @return The status of the operation
     */
    OpStatus TuneVCO(VCO_Module module);

    /*!
     * @brief Loads given DC_REG values into registers
     * @param dir TxTSP or RxTSP selection
     * @param I DC_REG I value
     * @param Q DC_REG Q value
     * @return The status of the operation
     */
    OpStatus LoadDC_REG_IQ(TRXDir dir, int16_t I, int16_t Q);

    /*!
     * @brief Sets chosen NCO's frequency
     * @param dir transmitter or receiver selection
     * @param index NCO index from 0 to 15
     * @param freq_Hz desired NCO frequency
     * @return The status of the operation
     */
    OpStatus SetNCOFrequency(TRXDir dir, uint8_t index, float_type freq_Hz);

    /*!
     * @brief Returns chosen NCO's frequency in Hz
     * @param dir transmitter or receiver selection
     * @param index NCO index from 0 to 15
     * @param fromChip read frequency directly from chip or local registers
     * @return NCO frequency in Hz
     */
    float_type GetNCOFrequency(TRXDir dir, uint8_t index, bool fromChip = true);

    /*!
     * @brief Sets chosen NCO phase offset angle when memory table MODE is 0
     * @param dir transmitter or receiver selection
     * @param angle_deg phase offset angle in degrees
     * @return The status of the operation
     */
    OpStatus SetNCOPhaseOffsetForMode0(TRXDir dir, float_type angle_deg);

    /*!
     * @brief Sets chosen NCO's phase offset angle
     * @param dir transmitter or receiver selection
     * @param index PHO index from 0 to 15
     * @param angle_deg phase offset angle in degrees
     * @return The status of the operation
     */
    OpStatus SetNCOPhaseOffset(TRXDir dir, uint8_t index, float_type angle_deg);

    /*!
     * @brief Returns TSP reference frequency
     * @param dir TxTSP or RxTSP selection
     * @return TSP reference frequency in Hz
     */
    float_type GetReferenceClk_TSP(TRXDir dir);

    /*!
     * @brief Returns currently loaded FIR coefficients.
     * @param dir Transmitter or receiver selection.
     * @param gfirIndex GFIR index from 0 to 2.
     * @param coef Array of returned coefficients (normalized from -1 to 1)
     * @param coefCount Number of coefficients to read.
     * @return The status of the operation.
     */
    OpStatus GetGFIRCoefficients(TRXDir dir, uint8_t gfirIndex, float_type* coef, uint8_t coefCount);

    /*!
     * @brief Uploads given FIR coefficients to chip
     * @param dir Transmitter or receiver selection
     * @param gfirIndex GFIR index from 0 to 2
     * @param coef array of coefficients (normalized from -1 to 1)
     * @param coefCount number of coefficients
     * @return The status of the operation
     *
     * This function does not change GFIR*_L or GFIR*_N parameters, they have to be set manually
     */
    OpStatus SetGFIRCoefficients(TRXDir dir, uint8_t gfirIndex, const float_type* coef, uint8_t coefCount);

    /*!
     * @brief Sets up the GFIR filter.
     * @param dir The direction for which to set up the filter.
     * @param ch The channel for which to set up the filter
     * @param enabled Whether to enable or disable the GFIR filter
     * @param bandwidth The bandwidth (in Hz) to set the filter for.
     * @return The status of the operation
     */
    OpStatus SetGFIRFilter(TRXDir dir, Channel ch, bool enabled, double bandwidth);

    /*!
     * @brief Sets the frequencies of the NCO.
     * @param dir The direction for which to set the frequencies.
     * @param freq_Hz The frequency array to set.
     * @param count The amount of frequencies to set (max 16)
     * @param phaseOffset The phase offset of the NCO to set.
     * @return The status of the operation
     */
    OpStatus SetNCOFrequencies(TRXDir dir, const float_type* freq_Hz, uint8_t count, float_type phaseOffset);

    /*!
     * @brief Gets the current frequencies of the NCO.
     * @param dir The direction to receive the frequencies of.
     * @param phaseOffset Returns the phase offset in here if it's not nullptr.
     * @return The frequencies of the NCO (in Hz).
     */
    std::vector<float_type> GetNCOFrequencies(TRXDir dir, float_type* phaseOffset = nullptr);

    /*!
     * @brief Sets the phases of the NCO (up to 16 values)
     * @param dir The direction to which to set the phases.
     * @param angles_deg The angles of the NCO to set (in degrees).
     * @param count The amount of angles to set (max 16)
     * @param frequencyOffset The offset of the NCO (in Hz).
     * @return The status of the operation
     */
    OpStatus SetNCOPhases(TRXDir dir, const float_type* angles_deg, uint8_t count, float_type frequencyOffset);

    /*!
     * @brief Gets the current phases of the NCO (currently returns an empty vector)
     * @param dir The direction from which to get the phases.
     * @param frequencyOffset The offset of the NCO (in Hz).
     * @return The phases of the NCO (in degrees)
     */
    std::vector<float_type> GetNCOPhases(TRXDir dir, float_type* frequencyOffset = nullptr);

    /*!
     * @brief Configures interfaces for desired frequency
     * Sets interpolation and decimation, changes MCLK sources and TSP clock dividers accordingly to selected interpolation and decimation
     * @param cgen_freq_Hz The clock frequency to set (in Hz)
     * @param interpolation The HBI interpolation ratio (actual ratio is pow(2, interpolation + 1), 7 for bypass)
     * @param decimation The HBD decimation ratio (actual ratio is pow(2, decimation + 1), 7 for bypass)
     * @return The status of the operation
     */
    OpStatus SetInterfaceFrequency(float_type cgen_freq_Hz, const uint8_t interpolation, const uint8_t decimation);

    /*!
     * @brief Gets the current sample rate of the specified channel.
     * @param dir The direction for which to get the sample rate.
     * @param ch The channel from which to get the sample rate.
     * @return The current sample rate (in Hz)
     */
    float_type GetSampleRate(TRXDir dir, Channel ch);

    /*!
     * @brief Gets the current sample rate of the currently active channel.
     * @param dir The direction for which to get the sample rate.
     * @return The current sample rate (in Hz)
     */
    float_type GetSampleRate(TRXDir dir);

    /*!
     * Enables/disables TDD mode
     * @param enable true - use same PLL for Tx and Rx, false - us seperate PLLs
     * @return The status of the operation
     */
    OpStatus EnableSXTDD(bool enable);

    /*!
     * Set the TX DC offset adjustment.
     * @param dir true for tx, false for rx
     * @param I the real adjustment [+1.0, -1.0]
     * @param Q the imaginary adjustment [+1.0, -1.0]
     * @return The status of the operation
     */
    OpStatus SetDCOffset(TRXDir dir, const float_type I, const float_type Q);

    /*!
     * Readback the TX DC offset adjustment.
     * @param dir true for tx, false for rx
     * @param [out] I the real adjustment [+1.0, -1.0]
     * @param [out] Q the imaginary adjustment [+1.0, -1.0]
     * @return The status of the operation
     */
    OpStatus GetDCOffset(TRXDir dir, float_type& I, float_type& Q);

    /*!
     * Set the IQ imbalance correction.
     * @param dir true for tx, false for rx
     * @param phase the phase adjustment [+pi, -pi]
     * @param gainI the real gain adjustment [+1.0, 0.0]
     * @param gainQ the imaginary gain adjustment [+1.0, 0.0]
     * @return The status of the operation
     */
    OpStatus SetIQBalance(const TRXDir dir, const float_type phase, const float_type gainI, const float_type gainQ);

    /*!
     * Get the IQ imbalance correction.
     * @param dir true for tx, false for rx
     * @param [out] phase the phase adjustment [+pi, -pi]
     * @param [out] gainI the real gain adjustment [+1.0, 0.0]
     * @param [out] gainQ the imaginary gain adjustment [+1.0, 0.0]
     * @return The status of the operation
     */
    OpStatus GetIQBalance(const TRXDir dir, float_type& phase, float_type& gainI, float_type& gainQ);

    /*!
     * @brief Gets the frequency of the selected clock.
     * @param clk_id The enumerator value of the clock to get.
     * @return The current frequency of that clock (in Hz).
     */
    double GetClockFreq(ClockID clk_id);

    /*!
     * @brief Sets the frequency of the selected clock.
     * @param clk_id The enumerator value of the clock to set.
     * @param freq The frequency (in Hz) to set the clock to.
     * @return The operation success status.
     */
    OpStatus SetClockFreq(ClockID clk_id, double freq);

    /*!
     * @brief Modifies the defaults of this instance's Register map.
     * @param registerValues A vector of address value pairs to modify the defaults to.
     */
    void ModifyRegistersDefaults(const std::vector<std::pair<uint16_t, uint16_t>>& registerValues);

    /*!
     * @brief Sets whether a local registers cache is being used or not.
     * @param enabled Whether to enable the cache or not.
     */
    void EnableValuesCache(bool enabled = true);

    /*!
     * @brief Gets the class to control the MCU on the chip.
     * @return A pointer to the class responsible for controlling the MCU.
     */
    MCU_BD* GetMCUControls() const;

    /*!
     * @brief Gets the of the chip
     * @return The current temperature of the chip (in degrees Celsius)
     */
    float_type GetTemperature();

    /*!
     * @brief Batches multiple register writes into least amount of transactions
     * @param spiAddr spi register addresses to be written
     * @param spiData registers data to be written
     * @param cnt number of registers to write
     * @param toChip force write to chip
     * @return The status of the operation
     */
    OpStatus SPI_write_batch(const uint16_t* spiAddr, const uint16_t* spiData, uint16_t cnt, bool toChip = false);

    /*!
     * @brief Batches multiple register reads into least amount of transactions
     * @param spiAddr SPI addresses to read
     * @param spiData array for read data
     * @param cnt number of registers to read
     * @return The status of the operation
     */
    OpStatus SPI_read_batch(const uint16_t* spiAddr, uint16_t* spiData, uint16_t cnt);

    /// @brief The clock generator change callback type
    typedef OpStatus (*CGENChangeCallbackType)(void* userData);

    /*!
     * @brief Sets the function that gets executed when the CGEN changes.
     * @param callback The function to call on CGEN change.
     * @param userData The data to pass to the function being called.
     */
    void SetOnCGENChangeCallback(CGENChangeCallbackType callback, void* userData = nullptr);

  private:
    ///enumeration to indicate module registers intervals
    enum class MemorySection : uint8_t {
        LimeLight = 0,
        EN_DIR,
        AFE,
        BIAS,
        XBUF,
        CGEN,
        LDO,
        BIST,
        CDS,
        TRF,
        TBB,
        RFE,
        RBB,
        SX,
        TRX_GAIN,
        TxTSP,
        TxNCO,
        TxGFIR1,
        TxGFIR2,
        TxGFIR3a,
        TxGFIR3b,
        TxGFIR3c,
        RxTSP,
        RxNCO,
        RxGFIR1,
        RxGFIR2,
        RxGFIR3a,
        RxGFIR3b,
        RxGFIR3c,
        RSSI_DC_CALIBRATION,
        RSSI_PDET_TEMP_CONFIG,
        RSSI_DC_CONFIG,
    };

    /*!
     * @brief Sets given module registers to default values
     * @return The status of the operation
     */
    virtual OpStatus SetDefaults(MemorySection module);

    LMS7002M_RegistersMap* BackupRegisterMap();
    void RestoreRegisterMap(LMS7002M_RegistersMap* backup);

    CGENChangeCallbackType mCallback_onCGENChange;
    void* mCallback_onCGENChange_userData;

    MCU_BD* mcuControl;
    bool useCache;
    LMS7002M_RegistersMap* mRegistersMap;

    struct ReadOnlyRegister {
        uint16_t address;
        uint16_t mask;
    };

    static const std::vector<ReadOnlyRegister> readOnlyRegisters;

    static const std::map<MemorySection, std::array<uint16_t, 2>> MemorySectionAddresses;

    uint32_t GetRSSI();

    OpStatus CalibrateTxGainSetup();

    OpStatus RegistersTestInterval(uint16_t startAddr, uint16_t endAddr, uint16_t pattern, std::stringstream& ss);

    std::shared_ptr<ISPI> controlPort;
<<<<<<< HEAD
    std::array<int, 2> opt_gain_tbb{};
    double _cachedRefClockRate;
=======
    std::array<int, 2> opt_gain_tbb;
>>>>>>> 94e8377b
    OpStatus LoadConfigLegacyFile(const std::string& filename);

    int16_t ReadAnalogDC(const uint16_t addr);
    uint16_t GetRSSIDelayCounter();

    lms7002m_context* mC_impl;
};
} // namespace lime
#endif<|MERGE_RESOLUTION|>--- conflicted
+++ resolved
@@ -888,12 +888,7 @@
     OpStatus RegistersTestInterval(uint16_t startAddr, uint16_t endAddr, uint16_t pattern, std::stringstream& ss);
 
     std::shared_ptr<ISPI> controlPort;
-<<<<<<< HEAD
     std::array<int, 2> opt_gain_tbb{};
-    double _cachedRefClockRate;
-=======
-    std::array<int, 2> opt_gain_tbb;
->>>>>>> 94e8377b
     OpStatus LoadConfigLegacyFile(const std::string& filename);
 
     int16_t ReadAnalogDC(const uint16_t addr);
