#include "cli/common.h"

#include <cassert>
#include <cstring>
#include <getopt.h>
#include <filesystem>

using namespace std;
using namespace lime;

static int32_t FindChipSelectByName(SDRDevice* device, const std::string_view chipName)
{
    if (!device)
        return -1;
    const auto chipMap = device->GetDescriptor().spiSlaveIds;
    if (chipName.size() == 0)
    {
        cerr << "specify SPI chip select, -c, --chip :" << endl;
        for (const auto& nameIds : chipMap)
            cerr << "\t" << nameIds.first << endl;
        return -1;
    }

    auto iter = chipMap.find(std::string{ chipName });
    if (iter == chipMap.end())
    {
        cerr << "Device does not contain target chip (" << chipName << "). Available list:" << endl;
        for (const auto& nameIds : chipMap)
            cerr << "\t" << nameIds.first << endl;
        return -1;
    }
    return iter->second;
}

static void PrintMISO(std::ostream& stream, const std::vector<uint32_t>& miso)
{
    stream << std::hex << std::setfill('0');
    for (uint32_t value : miso)
        stream << std::setw(8) << value << std::endl;
}

static uint32_t hex2int(const std::string_view hexstr)
{
    uint32_t value = 0;
    sscanf(hexstr.data(), "%X", &value);
    return value;
}

static int parseWriteInput(std::string_view hexstr, std::vector<uint32_t>& mosi)
{
    static const std::string_view delimiters = " \n,"sv;
    mosi.clear();

    const uint32_t spiWriteBit = 1 << 31;
    int tokenCount = 0;

    std::size_t position = 0;
    while (position != std::string_view::npos)
    {
        position = hexstr.find_first_of(delimiters);
        std::string_view token = hexstr.substr(0, position);
        int tokenLength = token.size();
        if (tokenLength <= 8 && tokenLength > 4) // write instruction
        {
            uint32_t value = hex2int(token);
            mosi.push_back(spiWriteBit | value);
        }
        else if (tokenLength != 0)
        {
            std::cerr << "Invalid input value: " << token << std::endl;
        }
        ++tokenCount;
        hexstr = hexstr.substr(position + 1);
    }
    return tokenCount;
}

static int parseReadInput(std::string_view hexstr, std::vector<uint32_t>& mosi)
{
    static const std::string_view delimiters = " \n,"sv;
    mosi.clear();

    int tokenCount = 0;

    std::size_t position = 0;
    while (position != std::string_view::npos)
    {
        position = hexstr.find_first_of(delimiters);
        std::string_view token = hexstr.substr(0, position);
        int tokenLength = token.size();
        if (tokenLength <= 4 && tokenLength > 0) // read instruction
        {
            uint32_t value = hex2int(token);
            mosi.push_back(value);
        }
        else if (tokenLength != 0)
        {
            std::cerr << "Invalid input value: " << token << std::endl;
        }
        ++tokenCount;
        hexstr = hexstr.substr(position + 1);
    }
    return tokenCount;
}

static int printHelp(void)
{
    cerr << "limeSPI [options]" << endl;
    cerr << "    -h, --help\t\t\t This help" << endl;
    cerr << "    -d, --device <name>\t\t\t Specifies which device to use" << endl;
    cerr << "    -c, --chip <name>\t\t Selects destination chip" << endl;
    cerr << "    -r, --read \"data or filepath\"\t\t space/newline/comma delimited 16bit hexadecimal addresses for reading" << endl;
    cerr << "    -w, --write \"data or filepath\"\t\t space/newline/comma delimited 32bit hexadecimal values for writing" << endl;
    cerr << "    -f, --file\t\t Use --read/--write argument as filename" << endl;

    return EXIT_SUCCESS;
}

int main(int argc, char** argv)
{
<<<<<<< HEAD
    std::string_view devName{ ""sv };
    std::string_view chipName{ ""sv };
    std::string_view hexInput{ ""sv };
=======
    std::string devName;
    char* chipName = nullptr;
    char* hexInput = nullptr;
>>>>>>> c833eefb
    bool hexInputIsFilename = false;
    bool isWrite = false;
    bool isRead = false;

    static struct option long_options[] = { { "help", no_argument, 0, 'h' },
        { "device", required_argument, 0, 'd' },
        { "chip", required_argument, 0, 'c' },
        { "read", required_argument, 0, 'r' },
        { "write", required_argument, 0, 'w' },
        { "file", optional_argument, 0, 'f' },
        { 0, 0, 0, 0 } };

    int long_index = 0;
    int option = 0;
    while ((option = getopt_long_only(argc, argv, "", long_options, &long_index)) != -1)
    {
        switch (option)
        {
        case 'h':
            return printHelp();
        case 'd':
            if (optarg != NULL)
                devName = std::string(optarg);
            break;
        case 'c':
            if (optarg != NULL)
                chipName = optarg;
            break;
        case 'r':
            if (optarg != NULL)
            {
                isRead = true;
                hexInput = optarg;
            }
            break;
        case 'w':
            if (optarg != NULL)
            {
                isWrite = true;
                hexInput = optarg;
            }
            break;
        case 'f':
            hexInputIsFilename = true;
            break;
        }
    }

    if (isRead && isWrite)
    {
        cerr << "use --read, OR --write, can't do both at the same time" << endl;
        return EXIT_FAILURE;
    }

    auto handles = DeviceRegistry::enumerate();
    if (handles.size() == 0)
    {
        cerr << "No devices found" << endl;
        return EXIT_FAILURE;
    }

<<<<<<< HEAD
    SDRDevice* device;
    if (!devName.empty())
        device = ConnectUsingNameHint(devName);
    else
    {
        if (handles.size() > 1)
        {
            cerr << "Multiple devices detected, specify which one to use with -d, --device" << endl;
            return EXIT_FAILURE;
        }
        // device not specified, use the only one available
        device = DeviceRegistry::makeDevice(handles.at(0));
    }

=======
    SDRDevice* device = ConnectToFilteredOrDefaultDevice(devName);
>>>>>>> c833eefb
    if (!device)
        return EXIT_FAILURE;

    int32_t chipSelect = FindChipSelectByName(device, chipName);
    if (chipSelect < 0)
    {
        DeviceRegistry::freeDevice(device);
        return EXIT_FAILURE;
    }

    std::vector<char> buffer;
    if (hexInputIsFilename)
    {
        //read file
        const std::filesystem::path filename(hexInput);
        std::ifstream inputFile(filename);
        if (!inputFile.is_open())
        {
            cerr << "Failed to open file: " << filename << endl;
            return EXIT_FAILURE;
        }
        inputFile.seekg(0, std::ios::end);
        long fileSize = inputFile.tellg();
        inputFile.seekg(0, std::ios::beg);

        buffer.resize(fileSize + 1); // +1 to add null termination
        inputFile.read(&buffer[0], fileSize);
        buffer[fileSize] = 0;
        hexInput = buffer.data();
    }

    if (hexInput.empty())
    {
        DeviceRegistry::freeDevice(device);
        cerr << "No input provided" << endl;
        return EXIT_FAILURE;
    }

    std::vector<uint32_t> mosi;
    if (isWrite)
        parseWriteInput(hexInput, mosi);
    else if (isRead)
        parseReadInput(hexInput, mosi);

    std::vector<uint32_t> miso(mosi.size());

    try
    {
        device->SPI(chipSelect, mosi.data(), miso.data(), mosi.size());
    } catch (std::runtime_error& e)
    {
        DeviceRegistry::freeDevice(device);
        cerr << "SPI failed: " << e.what() << endl;
        return EXIT_FAILURE;
    }

    // fill in register addresses for convenience and reusage as write input
    for (size_t i = 0; i < miso.size(); ++i)
        miso[i] |= mosi[i] << 16;

    if (isRead)
        PrintMISO(cout, miso);

    DeviceRegistry::freeDevice(device);
    return EXIT_SUCCESS;
}<|MERGE_RESOLUTION|>--- conflicted
+++ resolved
@@ -118,15 +118,9 @@
 
 int main(int argc, char** argv)
 {
-<<<<<<< HEAD
     std::string_view devName{ ""sv };
     std::string_view chipName{ ""sv };
     std::string_view hexInput{ ""sv };
-=======
-    std::string devName;
-    char* chipName = nullptr;
-    char* hexInput = nullptr;
->>>>>>> c833eefb
     bool hexInputIsFilename = false;
     bool isWrite = false;
     bool isRead = false;
@@ -188,24 +182,7 @@
         return EXIT_FAILURE;
     }
 
-<<<<<<< HEAD
-    SDRDevice* device;
-    if (!devName.empty())
-        device = ConnectUsingNameHint(devName);
-    else
-    {
-        if (handles.size() > 1)
-        {
-            cerr << "Multiple devices detected, specify which one to use with -d, --device" << endl;
-            return EXIT_FAILURE;
-        }
-        // device not specified, use the only one available
-        device = DeviceRegistry::makeDevice(handles.at(0));
-    }
-
-=======
     SDRDevice* device = ConnectToFilteredOrDefaultDevice(devName);
->>>>>>> c833eefb
     if (!device)
         return EXIT_FAILURE;
 
