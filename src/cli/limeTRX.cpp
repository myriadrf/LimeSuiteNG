#include "cli/common.h"
#include "limesuite/DeviceRegistry.h"
#include "limesuite/SDRDevice.h"
#include "limesuite/StreamComposite.h"
#include <iostream>
#include <chrono>
#include <math.h>
#include <signal.h>
#include <thread>
#include "kissFFT/kiss_fft.h"
#include <condition_variable>
#include <mutex>
// #define USE_GNU_PLOT 1
#ifdef USE_GNU_PLOT
    #include "gnuPlotPipe.h"
#endif

using namespace lime;
using namespace std;

std::mutex globalGnuPlotMutex; // Seems multiple plot pipes can't be used concurently

bool stopProgram(false);
void intHandler(int dummy)
{
    //std::cerr << "Stoppping\n";
    stopProgram = true;
}

static SDRDevice::LogLevel logVerbosity = SDRDevice::LogLevel::ERROR;
static SDRDevice::LogLevel strToLogLevel(const char* str)
{
    if (strstr("debug", str))
        return SDRDevice::LogLevel::DEBUG;
    else if (strstr("verbose", str))
        return SDRDevice::LogLevel::VERBOSE;
    else if (strstr("error", str))
        return SDRDevice::LogLevel::ERROR;
    else if (strstr("warning", str))
        return SDRDevice::LogLevel::WARNING;
    else if (strstr("info", str))
        return SDRDevice::LogLevel::INFO;
    return SDRDevice::LogLevel::ERROR;
}

static void LogCallback(SDRDevice::LogLevel lvl, const char* msg)
{
    if (lvl > logVerbosity)
        return;
    printf("%s\n", msg);
}

static int printHelp(void)
{
    cerr << "limeTRX [options]" << endl;
    cerr << "    -h, --help\t\t\t This help" << endl;
    cerr << "    -d, --device <name>\t\t\t Specifies which device to use" << endl;
    cerr << "    -c, --chip <indexes>\t\t Specify chip index, or index list for aggregation [0,1...]" << endl;
    cerr << "    -i, --input \"filepath\"\t\t Waveform file for samples transmitting" << endl;
    cerr << "    -o, --output \"filepath\"\t\t Waveform file for received samples" << endl;
    cerr << "    --looptx \t Loop tx samples transmission" << endl;
    cerr << "    -s, --samplesCount\t\t Number of samples to receive" << endl;
    cerr << "    -t, --time\t\t Time duration in milliseconds to receive" << endl;
    cerr << "    -f, --fft\t\t Display Rx FFT plot" << endl;
    cerr << "    --contellation\t\t Display IQ constellation plot" << endl;
    cerr << "    -l, --log\t\t Log verbosity: info, warning, error, verbose, debug" << endl;
    cerr << "    --mimo [channelCount]\t\t use multiple channels" << endl;
    cerr << "    --repeater [delaySamples]\t\t retransmit received samples with a delay" << endl;
    cerr << "    --linkFormat [I16, I12]\t\t Data transfer format" << endl;
    cerr << "    --syncPPS \t\t start sampling on next PPS" << endl;
    cerr << "    --rxSamplesInPacket \t\t number of samples in Rx packet" << endl;
    cerr << "    --txSamplesInPacket \t\t number of samples in Tx packet" << endl;
    cerr << "    --rxPacketsInBatch \t\t number of Rx packets in data transfer" << endl;
    cerr << "    --txPacketsInBatch \t\t number of Tx packets in data transfer" << endl;

    return EXIT_SUCCESS;
}

enum Args {
    HELP = 'h',
    DEVICE = 'd',
    CHIP = 'c',
    INPUT = 'i',
    OUTPUT = 'o',
    SAMPLES_COUNT = 's',
    TIME = 't',
    FFT = 'f',
    CONSTELLATION = 'x',
    LOG = 'l',
    LOOPTX = 'r',
    MIMO = 200,
    REPEATER,
    LINKFORMAT,
    SYNCPPS,
    RXSAMPLESINPACKET,
    TXSAMPLESINPACKET,
    RXPACKETSINBATCH,
    TXPACKETSINBATCH
};

#ifdef USE_GNU_PLOT
/** @brief The fast Fourier transform diagram plotter */
class FFTPlotter
{
  public:
    /**
    @brief Construct a new FFTPlotter object.
    @param sampleRate The sample rate of the transform.
    @param fftSize The amount of samples per transform.
    @param persistent Whether the plot is persistent or not.
   */
    FFTPlotter(float sampleRate, int fftSize, bool persistent)
        : plot(persistent)
        , sampleRate(sampleRate)
        , doWork(false)
    {
        bins.resize(fftSize);
        plot.writef("set xrange[%f:%f]\n set yrange[%i:%i]\n", -sampleRate / 2, sampleRate / 2, -120, 0);
        plot.flush();
    }

    /** @brief Stop the plotter and destroy the FFTPlotter object. */
    ~FFTPlotter() { Stop(); }

    /** @brief Start the plotter. */
    void Start()
    {
        doWork = true;
        plotThread = std::thread(&FFTPlotter::PlotLoop, this);
    }

    /** @brief Stop the plotter. */
    void Stop()
    {
        doWork = false;
        if (plotThread.joinable())
        {
            plotDataReady.notify_one();
            plotThread.join();
        }
    }

    /**
      @brief Set the plot data.
      @param data The new data to plot.
     */
    void SubmitData(const vector<float>& data)
    {
        {
            std::unique_lock<std::mutex> lk(plotLock);
            bins = data;
        }
        plotDataReady.notify_one();
    }

  private:
    /** @brief The plot drawing loop. */
    void PlotLoop()
    {
        std::unique_lock<std::mutex> lk(plotLock);
        while (doWork)
        {
            if (plotDataReady.wait_for(lk, std::chrono::milliseconds(2000)) == std::cv_status::timeout)
            {
                printf("plot timeout\n");
                continue;
            }
            if (!doWork)
                break;

            std::unique_lock<std::mutex> glk(globalGnuPlotMutex);
            plot.write("plot '-' with lines\n");
            const int fftSize = bins.size();
            for (int j = fftSize / 2; j < fftSize; ++j)
                plot.writef("%f %f\n", sampleRate * (j - fftSize) / fftSize, bins[j]);
            for (int j = 0; j < fftSize / 2; ++j)
                plot.writef("%f %f\n", sampleRate * j / fftSize, bins[j]);
            plot.write("e\n");
            plot.flush();
        }
    }

    GNUPlotPipe plot; ///< The GNU Plot object
    std::vector<float> bins; ///< The data storage
    std::condition_variable plotDataReady; ///< Whether the plot data is ready or not
    std::mutex plotLock; ///< The plot lock
    std::thread plotThread; ///< The plotter thread
    float sampleRate; ///< The sample rate of the data
    bool doWork; ///< Whether to continue plotting or not
};

/** @brief The constellation diagram plotter */
class ConstellationPlotter
{
  public:
    /**
    @brief Construct a new Constellation Plotter object.
    @param range The half sidelength of the square to render.
    @param persistent Whether the plot is persistent or not.
   */
    ConstellationPlotter(int range, bool persistent)
        : plot(persistent)
        , doWork(false)
    {
        plot.writef("set size square\n set xrange[%i:%i]\n set yrange[%i:%i]\n", -range, range, -range, range);
        plot.flush();
    }

    /** @brief Stop the thread and destroy the Constellation Plotter object. */
    ~ConstellationPlotter() { Stop(); }

    /** @brief Start the plotter loop. */
    void Start()
    {
        doWork = true;
        plotThread = std::thread(&ConstellationPlotter::PlotLoop, this);
    }

    /** @brief Stop the plotter loop. */
    void Stop()
    {
        doWork = false;
        if (plotThread.joinable())
        {
            plotDataReady.notify_one();
            plotThread.join();
        }
    }

    /**
      @brief Submit data to the plotter.
      @param data The data to submit to the plotter.
     */
    void SubmitData(const vector<complex16_t>& data)
    {
        {
            std::unique_lock<std::mutex> lk(plotLock);
            samples = data;
        }
        plotDataReady.notify_one();
    }

  private:
    /** @brief The plot drawing loop. */
    void PlotLoop()
    {
        std::unique_lock<std::mutex> lk(plotLock);
        while (doWork)
        {
            if (plotDataReady.wait_for(lk, std::chrono::milliseconds(2000)) == std::cv_status::timeout)
            {
                printf("plot timeout\n");
                continue;
            }
            if (!doWork)
                break;

            std::unique_lock<std::mutex> glk(globalGnuPlotMutex);
            plot.write("plot '-' with points\n");
            const int samplesCount = samples.size();
            for (int j = 0; j < samplesCount; ++j)
                plot.writef("%i %i\n", samples[j].i, samples[j].q);
            plot.write("e\n");
            plot.flush();
        }
    }

    GNUPlotPipe plot; ///< The GNU Plot object
    std::vector<complex16_t> samples; ///< The stored samples
    std::condition_variable plotDataReady; ///< Whether the plot data is ready or not
    std::mutex plotLock; ///< The plot lock
    std::thread plotThread; ///< The plotter thread
    bool doWork; ///< Whether to continue plotting or not
};
#endif

static std::vector<int> ParseIntArray(const std::string& str)
{
    std::vector<int> numbers;
    size_t parsed = 0;
    while (parsed < str.length())
    {
        try
        {
            int nr = stoi(&str[parsed]);
            numbers.push_back(nr);
            size_t next = str.find_first_of(',', parsed);
            if (next == string::npos)
                return numbers;
            else
                parsed = next + 1;
        } catch (...)
        {
            return numbers;
        }
    }
    return numbers;
}

int main(int argc, char** argv)
{
    StreamComposite* composite = nullptr;
    char* devName = nullptr;
    char* rxFilename = nullptr;
    char* txFilename = nullptr;
    bool rx = true;
    bool tx = false;
    bool showFFT = false;
#ifdef USE_GNU_PLOT
    bool showConstelation = false;
#endif
    bool loopTx = false;
    int64_t samplesToCollect = 0;
    int64_t workTime = 0;
    std::vector<int> chipIndexes;
    int chipIndex = 0;
    int channelCount = 1;
    bool repeater = false;
    int64_t repeaterDelay = 0;
    bool syncPPS = false;
    int rxSamplesInPacket = 0;
    int txSamplesInPacket = 0;
    int rxPacketsInBatch = 0;
    int txPacketsInBatch = 0;
    bool useComposite = false;

    SDRDevice::StreamConfig::DataFormat linkFormat = SDRDevice::StreamConfig::DataFormat::I16;
    static struct option long_options[] = { { "help", no_argument, 0, Args::HELP },
        { "device", required_argument, 0, Args::DEVICE },
        { "chip", required_argument, 0, Args::CHIP },
        { "input", required_argument, 0, Args::INPUT },
        { "output", required_argument, 0, Args::OUTPUT },
        { "looptx", no_argument, 0, Args::LOOPTX },
        { "samplesCount", required_argument, 0, Args::SAMPLES_COUNT },
        { "time", required_argument, 0, Args::TIME },
        { "fft", no_argument, 0, Args::FFT },
#ifdef USE_GNU_PLOT
        { "constellation", no_argument, 0, Args::CONSTELLATION },
#endif
        { "log", required_argument, 0, Args::LOG },
        { "mimo", optional_argument, 0, Args::MIMO },
        { "repeater", optional_argument, 0, Args::REPEATER },
        { "linkFormat", required_argument, 0, Args::LINKFORMAT },
        { "syncPPS", no_argument, 0, Args::SYNCPPS },
        { "rxSamplesInPacket", required_argument, 0, Args::RXSAMPLESINPACKET },
        { "txSamplesInPacket", required_argument, 0, Args::TXSAMPLESINPACKET },
        { "rxPacketsInBatch", required_argument, 0, Args::RXPACKETSINBATCH },
        { "txPacketsInBatch", required_argument, 0, Args::TXPACKETSINBATCH },
        { 0, 0, 0, 0 } };

    int long_index = 0;
    int option = 0;
    while ((option = getopt_long_only(argc, argv, "", long_options, &long_index)) != -1)
    {
        switch (option)
        {
        case Args::HELP:
            return printHelp();
        case Args::DEVICE:
            if (optarg != NULL)
                devName = optarg;
            break;
        case Args::CHIP:
            if (optarg != NULL)
                chipIndexes = ParseIntArray(optarg);

            if (chipIndexes.empty())
            {
                cerr << "Invalid chip index" << endl;
                return -1;
            }
            break;
        case Args::OUTPUT:
            if (optarg != NULL)
            {
                rx = true;
                rxFilename = optarg;
            }
            break;
        case Args::LOOPTX:
            loopTx = true;
            break;
        case Args::INPUT:
            if (optarg != NULL)
            {
                tx = true;
                txFilename = optarg;
            }
            break;
        case Args::SAMPLES_COUNT:
            samplesToCollect = stoi(optarg);
            break;
        case Args::TIME:
            workTime = stoi(optarg);
            break;
        case Args::FFT:
            showFFT = true;
            break;
#ifdef USE_GNU_PLOT
        case Args::CONSTELLATION:
            showConstelation = true;
            break;
#endif
        case Args::LOG:
            if (optarg != NULL)
            {
                logVerbosity = strToLogLevel(optarg);
            }
            break;
        case Args::MIMO:
            if (optarg != NULL)
                channelCount = stoi(optarg);
            else
                channelCount = 2;
            break;
        case Args::REPEATER:
            repeater = true;
            tx = true;
            if (optarg != NULL)
            {
                repeaterDelay = stoi(optarg);
            }
            break;
        case Args::LINKFORMAT:
            if (optarg != NULL)
            {
                if (strcmp(optarg, "I16") == 0)
                    linkFormat = SDRDevice::StreamConfig::DataFormat::I16;
                else if (strcmp(optarg, "I12") == 0)
                    linkFormat = SDRDevice::StreamConfig::DataFormat::I12;
                else
                {
                    cerr << "Invalid linkFormat " << optarg << std::endl;
                    return -1;
                }
            }
            break;
        case Args::SYNCPPS:
            syncPPS = true;
            break;
        case Args::RXSAMPLESINPACKET:
            rxSamplesInPacket = optarg != NULL ? stoi(optarg) : 0;
            break;
        case Args::TXSAMPLESINPACKET:
            txSamplesInPacket = optarg != NULL ? stoi(optarg) : 0;
            break;
        case Args::RXPACKETSINBATCH:
            rxPacketsInBatch = optarg != NULL ? stoi(optarg) : 0;
            break;
        case Args::TXPACKETSINBATCH:
            txPacketsInBatch = optarg != NULL ? stoi(optarg) : 0;
            break;
        }
    }

    auto handles = DeviceRegistry::enumerate();
    if (handles.size() == 0)
    {
        cerr << "No devices found" << endl;
        return EXIT_FAILURE;
    }

    SDRDevice* device;
    if (devName)
        device = ConnectUsingNameHint(devName);
    else
    {
        if (handles.size() > 1)
        {
            cerr << "Multiple devices detected, specify which one to use with -d, --device" << endl;
            return EXIT_FAILURE;
        }
        // device not specified, use the only one available
        device = DeviceRegistry::makeDevice(handles.at(0));
    }

    if (!device)
    {
        cerr << "Device connection failed" << endl;
        return EXIT_FAILURE;
    }

    device->SetMessageLogCallback(LogCallback);

    try
    {
        // Samples data streaming configuration
        SDRDevice::StreamConfig stream;
        for (int i = 0; rx && i < channelCount; ++i)
        {
            stream.channels.at(TRXDir::Rx).push_back(i);
        }

        for (int i = 0; tx && i < channelCount; ++i)
        {
            stream.channels.at(TRXDir::Tx).push_back(i);
        }

        stream.format = SDRDevice::StreamConfig::DataFormat::I16;
        stream.linkFormat = linkFormat;

        if (syncPPS || rxSamplesInPacket || rxPacketsInBatch || txSamplesInPacket || txPacketsInBatch)
        {
<<<<<<< HEAD
            stream.extraConfig = new SDRDevice::StreamConfig::Extras();
            stream.extraConfig->waitPPS = syncPPS;
            stream.extraConfig->rx.samplesInPacket = rxSamplesInPacket;
            stream.extraConfig->tx.samplesInPacket = txSamplesInPacket;
            stream.extraConfig->rx.packetsInBatch = rxPacketsInBatch;
            stream.extraConfig->tx.packetsInBatch = txPacketsInBatch;
=======
            stream.extraConfig.waitPPS = syncPPS;
            stream.extraConfig.rxSamplesInPacket = rxSamplesInPacket;
            stream.extraConfig.txSamplesInPacket = txSamplesInPacket;
            stream.extraConfig.rxPacketsInBatch = rxPacketsInBatch;
            stream.extraConfig.txMaxPacketsInBatch = txPacketsInBatch;
>>>>>>> ef821092
        }

        useComposite = chipIndexes.size() > 1;
        if (useComposite)
        {
            std::vector<StreamAggregate> aggregates(chipIndexes.size());
            for (size_t i = 0; i < chipIndexes.size(); ++i)
            {
                aggregates[i].device = device;
                aggregates[i].streamIndex = chipIndexes[i];
                int deviceChannelCount = device->GetDescriptor().rfSOC[chipIndexes[i]].channelCount;
                for (int j = 0; j < deviceChannelCount; ++j)
                    aggregates[i].channels.push_back(j);
            }
            composite = new StreamComposite(std::move(aggregates));
            composite->StreamSetup(stream);
        }
        else
        {
            chipIndex = chipIndexes.empty() ? 0 : chipIndexes[0];
            device->StreamSetup(stream, chipIndex);
        }
    } catch (std::runtime_error& e)
    {
        std::cout << "Failed to configure settings: " << e.what() << std::endl;
        return -1;
    } catch (std::logic_error& e)
    {
        std::cout << "Failed to configure settings: " << e.what() << std::endl;
        return -1;
    }

    signal(SIGINT, intHandler);

    const int fftSize = 16384;
    std::vector<complex16_t> rxData[16];
    for (int i = 0; i < 16; ++i)
        rxData[i].resize(fftSize);

    std::vector<complex16_t> txData;
    int64_t txSent = 0;
    if (tx && txFilename)
    {
        std::ifstream inputFile;
        inputFile.open(txFilename, std::ifstream::in | std::ifstream::binary);
        if (!inputFile)
        {
            cerr << "Failed to open file: " << txFilename << endl;
            return -1;
        }
        inputFile.seekg(0, std::ios_base::end);
        auto cnt = inputFile.tellg();
        inputFile.seekg(0, std::ios_base::beg);
        cerr << "File size : " << cnt << " bytes." << endl;
        txData.resize(cnt / sizeof(complex16_t));
        inputFile.read((char*)txData.data(), cnt);
        inputFile.close();
    }

    int64_t totalSamplesReceived = 0;

    std::vector<float> fftBins(fftSize);
    kiss_fft_cfg m_fftCalcPlan = kiss_fft_alloc(fftSize, 0, 0, 0);
    kiss_fft_cpx m_fftCalcIn[fftSize];
    kiss_fft_cpx m_fftCalcOut[fftSize];
    fftBins[0] = 0;

    std::ofstream rxFile;
    if (rxFilename)
    {
        std::cout << "Rx data to file: " << rxFilename << std::endl;
        rxFile.open(rxFilename, std::ofstream::out | std::ofstream::binary);
    }

    float peakAmplitude = 0;
    float peakFrequency = 0;
    float sampleRate = device->GetSampleRate(chipIndex, TRXDir::Rx, 0);
    if (sampleRate <= 0)
        sampleRate = 1; // sample rate readback not available, assign default value
    float frequencyLO = 0;

#ifdef USE_GNU_PLOT
    bool persistPlotWindows = false;
    int range = 32768;
    ConstellationPlotter constellationplot(range, persistPlotWindows);
    FFTPlotter fftplot(sampleRate, fftSize, persistPlotWindows);
#endif

    SDRDevice::StreamMeta rxMeta;
    SDRDevice::StreamMeta txMeta;
    txMeta.waitForTimestamp = true;
    txMeta.timestamp = sampleRate / 100; // send tx samples 10ms after start

#ifdef USE_GNU_PLOT
    if (showFFT)
        fftplot.Start();
    if (showConstelation)
        constellationplot.Start();
#endif
    if (useComposite)
        composite->StreamStart();
    else
        device->StreamStart(chipIndex);

    auto startTime = std::chrono::high_resolution_clock::now();
    auto t1 = startTime - std::chrono::seconds(2); // rewind t1 to do update on first loop
    auto t2 = t1;

    while (!stopProgram)
    {
        if (workTime != 0 && (std::chrono::high_resolution_clock::now() - startTime) > std::chrono::milliseconds(workTime))
            break;
        if (samplesToCollect != 0 && totalSamplesReceived > samplesToCollect)
            break;

        int toSend = txData.size() - txSent > fftSize ? fftSize : txData.size() - txSent;
        if (tx && !repeater)
        {
            if (loopTx && toSend == 0)
            {
                txSent = 0;
                toSend = txData.size() - txSent > fftSize ? fftSize : txData.size() - txSent;
            }
            if (toSend > 0)
            {
                const complex16_t* txSamples[16];
                for (int i = 0; i < 16; ++i)
                    txSamples[i] = &txData[txSent];
                uint32_t samplesSent = useComposite ? composite->StreamTx(txSamples, toSend, &txMeta)
                                                    : device->StreamTx(chipIndex, txSamples, toSend, &txMeta);
                if (samplesSent > 0)
                {
                    txSent += samplesSent;
                    txMeta.timestamp += samplesSent;
                }
            }
        }

        complex16_t* rxSamples[16];
        for (int i = 0; i < 16; ++i)
            rxSamples[i] = rxData[i].data();
        uint32_t samplesRead = useComposite ? composite->StreamRx(rxSamples, fftSize, &rxMeta)
                                            : device->StreamRx(chipIndex, rxSamples, fftSize, &rxMeta);
        if (samplesRead == 0)
            continue;

        if (tx && repeater)
        {
            txMeta.timestamp = rxMeta.timestamp + samplesRead + repeaterDelay;
            txMeta.waitForTimestamp = true;
            txMeta.flushPartialPacket = true;
            if (useComposite)
                composite->StreamTx(rxSamples, samplesRead, &txMeta);
            else
                device->StreamTx(chipIndex, rxSamples, samplesRead, &txMeta);
        }

        // process samples
        totalSamplesReceived += samplesRead;
        if (rxFilename)
        {
            rxFile.write((char*)rxSamples[0], samplesRead * sizeof(lime::complex16_t));
        }

        t2 = std::chrono::high_resolution_clock::now();
        const bool doUpdate = t2 - t1 > std::chrono::milliseconds(500);
        if (doUpdate)
            t1 = t2;

        if (doUpdate)
        {
            if (showFFT)
            {
                for (unsigned i = 0; i < fftSize; ++i)
                {
                    m_fftCalcIn[i].r = rxSamples[0][i].i / 32768.0;
                    m_fftCalcIn[i].i = rxSamples[0][i].q / 32768.0;
                }
                kiss_fft(m_fftCalcPlan, (kiss_fft_cpx*)&m_fftCalcIn, (kiss_fft_cpx*)&m_fftCalcOut);
                for (unsigned int i = 0; i < fftSize; ++i)
                {
                    float amplitude =
                        ((m_fftCalcOut[i].r * m_fftCalcOut[i].r + m_fftCalcOut[i].i * m_fftCalcOut[i].i) / (fftSize * fftSize));

                    float output = amplitude > 0 ? 10 * log10(amplitude) : -150;
                    fftBins[i] = output;
                    // exlude DC from amplitude comparison, the 0 bin
                    if (output > peakAmplitude && i > 0)
                    {
                        peakAmplitude = output;
                        peakFrequency = i * sampleRate / fftSize;
                    }
                }
                if (peakFrequency > sampleRate / 2)
                    peakFrequency = peakFrequency - sampleRate;

                printf("Samples received: %li, Peak amplitude %.2f dBFS @ %.3f MHz\n",
                    totalSamplesReceived,
                    peakAmplitude,
                    (frequencyLO + peakFrequency) / 1e6);
                peakAmplitude = -1000;
#ifdef USE_GNU_PLOT
                fftplot.SubmitData(fftBins);
#endif
            }
            else
            {
                printf("Samples received: %li\n", totalSamplesReceived);
            }
        }

#ifdef USE_GNU_PLOT
        if (showConstelation && doUpdate)
            constellationplot.SubmitData(rxData[0]);
#endif
    }
#ifdef USE_GNU_PLOT
    // some sleep for GNU plot data to flush, otherwise sometimes cout spams  gnuplot "invalid command"
    this_thread::sleep_for(std::chrono::milliseconds(500));
#endif
    if (useComposite)
        composite->StreamStop();
    else
        device->StreamStop(chipIndex);

    if (composite)
        delete composite;
    DeviceRegistry::freeDevice(device);

    rxFile.close();
    return 0;
}<|MERGE_RESOLUTION|>--- conflicted
+++ resolved
@@ -501,20 +501,11 @@
 
         if (syncPPS || rxSamplesInPacket || rxPacketsInBatch || txSamplesInPacket || txPacketsInBatch)
         {
-<<<<<<< HEAD
-            stream.extraConfig = new SDRDevice::StreamConfig::Extras();
-            stream.extraConfig->waitPPS = syncPPS;
-            stream.extraConfig->rx.samplesInPacket = rxSamplesInPacket;
-            stream.extraConfig->tx.samplesInPacket = txSamplesInPacket;
-            stream.extraConfig->rx.packetsInBatch = rxPacketsInBatch;
-            stream.extraConfig->tx.packetsInBatch = txPacketsInBatch;
-=======
             stream.extraConfig.waitPPS = syncPPS;
-            stream.extraConfig.rxSamplesInPacket = rxSamplesInPacket;
-            stream.extraConfig.txSamplesInPacket = txSamplesInPacket;
-            stream.extraConfig.rxPacketsInBatch = rxPacketsInBatch;
-            stream.extraConfig.txMaxPacketsInBatch = txPacketsInBatch;
->>>>>>> ef821092
+            stream.extraConfig.rx.samplesInPacket = rxSamplesInPacket;
+            stream.extraConfig.tx.samplesInPacket = txSamplesInPacket;
+            stream.extraConfig.rx.packetsInBatch = rxPacketsInBatch;
+            stream.extraConfig.tx.packetsInBatch = txPacketsInBatch;
         }
 
         useComposite = chipIndexes.size() > 1;
