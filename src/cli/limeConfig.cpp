--- conflicted
+++ resolved
@@ -35,42 +35,23 @@
     return numbers;
 }
 
-<<<<<<< HEAD
-static SDRDevice::LogLevel logVerbosity = SDRDevice::LogLevel::ERROR;
-static SDRDevice::LogLevel strToLogLevel(const std::string_view str)
+static LogLevel logVerbosity = LogLevel::Error;
+static LogLevel strToLogLevel(const std::string_view str)
 {
     if ("debug"sv == str)
-        return SDRDevice::LogLevel::DEBUG;
+        return LogLevel::Debug;
     else if ("verbose"sv == str)
-        return SDRDevice::LogLevel::VERBOSE;
+        return LogLevel::Verbose;
     else if ("error"sv == str)
-        return SDRDevice::LogLevel::ERROR;
+        return LogLevel::Error;
     else if ("warning"sv == str)
-        return SDRDevice::LogLevel::WARNING;
+        return LogLevel::Warning;
     else if ("info"sv == str)
-        return SDRDevice::LogLevel::INFO;
-    return SDRDevice::LogLevel::ERROR;
-}
-
-static void LogCallback(SDRDevice::LogLevel lvl, const char* msg)
-=======
-static LogLevel logVerbosity = LogLevel::Error;
-static LogLevel strToLogLevel(const char* str)
-{
-    if (strstr("debug", str))
-        return LogLevel::Debug;
-    else if (strstr("verbose", str))
-        return LogLevel::Verbose;
-    else if (strstr("error", str))
-        return LogLevel::Error;
-    else if (strstr("warning", str))
-        return LogLevel::Warning;
-    else if (strstr("info", str))
         return LogLevel::Info;
     return LogLevel::Error;
 }
+
 static void LogCallback(LogLevel lvl, const char* msg)
->>>>>>> c833eefb
 {
     if (lvl > logVerbosity)
         return;
@@ -150,17 +131,11 @@
 
 int main(int argc, char** argv)
 {
-<<<<<<< HEAD
     std::string_view devName{ ""sv };
-    bool initializeBoard = false;
-    std::string_view iniFilename{ ""sv };
-=======
-    std::string devName;
     bool initializeBoard = false;
     std::string iniFilename;
     std::string rxAntennaName;
     std::string txAntennaName;
->>>>>>> c833eefb
     std::vector<int> chipIndexes;
 
     SDRConfig config;
@@ -281,24 +256,7 @@
         return EXIT_FAILURE;
     }
 
-<<<<<<< HEAD
-    SDRDevice* device;
-    if (!devName.empty())
-        device = ConnectUsingNameHint(devName);
-    else
-    {
-        if (handles.size() > 1)
-        {
-            cerr << "Multiple devices detected, specify which one to use with -d, --device" << endl;
-            return EXIT_FAILURE;
-        }
-        // device not specified, use the only one available
-        device = DeviceRegistry::makeDevice(handles.at(0));
-    }
-
-=======
     SDRDevice* device = ConnectToFilteredOrDefaultDevice(devName);
->>>>>>> c833eefb
     if (!device)
         return EXIT_FAILURE;
 
@@ -312,7 +270,8 @@
     {
         if (initializeBoard)
             device->Init();
-<<<<<<< HEAD
+
+        std::string configFilepath;
         if (!iniFilename.empty())
         {
             std::string configFilepath = ""s;
@@ -325,28 +284,9 @@
             }
 
             if (iniFilename[0] != '/') // is not global path
-            {
-                configFilepath = std::string{ cwd } + '/';
-            }
-
-            configFilepath += std::string{ iniFilename };
-
-            for (int moduleId : chipIndexes)
-=======
-
-        std::string configFilepath;
-        if (!iniFilename.empty())
-        {
-            config.skipDefaults = true;
-            std::string cwd(argv[0]);
-            const size_t slash0Pos = cwd.find_last_of("/\\");
-            if (slash0Pos != std::string::npos)
-                cwd.resize(slash0Pos);
-
-            if (iniFilename[0] != '/') // is not global path
-                configFilepath = cwd + "/" + iniFilename;
-            else
-                configFilepath = iniFilename;
+                configFilepath = std::string{ cwd } + "/"s;
+
+            configFilepath += iniFilename;
         }
 
         for (int moduleId : chipIndexes)
@@ -367,7 +307,6 @@
             const auto& chipDescriptor = device->GetDescriptor().rfSOC[moduleId];
 
             if (!rxAntennaName.empty())
->>>>>>> c833eefb
             {
                 int rxPathIndex = AntennaNameToIndex(chipDescriptor.pathNames.at(TRXDir::Rx), rxAntennaName);
                 if (rxPathIndex < 0)
