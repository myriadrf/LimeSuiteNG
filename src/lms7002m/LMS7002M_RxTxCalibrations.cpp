--- conflicted
+++ resolved
@@ -169,14 +169,7 @@
     return rssi;
 }
 
-<<<<<<< HEAD
-int LMS7002M::CalibrateTx(float_type bandwidth_Hz, bool useExtLoopback)
-=======
-/** @brief Calibrates Transmitter. DC correction, IQ gains, IQ phase correction
-@return 0-success, other-failure
-*/
 OpStatus LMS7002M::CalibrateTx(float_type bandwidth_Hz, bool useExtLoopback)
->>>>>>> 89862994
 {
     if (TrxCalib_RF_LimitLow > bandwidth_Hz)
     {
@@ -270,14 +263,7 @@
     return OpStatus::SUCCESS;
 }
 
-<<<<<<< HEAD
-int LMS7002M::CalibrateRx(float_type bandwidth_Hz, bool useExtLoopback)
-=======
-/** @brief Calibrates Receiver. DC offset, IQ gains, IQ phase correction
-    @return 0-success, other-failure
-*/
 OpStatus LMS7002M::CalibrateRx(float_type bandwidth_Hz, bool useExtLoopback)
->>>>>>> 89862994
 {
     if (TrxCalib_RF_LimitLow > bandwidth_Hz)
     {
@@ -396,16 +382,7 @@
     return OpStatus::SUCCESS;
 }
 
-<<<<<<< HEAD
-int LMS7002M::LoadDC_REG_IQ(TRXDir dir, int16_t I, int16_t Q)
-=======
-/** @brief Loads given DC_REG values into registers
-    @param dir TxTSP or RxTSP selection
-    @param I DC_REG I value
-    @param Q DC_REG Q value
-*/
 OpStatus LMS7002M::LoadDC_REG_IQ(TRXDir dir, int16_t I, int16_t Q)
->>>>>>> 89862994
 {
     if (dir == TRXDir::Tx)
     {
