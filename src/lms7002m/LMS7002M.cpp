/**
@file LMS7002M.cpp
@author Lime Microsystems (www.limemicro.com)
@brief Implementation of LMS7002M transceiver configuring
*/

#include "limesuite/LMS7002M.h"

#include <algorithm>
#include <cassert>
#include <chrono>
#include <cmath>
#include <ciso646>
#include <cstdio>
#include <fstream>
#include <iostream>
#include <unordered_set>
#include <thread>

#include "cpp-feather-ini-parser/INI.h"
#include "limesuite/IComms.h"
#include "limesuite/commonTypes.h"
#include "lms_gfir.h"
#include "LMS7002M_RegistersMap.h"
#include "Logger.h"
#include "mcu_programs.h"
#include "MCU_BD.h"

using namespace lime;

float_type LMS7002M::gVCO_frequency_table[3][2] = { { 3800e6, 5222e6 }, { 4961e6, 6754e6 }, { 6306e6, 7714e6 } };
float_type LMS7002M::gCGEN_VCO_frequencies[2] = { 1930e6, 2940e6 };

/// Define for parameter enumeration if prefix might be needed
extern std::vector<std::reference_wrapper<const LMS7Parameter>> LMS7parameterList;

// Module addresses needs to be sorted in ascending order
const std::vector<LMS7002M::ReadOnlyRegister> LMS7002M::readOnlyRegisters{
    { 0x002F, 0x0000 },
    { 0x008C, 0x0FFF },
    { 0x00A8, 0x007F },
    { 0x00A9, 0x0000 },
    { 0x00AA, 0x0000 },
    { 0x00AB, 0x0000 },
    { 0x00AC, 0x0000 },
    { 0x0123, 0x003F },
    { 0x0209, 0x0000 },
    { 0x020A, 0x0000 },
    { 0x020B, 0x0000 },
    { 0x040E, 0x0000 },
    { 0x040F, 0x0000 },
};

/** @brief Switches LMS7002M SPI to requested channel and restores previous channel when going out of scope */
class ChannelScope
{
  public:
    /**
      @brief Convenient constructor when using explicit MAC value.
      @param chip The chip to use.
      @param mac The channel to use.
      @param useCache Whether to use caching or not.
     */
    ChannelScope(LMS7002M* chip, LMS7002M::Channel mac, bool useCache = false)
        : mChip(chip)
        , mNeedsRestore(false)
    {
        mStoredValue = chip->GetActiveChannel(!useCache);
        if (mStoredValue == mac)
            return;

        chip->SetActiveChannel(mac);
        mNeedsRestore = true;
    }

    /**
      @brief Convenient constructor when using channel index starting from 0.
      @param chip The chip to use.
      @param index The channel index.
      @param useCache Whether to use caching or not.
     */
    ChannelScope(LMS7002M* chip, uint8_t index, bool useCache = false)
        : mChip(chip)
        , mNeedsRestore(false)
    {
        assert(index < 2);
        mStoredValue = chip->GetActiveChannel(!useCache);
        auto expectedChannel = index > 0 ? LMS7002M::Channel::ChB : LMS7002M::Channel::ChA;
        if (mStoredValue == expectedChannel)
            return;

        mChip->SetActiveChannel(expectedChannel);
        mNeedsRestore = true;
    }

    /** @brief Destroy the Channel Scope object and reset the active channel. */
    ~ChannelScope()
    {
        if (mNeedsRestore)
            mChip->SetActiveChannel(mStoredValue);
    }

  private:
    LMS7002M* mChip; ///< The chip to modify
    LMS7002M::Channel mStoredValue; ///< The channel to restore to
    bool mNeedsRestore; ///< Whether the channel needs restoring or not
};

/** @brief Simple logging function to print status messages
    @param text message to print
    @param type message type for filtering specific information
*/
void LMS7002M::Log(const char* text, LogType type)
{
    switch (type)
    {
    case LogType::LOG_INFO:
        lime::info(text);
        if (log_callback)
            log_callback(text, type);
        break;
    case LogType::LOG_WARNING:
        lime::warning(text);
        if (log_callback)
            log_callback(text, type);
        break;
    case LogType::LOG_ERROR:
        lime::error(text);
        if (log_callback)
            log_callback(text, type);
        break;
    case LogType::LOG_DATA:
        lime::debug(text);
        if (log_callback)
            log_callback(text, type);
        break;
    }
}

//Compatibility for vasprintf under MSVC
#ifdef _MSC_VER
int vasprintf(char** strp, const char* fmt, va_list ap)
{
    int r = _vscprintf(fmt, ap);
    if (r < 0)
        return r;
    *strp = (char*)malloc(r + 1);
    return vsprintf_s(*strp, r + 1, fmt, ap);
}
#endif

void LMS7002M::Log(LogType type, const char* format, va_list argList)
{
    char* message = NULL;
    if (vasprintf(&message, format, argList) != -1)
    {
        Log(message, type);
        free(message);
    }
}

/** @brief Sets connection which is used for data communication with chip
*/
void LMS7002M::SetConnection(std::shared_ptr<ISPI> port)
{
    controlPort = port;

    if (controlPort != nullptr)
    {
        unsigned byte_array_size = 0;
        unsigned chipRev = this->Get_SPI_Reg_bits(LMS7_MASK, true);
        if (chipRev >= 1)
            byte_array_size = 1024 * 16;
        else
            byte_array_size = 1024 * 8;
        mcuControl->Initialize(port, byte_array_size);
    }
}

/** @brief Creates LMS7002M main control object.
It requires IConnection to be set by SetConnection() to communicate with chip
*/
LMS7002M::LMS7002M(std::shared_ptr<ISPI> port)
    : mCallback_onCGENChange(nullptr)
    , mCallback_onCGENChange_userData(nullptr)
    , useCache(0)
    , mRegistersMap(new LMS7002M_RegistersMap())
    , controlPort(port)
    , _cachedRefClockRate(30.72e6)
{
    mCalibrationByMCU = true;
    opt_gain_tbb[0] = -1;
    opt_gain_tbb[1] = -1;
    //memory intervals for registers tests and calibration algorithms
    MemorySectionAddresses[LimeLight][0] = 0x0020;
    MemorySectionAddresses[LimeLight][1] = 0x002F;
    MemorySectionAddresses[EN_DIR][0] = 0x0081;
    MemorySectionAddresses[EN_DIR][1] = 0x0081;
    MemorySectionAddresses[AFE][0] = 0x0082;
    MemorySectionAddresses[AFE][1] = 0x0082;
    MemorySectionAddresses[BIAS][0] = 0x0084;
    MemorySectionAddresses[BIAS][1] = 0x0084;
    MemorySectionAddresses[XBUF][0] = 0x0085;
    MemorySectionAddresses[XBUF][1] = 0x0085;
    MemorySectionAddresses[CGEN][0] = 0x0086;
    MemorySectionAddresses[CGEN][1] = 0x008C;
    MemorySectionAddresses[LDO][0] = 0x0092;
    MemorySectionAddresses[LDO][1] = 0x00A7;
    MemorySectionAddresses[BIST][0] = 0x00A8;
    MemorySectionAddresses[BIST][1] = 0x00AC;
    MemorySectionAddresses[CDS][0] = 0x00AD;
    MemorySectionAddresses[CDS][1] = 0x00AE;
    MemorySectionAddresses[TRF][0] = 0x0100;
    MemorySectionAddresses[TRF][1] = 0x0104;
    MemorySectionAddresses[TBB][0] = 0x0105;
    MemorySectionAddresses[TBB][1] = 0x010B;
    MemorySectionAddresses[RFE][0] = 0x010C;
    MemorySectionAddresses[RFE][1] = 0x0114;
    MemorySectionAddresses[RBB][0] = 0x0115;
    MemorySectionAddresses[RBB][1] = 0x011A;
    MemorySectionAddresses[SX][0] = 0x011C;
    MemorySectionAddresses[SX][1] = 0x0124;
    MemorySectionAddresses[TRX_GAIN][0] = 0x0125;
    MemorySectionAddresses[TRX_GAIN][1] = 0x0126;
    MemorySectionAddresses[TxTSP][0] = 0x0200;
    MemorySectionAddresses[TxTSP][1] = 0x020C;
    MemorySectionAddresses[TxNCO][0] = 0x0240;
    MemorySectionAddresses[TxNCO][1] = 0x0261;
    MemorySectionAddresses[TxGFIR1][0] = 0x0280;
    MemorySectionAddresses[TxGFIR1][1] = 0x02A7;
    MemorySectionAddresses[TxGFIR2][0] = 0x02C0;
    MemorySectionAddresses[TxGFIR2][1] = 0x02E7;
    MemorySectionAddresses[TxGFIR3a][0] = 0x0300;
    MemorySectionAddresses[TxGFIR3a][1] = 0x0327;
    MemorySectionAddresses[TxGFIR3b][0] = 0x0340;
    MemorySectionAddresses[TxGFIR3b][1] = 0x0367;
    MemorySectionAddresses[TxGFIR3c][0] = 0x0380;
    MemorySectionAddresses[TxGFIR3c][1] = 0x03A7;
    MemorySectionAddresses[RxTSP][0] = 0x0400;
    MemorySectionAddresses[RxTSP][1] = 0x040F;
    MemorySectionAddresses[RxNCO][0] = 0x0440;
    MemorySectionAddresses[RxNCO][1] = 0x0461;
    MemorySectionAddresses[RxGFIR1][0] = 0x0480;
    MemorySectionAddresses[RxGFIR1][1] = 0x04A7;
    MemorySectionAddresses[RxGFIR2][0] = 0x04C0;
    MemorySectionAddresses[RxGFIR2][1] = 0x04E7;
    MemorySectionAddresses[RxGFIR3a][0] = 0x0500;
    MemorySectionAddresses[RxGFIR3a][1] = 0x0527;
    MemorySectionAddresses[RxGFIR3b][0] = 0x0540;
    MemorySectionAddresses[RxGFIR3b][1] = 0x0567;
    MemorySectionAddresses[RxGFIR3c][0] = 0x0580;
    MemorySectionAddresses[RxGFIR3c][1] = 0x05A7;
    MemorySectionAddresses[RSSI_DC_CALIBRATION][0] = 0x05C0;
    MemorySectionAddresses[RSSI_DC_CALIBRATION][1] = 0x05CC;
    MemorySectionAddresses[RSSI_PDET_TEMP_CONFIG][0] = 0x0600;
    MemorySectionAddresses[RSSI_PDET_TEMP_CONFIG][1] = 0x0606;
    MemorySectionAddresses[RSSI_DC_CONFIG][0] = 0x0640;
    MemorySectionAddresses[RSSI_DC_CONFIG][1] = 0x0641;

    mRegistersMap->InitializeDefaultValues(LMS7parameterList);
    mcuControl = new MCU_BD();
    mcuControl->Initialize(nullptr);
}

LMS7002M::~LMS7002M()
{
    delete mcuControl;
    delete mRegistersMap;
}

void LMS7002M::SetActiveChannel(const Channel ch)
{
    if (ch == this->GetActiveChannel(false))
        return;
    this->Modify_SPI_Reg_bits(LMS7param(MAC), static_cast<uint16_t>(ch));
}

LMS7002M::Channel LMS7002M::GetActiveChannel(bool fromChip)
{
    auto ch = Get_SPI_Reg_bits(LMS7param(MAC), fromChip);
    return static_cast<Channel>(ch);
}

size_t LMS7002M::GetActiveChannelIndex(bool fromChip)
{
    return this->GetActiveChannel(fromChip) == Channel::ChB ? 1 : 0;
}

int LMS7002M::EnableChannel(TRXDir dir, const uint8_t channel, const bool enable)
{
    ChannelScope scope(this, channel);

    const Channel ch = this->GetActiveChannel();
    this->SetActiveChannel(channel > 0 ? Channel::ChB : Channel::ChA);

    const bool isTx = dir == TRXDir::Tx;
    //--- LML ---
    if (ch == Channel::ChA)
    {
        if (isTx)
            this->Modify_SPI_Reg_bits(LMS7param(TXEN_A), enable ? 1 : 0);
        else
            this->Modify_SPI_Reg_bits(LMS7param(RXEN_A), enable ? 1 : 0);
    }
    else
    {
        if (isTx)
            this->Modify_SPI_Reg_bits(LMS7param(TXEN_B), enable ? 1 : 0);
        else
            this->Modify_SPI_Reg_bits(LMS7param(RXEN_B), enable ? 1 : 0);
    }

    //--- ADC/DAC ---
    Modify_SPI_Reg_bits(LMS7param(EN_DIR_AFE), 1);

    if (!enable)
    {
        bool disable;
        if (ch == Channel::ChA)
            disable = Get_SPI_Reg_bits(isTx ? LMS7_TXEN_B : LMS7_RXEN_B) == 0;
        else
            disable = Get_SPI_Reg_bits(isTx ? LMS7_TXEN_A : LMS7_RXEN_A) == 0;
        Modify_SPI_Reg_bits(isTx ? LMS7_PD_TX_AFE1 : LMS7_PD_RX_AFE1, disable);
    }
    else
        Modify_SPI_Reg_bits(isTx ? LMS7_PD_TX_AFE1 : LMS7_PD_RX_AFE1, 0);

    if (ch == Channel::ChB)
        Modify_SPI_Reg_bits(isTx ? LMS7_PD_TX_AFE2 : LMS7_PD_RX_AFE2, enable ? 0 : 1);

    int disabledChannels = (Get_SPI_Reg_bits(LMS7_PD_AFE.address, 4, 1) & 0xF); //check if all channels are disabled
    Modify_SPI_Reg_bits(LMS7param(EN_G_AFE), disabledChannels == 0xF ? 0 : 1);
    Modify_SPI_Reg_bits(LMS7param(PD_AFE), disabledChannels == 0xF ? 1 : 0);

    //--- digital ---
    if (isTx)
    {
        this->Modify_SPI_Reg_bits(LMS7param(EN_TXTSP), enable ? 1 : 0);
        this->Modify_SPI_Reg_bits(LMS7param(ISINC_BYP_TXTSP), enable ? 0 : 1);
        this->Modify_SPI_Reg_bits(LMS7param(GFIR3_BYP_TXTSP), 1);
        this->Modify_SPI_Reg_bits(LMS7param(GFIR2_BYP_TXTSP), 1);
        this->Modify_SPI_Reg_bits(LMS7param(GFIR1_BYP_TXTSP), 1);

        if (!enable)
        {
            this->Modify_SPI_Reg_bits(LMS7param(CMIX_BYP_TXTSP), 1);
            this->Modify_SPI_Reg_bits(LMS7param(DC_BYP_TXTSP), 1);
            this->Modify_SPI_Reg_bits(LMS7param(GC_BYP_TXTSP), 1);
            this->Modify_SPI_Reg_bits(LMS7param(PH_BYP_TXTSP), 1);
        }
    }
    else
    {
        this->Modify_SPI_Reg_bits(LMS7param(EN_RXTSP), enable ? 1 : 0);
        this->Modify_SPI_Reg_bits(LMS7param(DC_BYP_RXTSP), enable ? 0 : 1);
        this->Modify_SPI_Reg_bits(LMS7param(DCLOOP_STOP), enable ? 0 : 1);
        this->Modify_SPI_Reg_bits(LMS7param(AGC_MODE_RXTSP), 2); //bypass
        this->Modify_SPI_Reg_bits(LMS7param(AGC_BYP_RXTSP), 1);
        this->Modify_SPI_Reg_bits(LMS7param(GFIR3_BYP_RXTSP), 1);
        this->Modify_SPI_Reg_bits(LMS7param(GFIR2_BYP_RXTSP), 1);
        this->Modify_SPI_Reg_bits(LMS7param(GFIR1_BYP_RXTSP), 1);
        if (!enable)
        {
            this->Modify_SPI_Reg_bits(LMS7param(CMIX_BYP_RXTSP), 1);
            this->Modify_SPI_Reg_bits(LMS7param(GC_BYP_RXTSP), 1);
            this->Modify_SPI_Reg_bits(LMS7param(PH_BYP_RXTSP), 1);
        }
    }

    //--- baseband ---
    if (isTx)
    {
        this->Modify_SPI_Reg_bits(LMS7param(EN_DIR_TBB), 1);
        this->Modify_SPI_Reg_bits(LMS7param(EN_G_TBB), enable ? 1 : 0);
        this->Modify_SPI_Reg_bits(LMS7param(PD_LPFIAMP_TBB), enable ? 0 : 1);
    }
    else
    {
        this->Modify_SPI_Reg_bits(LMS7param(EN_DIR_RBB), 1);
        this->Modify_SPI_Reg_bits(LMS7param(EN_G_RBB), enable ? 1 : 0);
        this->Modify_SPI_Reg_bits(LMS7param(PD_PGA_RBB), enable ? 0 : 1);
    }

    //--- frontend ---
    if (isTx)
    {
        this->Modify_SPI_Reg_bits(LMS7param(EN_DIR_TRF), 1);
        this->Modify_SPI_Reg_bits(LMS7param(EN_G_TRF), enable ? 1 : 0);
        this->Modify_SPI_Reg_bits(LMS7param(PD_TLOBUF_TRF), enable ? 0 : 1);
        this->Modify_SPI_Reg_bits(LMS7param(PD_TXPAD_TRF), enable ? 0 : 1);
    }
    else
    {
        this->Modify_SPI_Reg_bits(LMS7param(EN_DIR_RFE), 1);
        this->Modify_SPI_Reg_bits(LMS7param(EN_G_RFE), enable ? 1 : 0);
        this->Modify_SPI_Reg_bits(LMS7param(PD_MXLOBUF_RFE), enable ? 0 : 1);
        this->Modify_SPI_Reg_bits(LMS7param(PD_QGEN_RFE), enable ? 0 : 1);
        this->Modify_SPI_Reg_bits(LMS7param(PD_TIA_RFE), enable ? 0 : 1);
        this->Modify_SPI_Reg_bits(LMS7param(PD_LNA_RFE), enable ? 0 : 1);
    }

    //--- synthesizers ---
    if (isTx)
    {
        this->SetActiveChannel(Channel::ChSXT);
        this->Modify_SPI_Reg_bits(LMS7param(EN_DIR_SXRSXT), 1);
        this->Modify_SPI_Reg_bits(LMS7param(EN_G), (disabledChannels & 3) == 3 ? 0 : 1);
        if (ch == Channel::ChB) //enable LO to channel B
        {
            this->SetActiveChannel(Channel::ChA);
            this->Modify_SPI_Reg_bits(LMS7param(EN_NEXTTX_TRF), enable ? 1 : 0);
        }
    }
    else
    {
        this->SetActiveChannel(Channel::ChSXR);
        this->Modify_SPI_Reg_bits(LMS7param(EN_DIR_SXRSXT), 1);
        this->Modify_SPI_Reg_bits(LMS7param(EN_G), (disabledChannels & 0xC) == 0xC ? 0 : 1);
        if (ch == Channel::ChB) //enable LO to channel B
        {
            this->SetActiveChannel(Channel::ChA);
            this->Modify_SPI_Reg_bits(LMS7param(EN_NEXTRX_RFE), enable ? 1 : 0);
        }
    }
    this->SetActiveChannel(ch);

    return 0;
}

/** @brief Sends reset signal to chip, after reset enables B channel controls
    @return 0-success, other-failure
*/
int LMS7002M::ResetChip()
{
    int status = 0;

    const std::vector<uint16_t> usedAddresses = mRegistersMap->GetUsedAddresses(0);

    std::vector<uint16_t> addrs;
    addrs.reserve(usedAddresses.size() + 2);
    std::vector<uint16_t> values;
    values.reserve(usedAddresses.size() + 2);

    addrs.push_back(0x0006); // SPISW_CTRL
    values.push_back(0x0000); // ensure baseband is controlling SPI

    addrs.push_back(0x0020);
    uint16_t x0020default = mRegistersMap->GetDefaultValue(0x0020);
    values.push_back(x0020default | 0x3); // enable simultaneous A&B write

    for (uint16_t addr : usedAddresses)
    {
        if (addr == 0x0020) // skip address containing MAC, to continue writing both channels
            continue;
        addrs.push_back(addr);
        values.push_back(mRegistersMap->GetDefaultValue(addr));
    }
    addrs.push_back(0x0020);
    values.push_back((x0020default & ~0x3) | 0x1); // back to A channel only

    status = SPI_write_batch(addrs.data(), values.data(), addrs.size(), true);
    status |= Modify_SPI_Reg_bits(LMS7param(MIMO_SISO), 0); //enable B channel after reset
    return status;
}

int LMS7002M::SoftReset()
{
    auto reg_0x0020 = this->SPI_read(0x0020, true);
    auto reg_0x002E = this->SPI_read(0x002E, true);
    this->SPI_write(0x0020, 0x0);
    this->SPI_write(0x0020, reg_0x0020);
    this->SPI_write(0x002E, reg_0x002E); //must write, enables/disabled MIMO channel B
    return 0;
}

int LMS7002M::LoadConfigLegacyFile(const std::string& filename)
{
    std::ifstream f(filename);
    if (f.good() == false) //file not found
    {
        f.close();
        return ReportError(ENOENT, "LoadConfigLegacyFile(%s) - file not found", filename.c_str());
    }
    f.close();

    uint16_t addr = 0;
    uint16_t value = 0;
    Channel ch = this->GetActiveChannel(); //remember used channel
    int status;
    typedef INI<std::string, std::string, std::string> ini_t;
    ini_t parser(filename, true);
    if (parser.select("FILE INFO") == false)
        return ReportError(EINVAL, "LoadConfigLegacyFile(%s) - invalid format, missing FILE INFO section", filename.c_str());

    std::string type = "";
    type = parser.get("type", "undefined");

    if (type.find("LMS7002 configuration") == std::string::npos)
    {
        return ReportError(EINVAL, "LoadConfigLegacyFile(%s) - invalid format, missing LMS7002 configuration", filename.c_str());
    }

    int fileVersion = 0;
    fileVersion = parser.get("version", 0);

    std::vector<uint16_t> addrToWrite;
    std::vector<uint16_t> dataToWrite;
    if (fileVersion == 1)
    {
        if (parser.select("Reference clocks"))
        {
            this->SetReferenceClk_SX(TRXDir::Rx, parser.get("SXR reference frequency MHz", 30.72) * 1e6);
            this->SetReferenceClk_SX(TRXDir::Tx, parser.get("SXT reference frequency MHz", 30.72) * 1e6);
        }

        if (parser.select("LMS7002 registers ch.A") == true)
        {
            ini_t::sectionsit_t section = parser.sections.find("LMS7002 registers ch.A");

            uint16_t x0020_value = 0;
            this->SetActiveChannel(Channel::ChA); //select A channel
            for (ini_t::keysit_t pairs = section->second->begin(); pairs != section->second->end(); pairs++)
            {
                sscanf(pairs->first.c_str(), "%hx", &addr);
                sscanf(pairs->second.c_str(), "%hx", &value);
                if (addr == LMS7param(MAC).address) //skip register containing channel selection
                {
                    x0020_value = value;
                    continue;
                }
                addrToWrite.push_back(addr);
                dataToWrite.push_back(value);
            }
            status = SPI_write_batch(&addrToWrite[0], &dataToWrite[0], addrToWrite.size(), true);
            if (status != 0 && controlPort != nullptr)
                return status;

            //parse FCW or PHO
            if (parser.select("NCO Rx ch.A") == true)
            {
                char varname[64];
                int mode = Get_SPI_Reg_bits(LMS7param(MODE_RX));
                if (mode == 0) //FCW
                {
                    for (int i = 0; i < 16; ++i)
                    {
                        sprintf(varname, "FCW%02i", i);
                        SetNCOFrequency(TRXDir::Rx, i, parser.get(varname, 0.0));
                    }
                }
                else
                {
                    for (int i = 0; i < 16; ++i)
                    {
                        sprintf(varname, "PHO%02i", i);
                        SetNCOPhaseOffset(TRXDir::Rx, i, parser.get(varname, 0.0));
                    }
                }
            }
            if (parser.select("NCO Tx ch.A") == true)
            {
                char varname[64];
                int mode = Get_SPI_Reg_bits(LMS7param(MODE_TX));
                if (mode == 0) //FCW
                {
                    for (int i = 0; i < 16; ++i)
                    {
                        sprintf(varname, "FCW%02i", i);
                        SetNCOFrequency(TRXDir::Tx, i, parser.get(varname, 0.0));
                    }
                }
                else
                {
                    for (int i = 0; i < 16; ++i)
                    {
                        sprintf(varname, "PHO%02i", i);
                        SetNCOPhaseOffset(TRXDir::Tx, i, parser.get(varname, 0.0));
                    }
                }
            }
            status = SPI_write(0x0020, x0020_value);
            if (status != 0 && controlPort != nullptr)
                return status;
        }

        this->SetActiveChannel(Channel::ChB);

        if (parser.select("LMS7002 registers ch.B") == true)
        {
            addrToWrite.clear();
            dataToWrite.clear();
            ini_t::sectionsit_t section = parser.sections.find("LMS7002 registers ch.B");
            for (ini_t::keysit_t pairs = section->second->begin(); pairs != section->second->end(); pairs++)
            {
                sscanf(pairs->first.c_str(), "%hx", &addr);
                sscanf(pairs->second.c_str(), "%hx", &value);
                addrToWrite.push_back(addr);
                dataToWrite.push_back(value);
            }
            this->SetActiveChannel(Channel::ChB); //select B channel
            status = SPI_write_batch(&addrToWrite[0], &dataToWrite[0], addrToWrite.size(), true);
            if (status != 0 && controlPort != nullptr)
                return status;

            //parse FCW or PHO
            if (parser.select("NCO Rx ch.B") == true)
            {
                char varname[64];
                int mode = Get_SPI_Reg_bits(LMS7param(MODE_RX));
                if (mode == 0) //FCW
                {
                    for (int i = 0; i < 16; ++i)
                    {
                        sprintf(varname, "FCW%02i", i);
                        SetNCOFrequency(TRXDir::Rx, i, parser.get(varname, 0.0));
                    }
                }
                else
                {
                    for (int i = 0; i < 16; ++i)
                    {
                        sprintf(varname, "PHO%02i", i);
                        SetNCOPhaseOffset(TRXDir::Rx, i, parser.get(varname, 0.0));
                    }
                }
            }
            if (parser.select("NCO Tx ch.A") == true)
            {
                char varname[64];
                int mode = Get_SPI_Reg_bits(LMS7param(MODE_TX));
                if (mode == 0) //FCW
                {
                    for (int i = 0; i < 16; ++i)
                    {
                        sprintf(varname, "FCW%02i", i);
                        SetNCOFrequency(TRXDir::Tx, i, parser.get(varname, 0.0));
                    }
                }
                else
                {
                    for (int i = 0; i < 16; ++i)
                    {
                        sprintf(varname, "PHO%02i", i);
                        SetNCOPhaseOffset(TRXDir::Tx, i, parser.get(varname, 0.0));
                    }
                }
            }
        }
        this->SetActiveChannel(ch);
        return 0;
    }
    return ReportError(EINVAL, "LoadConfigLegacyFile(%s) - invalid format", filename.c_str());
}

/** @brief Reads configuration file and uploads registers to chip
    @param filename Configuration source file
    @param tuneDynamicValues Whether to tune the dynamic values or not
    @return 0 - success, other - failure
*/
int LMS7002M::LoadConfig(const std::string& filename, bool tuneDynamicValues)
{
    std::ifstream f(filename);
    if (f.good() == false) //file not found
    {
        f.close();
        return ReportError(ENOENT, "LoadConfig(%s) - file not found", filename.c_str());
    }
    f.close();

    uint16_t addr = 0;
    uint16_t value = 0;
    Channel ch = this->GetActiveChannel(); //remember used channel

    int status;
    typedef INI<std::string, std::string, std::string> ini_t;
    ini_t parser(filename, true);
    if (parser.select("file_info") == false)
    {
        //try loading as legacy format
        status = LoadConfigLegacyFile(filename);
        this->SetActiveChannel(Channel::ChA);
        return status;
    }
    std::string type = "";
    type = parser.get("type", "undefined");

    if (type.find("lms7002m_minimal_config") == std::string::npos)
    {
        return ReportError(EINVAL, "LoadConfig(%s) - invalid format, missing lms7002m_minimal_config", filename.c_str());
    }

    int fileVersion = 0;
    fileVersion = parser.get("version", 0);

    std::vector<uint16_t> addrToWrite;
    std::vector<uint16_t> dataToWrite;

    if (fileVersion == 1)
    {
        if (parser.select("lms7002_registers_a") == true)
        {
            ini_t::sectionsit_t section = parser.sections.find("lms7002_registers_a");

            uint16_t x0020_value = 0;
            this->SetActiveChannel(Channel::ChA); //select A channel
            for (ini_t::keysit_t pairs = section->second->begin(); pairs != section->second->end(); pairs++)
            {
                sscanf(pairs->first.c_str(), "%hx", &addr);
                sscanf(pairs->second.c_str(), "%hx", &value);
                if (addr == LMS7param(MAC).address) //skip register containing channel selection
                {
                    x0020_value = value;
                    continue;
                }

                if (addr >= 0x5C3 && addr <= 0x5CA) //enable analog DC correction
                {
                    addrToWrite.push_back(addr);
                    dataToWrite.push_back(value & 0x3FFF);
                    addrToWrite.push_back(addr);
                    dataToWrite.push_back(value | 0x8000);
                }
                else
                {
                    addrToWrite.push_back(addr);
                    dataToWrite.push_back(value);
                }
            }

            status = SPI_write_batch(&addrToWrite[0], &dataToWrite[0], addrToWrite.size(), true);
            if (status != 0 && controlPort != nullptr)
                return status;
            status = SPI_write(0x0020, x0020_value);
            if (status != 0 && controlPort != nullptr)
                return status;
            this->SetActiveChannel(Channel::ChB);
            if (status != 0 && controlPort != nullptr)
                return status;
        }

        if (parser.select("lms7002_registers_b") == true)
        {
            addrToWrite.clear();
            dataToWrite.clear();
            ini_t::sectionsit_t section = parser.sections.find("lms7002_registers_b");
            for (ini_t::keysit_t pairs = section->second->begin(); pairs != section->second->end(); pairs++)
            {
                sscanf(pairs->first.c_str(), "%hx", &addr);
                sscanf(pairs->second.c_str(), "%hx", &value);
                addrToWrite.push_back(addr);
                dataToWrite.push_back(value);
            }
            this->SetActiveChannel(Channel::ChB); //select B channel
            status = SPI_write_batch(&addrToWrite[0], &dataToWrite[0], addrToWrite.size(), true);
            if (status != 0 && controlPort != nullptr)
                return status;
        }
        this->SetActiveChannel(ch);

        parser.select("reference_clocks");
        this->SetReferenceClk_SX(TRXDir::Rx, parser.get("sxr_ref_clk_mhz", 30.72) * 1e6);
        this->SetReferenceClk_SX(TRXDir::Tx, parser.get("sxt_ref_clk_mhz", 30.72) * 1e6);
    }

    ResetLogicregisters();

    if (tuneDynamicValues)
    {
        Modify_SPI_Reg_bits(LMS7param(MAC), 2);
        if (!Get_SPI_Reg_bits(LMS7param(PD_VCO)))
            TuneVCO(VCO_Module::VCO_SXT);
        Modify_SPI_Reg_bits(LMS7param(MAC), 1);
        if (!Get_SPI_Reg_bits(LMS7param(PD_VCO)))
            TuneVCO(VCO_Module::VCO_SXR);
        if (!Get_SPI_Reg_bits(LMS7param(PD_VCO_CGEN)))
        {
            TuneVCO(VCO_Module::VCO_CGEN);
            if (mCallback_onCGENChange)
                return mCallback_onCGENChange(mCallback_onCGENChange_userData);
        }
    }
    this->SetActiveChannel(Channel::ChA);
    return 0;
}

int LMS7002M::ResetLogicregisters()
{
    const uint16_t x0020_value = SPI_read(0x0020); //reset logic registers
    const uint16_t addr[] = { 0x0020, 0x0020 };
    const uint16_t values[] = { uint16_t(x0020_value & 0x553F), uint16_t(x0020_value | 0xFFC0) };
    //const uint16_t values[] = {x0020_value & 0x55FF, x0020_value | 0xFF00};
    // LRST_TX_B, LRST_TX_A, LRST_RX_B, LRST_RX_A
    return SPI_write_batch(addr, values, 2);
}

/** @brief Reads all registers from chip and saves to file
    @param filename destination filename
    @return 0-success, other failure
*/
int LMS7002M::SaveConfig(const std::string& filename)
{
    std::ofstream fout;
    fout.open(filename);
    fout << "[file_info]" << std::endl;
    fout << "type=lms7002m_minimal_config" << std::endl;
    fout << "version=1" << std::endl;

    char addr[80];
    char value[80];

    Channel ch = this->GetActiveChannel();

    std::vector<uint16_t> addrToRead;
    for (uint8_t i = 0; i < MEMORY_SECTIONS_COUNT; ++i)
        for (uint16_t addr = MemorySectionAddresses[i][0]; addr <= MemorySectionAddresses[i][1]; ++addr)
            addrToRead.push_back(addr);
    std::vector<uint16_t> dataReceived;
    dataReceived.resize(addrToRead.size(), 0);

    fout << "[lms7002_registers_a]" << std::endl;
    this->SetActiveChannel(Channel::ChA);
    for (uint16_t i = 0; i < addrToRead.size(); ++i)
    {
        if (addrToRead[i] >= 0x5C3 && addrToRead[i] <= 0x5CA)
            SPI_write(addrToRead[i], 0x4000); //perform read-back from DAC
        dataReceived[i] = Get_SPI_Reg_bits(addrToRead[i], 15, 0, false);

        //registers 0x5C3 - 0x53A return inverted value field when DAC value read-back is performed
        if (addrToRead[i] >= 0x5C3 && addrToRead[i] <= 0x5C6 && (dataReceived[i] & 0x400)) //sign bit 10
            dataReceived[i] = 0x400 | (~dataReceived[i] & 0x3FF); //magnitude bits  9:0
        else if (addrToRead[i] >= 0x5C7 && addrToRead[i] <= 0x5CA && (dataReceived[i] & 0x40)) //sign bit 6
            dataReceived[i] = 0x40 | (~dataReceived[i] & 0x3F); //magnitude bits  5:0
        else if (addrToRead[i] == 0x5C2)
            dataReceived[i] &= 0xFF00; //do not save calibration start triggers
        sprintf(addr, "0x%04X", addrToRead[i]);
        sprintf(value, "0x%04X", dataReceived[i]);
        fout << addr << "=" << value << std::endl;
    }

    fout << "[lms7002_registers_b]" << std::endl;
    addrToRead.clear(); //add only B channel addresses
    for (uint8_t i = 0; i < MEMORY_SECTIONS_COUNT; ++i)
        if (i != RSSI_DC_CALIBRATION)
            for (uint16_t addr = MemorySectionAddresses[i][0]; addr <= MemorySectionAddresses[i][1]; ++addr)
                if (addr >= 0x0100)
                    addrToRead.push_back(addr);

    this->SetActiveChannel(Channel::ChB);
    for (uint16_t i = 0; i < addrToRead.size(); ++i)
    {
        dataReceived[i] = Get_SPI_Reg_bits(addrToRead[i], 15, 0, false);
        sprintf(addr, "0x%04X", addrToRead[i]);
        sprintf(value, "0x%04X", dataReceived[i]);
        fout << addr << "=" << value << std::endl;
    }

    this->SetActiveChannel(ch); //retore previously used channel

    fout << "[reference_clocks]" << std::endl;
    fout << "sxt_ref_clk_mhz=" << this->GetReferenceClk_SX(TRXDir::Tx) / 1e6 << std::endl;
    fout << "sxr_ref_clk_mhz=" << this->GetReferenceClk_SX(TRXDir::Rx) / 1e6 << std::endl;
    fout.close();
    return 0;
}

int LMS7002M::SetRBBPGA_dB(const float_type value, const Channel channel)
{
    ChannelScope scope(this, channel);

    int g_pga_rbb = std::clamp(static_cast<int>(std::round(value)) + 12, 0, 31);
    int ret = this->Modify_SPI_Reg_bits(LMS7param(G_PGA_RBB), g_pga_rbb);

    int rcc_ctl_pga_rbb = (430.0 * pow(0.65, (g_pga_rbb / 10.0)) - 110.35) / 20.4516 + 16;

    int c_ctl_pga_rbb = 0;
    if (0 <= g_pga_rbb && g_pga_rbb < 8)
        c_ctl_pga_rbb = 3;
    if (8 <= g_pga_rbb && g_pga_rbb < 13)
        c_ctl_pga_rbb = 2;
    if (13 <= g_pga_rbb && g_pga_rbb < 21)
        c_ctl_pga_rbb = 1;
    if (21 <= g_pga_rbb)
        c_ctl_pga_rbb = 0;

    ret |= this->Modify_SPI_Reg_bits(LMS7param(RCC_CTL_PGA_RBB), rcc_ctl_pga_rbb);
    ret |= this->Modify_SPI_Reg_bits(LMS7param(C_CTL_PGA_RBB), c_ctl_pga_rbb);
    return ret;
}

float_type LMS7002M::GetRBBPGA_dB(const Channel channel)
{
    ChannelScope scope(this, channel);

    auto g_pga_rbb = this->Get_SPI_Reg_bits(LMS7param(G_PGA_RBB));
    return g_pga_rbb - 12;
}

int LMS7002M::SetRFELNA_dB(const float_type value, const Channel channel)
{
    ChannelScope scope(this, channel);

    const double gmax = 30;
    double val = value - gmax;

    int g_lna_rfe = 0;
    if (val >= 0)
        g_lna_rfe = 15;
    else if (val >= -1)
        g_lna_rfe = 14;
    else if (val >= -2)
        g_lna_rfe = 13;
    else if (val >= -3)
        g_lna_rfe = 12;
    else if (val >= -4)
        g_lna_rfe = 11;
    else if (val >= -5)
        g_lna_rfe = 10;
    else if (val >= -6)
        g_lna_rfe = 9;
    else if (val >= -9)
        g_lna_rfe = 8;
    else if (val >= -12)
        g_lna_rfe = 7;
    else if (val >= -15)
        g_lna_rfe = 6;
    else if (val >= -18)
        g_lna_rfe = 5;
    else if (val >= -21)
        g_lna_rfe = 4;
    else if (val >= -24)
        g_lna_rfe = 3;
    else if (val >= -27)
        g_lna_rfe = 2;
    else
        g_lna_rfe = 1;

    return this->Modify_SPI_Reg_bits(LMS7param(G_LNA_RFE), g_lna_rfe);
}

float_type LMS7002M::GetRFELNA_dB(const Channel channel)
{
    ChannelScope scope(this, channel);

    const double gmax = 30;
    auto g_lna_rfe = this->Get_SPI_Reg_bits(LMS7param(G_LNA_RFE));
    switch (g_lna_rfe)
    {
    case 15:
        return gmax - 0;
    case 14:
        return gmax - 1;
    case 13:
        return gmax - 2;
    case 12:
        return gmax - 3;
    case 11:
        return gmax - 4;
    case 10:
        return gmax - 5;
    case 9:
        return gmax - 6;
    case 8:
        return gmax - 9;
    case 7:
        return gmax - 12;
    case 6:
        return gmax - 15;
    case 5:
        return gmax - 18;
    case 4:
        return gmax - 21;
    case 3:
        return gmax - 24;
    case 2:
        return gmax - 27;
    case 1:
        return gmax - 30;
    }
    return 0.0;
}

int LMS7002M::SetRFELoopbackLNA_dB(const float_type gain, const Channel channel)
{
    ChannelScope scope(this, channel);

    const double gmax = 40;
    double val = gain - gmax;

    int g_rxloopb_rfe = 0;
    if (val >= 0)
        g_rxloopb_rfe = 15;
    else if (val >= -0.5)
        g_rxloopb_rfe = 14;
    else if (val >= -1)
        g_rxloopb_rfe = 13;
    else if (val >= -1.6)
        g_rxloopb_rfe = 12;
    else if (val >= -2.4)
        g_rxloopb_rfe = 11;
    else if (val >= -3)
        g_rxloopb_rfe = 10;
    else if (val >= -4)
        g_rxloopb_rfe = 9;
    else if (val >= -5)
        g_rxloopb_rfe = 8;
    else if (val >= -6.2)
        g_rxloopb_rfe = 7;
    else if (val >= -7.5)
        g_rxloopb_rfe = 6;
    else if (val >= -9)
        g_rxloopb_rfe = 5;
    else if (val >= -11)
        g_rxloopb_rfe = 4;
    else if (val >= -14)
        g_rxloopb_rfe = 3;
    else if (val >= -17)
        g_rxloopb_rfe = 2;
    else if (val >= -24)
        g_rxloopb_rfe = 1;
    else
        g_rxloopb_rfe = 0;

    return this->Modify_SPI_Reg_bits(LMS7param(G_RXLOOPB_RFE), g_rxloopb_rfe);
}

float_type LMS7002M::GetRFELoopbackLNA_dB(const Channel channel)
{
    ChannelScope scope(this, channel);

    const double gmax = 40;
    auto g_rxloopb_rfe = this->Get_SPI_Reg_bits(LMS7param(G_RXLOOPB_RFE));
    switch (g_rxloopb_rfe)
    {
    case 15:
        return gmax - 0;
    case 14:
        return gmax - 0.5;
    case 13:
        return gmax - 1;
    case 12:
        return gmax - 1.6;
    case 11:
        return gmax - 2.4;
    case 10:
        return gmax - 3;
    case 9:
        return gmax - 4;
    case 8:
        return gmax - 5;
    case 7:
        return gmax - 6.2;
    case 6:
        return gmax - 7.5;
    case 5:
        return gmax - 9;
    case 4:
        return gmax - 11;
    case 3:
        return gmax - 14;
    case 2:
        return gmax - 17;
    case 1:
        return gmax - 24;
    }
    return 0.0;
}

int LMS7002M::SetRFETIA_dB(const float_type value, const Channel channel)
{
    ChannelScope scope(this, channel);

    const double gmax = 12;
    double val = value - gmax;

    int g_tia_rfe = 0;
    if (val >= 0)
        g_tia_rfe = 3;
    else if (val >= -3)
        g_tia_rfe = 2;
    else
        g_tia_rfe = 1;

    return this->Modify_SPI_Reg_bits(LMS7param(G_TIA_RFE), g_tia_rfe);
}

float_type LMS7002M::GetRFETIA_dB(const Channel channel)
{
    ChannelScope scope(this, channel);

    const double gmax = 12;
    auto g_tia_rfe = this->Get_SPI_Reg_bits(LMS7param(G_TIA_RFE));
    switch (g_tia_rfe)
    {
    case 3:
        return gmax - 0;
    case 2:
        return gmax - 3;
    case 1:
        return gmax - 12;
    }
    return 0.0;
}

int LMS7002M::SetTRFPAD_dB(const float_type value, const Channel channel)
{
    ChannelScope scope(this, channel);

    const double pmax = 52;
    int loss_int = std::round(pmax - value);

    //different scaling realm
    if (loss_int > 10)
    {
        loss_int = (loss_int + 10) / 2;
    }

    loss_int = std::clamp(loss_int, 0, 31);

    int ret = 0;
    ret |= this->Modify_SPI_Reg_bits(LMS7param(LOSS_LIN_TXPAD_TRF), loss_int);
    ret |= this->Modify_SPI_Reg_bits(LMS7param(LOSS_MAIN_TXPAD_TRF), loss_int);
    return ret;
}

float_type LMS7002M::GetTRFPAD_dB(const Channel channel)
{
    ChannelScope scope(this, channel);

    const double pmax = 52;
    auto loss_int = this->Get_SPI_Reg_bits(LMS7param(LOSS_LIN_TXPAD_TRF));
    if (loss_int > 10)
        return pmax - 10 - 2 * (loss_int - 10);
    return pmax - loss_int;
}

int LMS7002M::SetTRFLoopbackPAD_dB(const float_type gain, const Channel channel)
{
    ChannelScope scope(this, channel);

    //there are 4 discrete gain values, use the midpoints
    int val = 0;
    if (gain >= (-1.4 - 0) / 2)
        val = 0;
    else if (gain >= (-1.4 - 3.3) / 2)
        val = 1;
    else if (gain >= (-3.3 - 4.3) / 2)
        val = 2;
    else
        val = 3;

    return this->Modify_SPI_Reg_bits(LMS7param(L_LOOPB_TXPAD_TRF), val);
}

float_type LMS7002M::GetTRFLoopbackPAD_dB(const Channel channel)
{
    ChannelScope scope(this, channel);

    switch (this->Get_SPI_Reg_bits(LMS7param(L_LOOPB_TXPAD_TRF)))
    {
    case 0:
        return 0.0;
    case 1:
        return -1.4;
    case 2:
        return -3.3;
    case 3:
        return -4.3;
    }
    return 0.0;
}

int LMS7002M::SetTBBIAMP_dB(const float_type gain, const Channel channel)
{
    ChannelScope scope(this, channel);

    int ind = this->GetActiveChannelIndex() % 2;
    if (opt_gain_tbb[ind] <= 0)
    {
        if (CalibrateTxGain(0, nullptr) != 0) //set optimal BB gain
            return -1;
        if (std::fabs(gain) < 0.2) // optimal gain = ~0dB
            return 0;
    }

    int g_iamp = (float_type)opt_gain_tbb[ind] * pow(10.0, gain / 20.0) + 0.4;
    Modify_SPI_Reg_bits(LMS7param(CG_IAMP_TBB), std::clamp(g_iamp, 1, 63), true);

    return 0;
}

float_type LMS7002M::GetTBBIAMP_dB(const Channel channel)
{
    ChannelScope scope(this, channel);

    int g_current = Get_SPI_Reg_bits(LMS7param(CG_IAMP_TBB), true);
    int ind = this->GetActiveChannelIndex() % 2;

    if (opt_gain_tbb[ind] <= 0)
    {
        if (CalibrateTxGain(0, nullptr) != 0)
            return 0.0;
        Modify_SPI_Reg_bits(LMS7param(CG_IAMP_TBB), g_current, true); //restore
    }
    return 20.0 * log10((float_type)g_current / (float_type)opt_gain_tbb[ind]);
}

int LMS7002M::SetPathRFE(PathRFE path)
{
    int sel_path_rfe;
    int pd_lb1 = 1;
    int pd_lb2 = 1;
    switch (path)
    {
    case PathRFE::LNAH:
        sel_path_rfe = 1;
        break;
    case PathRFE::LB2:
        pd_lb2 = 0;
    case PathRFE::LNAL:
        sel_path_rfe = 2;
        break;
    case PathRFE::LB1:
        pd_lb1 = 0;
    case PathRFE::LNAW:
        sel_path_rfe = 3;
        break;
    default:
        sel_path_rfe = 0;
        break;
    }

    Modify_SPI_Reg_bits(LMS7param(SEL_PATH_RFE), sel_path_rfe);

    int pd_lna_rfe = (path == PathRFE::LB2 || path == PathRFE::LB1 || sel_path_rfe == 0) ? 1 : 0;
    Modify_SPI_Reg_bits(LMS7param(PD_LNA_RFE), pd_lna_rfe);

    Modify_SPI_Reg_bits(LMS7param(PD_RLOOPB_1_RFE), pd_lb1);
    Modify_SPI_Reg_bits(LMS7param(PD_RLOOPB_2_RFE), pd_lb2);
    Modify_SPI_Reg_bits(LMS7param(EN_INSHSW_LB1_RFE), pd_lb1);
    Modify_SPI_Reg_bits(LMS7param(EN_INSHSW_LB2_RFE), pd_lb2);
    Modify_SPI_Reg_bits(LMS7param(EN_INSHSW_L_RFE), (path == PathRFE::LNAL) ? 0 : 1);
    Modify_SPI_Reg_bits(LMS7param(EN_INSHSW_W_RFE), (path == PathRFE::LNAW) ? 0 : 1);

    //enable/disable the loopback path
    const bool loopback = (path == PathRFE::LB1) or (path == PathRFE::LB2);
    Modify_SPI_Reg_bits(LMS7param(EN_LOOPB_TXPAD_TRF), loopback ? 1 : 0);

    return 0;
}

LMS7002M::PathRFE LMS7002M::GetPathRFE(void)
{
    const int sel_path_rfe = this->Get_SPI_Reg_bits(LMS7param(SEL_PATH_RFE));
    if (this->Get_SPI_Reg_bits(LMS7param(EN_INSHSW_LB1_RFE)) == 0 && sel_path_rfe == 3)
        return PathRFE::LB1;
    if (this->Get_SPI_Reg_bits(LMS7param(EN_INSHSW_LB2_RFE)) == 0 && sel_path_rfe == 2)
        return PathRFE::LB2;
    if (this->Get_SPI_Reg_bits(LMS7param(EN_INSHSW_L_RFE)) == 0 && sel_path_rfe == 2)
        return PathRFE::LNAL;
    if (this->Get_SPI_Reg_bits(LMS7param(EN_INSHSW_W_RFE)) == 0 && sel_path_rfe == 3)
        return PathRFE::LNAW;
    if (sel_path_rfe == 1)
        return PathRFE::LNAH;
    return PathRFE::NONE;
}

int LMS7002M::SetBandTRF(const int band)
{
    this->Modify_SPI_Reg_bits(LMS7param(SEL_BAND1_TRF), (band == 1) ? 1 : 0);
    this->Modify_SPI_Reg_bits(LMS7param(SEL_BAND2_TRF), (band == 2) ? 1 : 0);

    return 0;
}

int LMS7002M::GetBandTRF(void)
{
    if (this->Get_SPI_Reg_bits(LMS7param(SEL_BAND1_TRF)) == 1)
        return 1;
    if (this->Get_SPI_Reg_bits(LMS7param(SEL_BAND2_TRF)) == 1)
        return 2;
    return 0;
}

int LMS7002M::SetPath(TRXDir direction, uint8_t channel, uint8_t path)
{
    ChannelScope scope(this, channel);

    if (direction == TRXDir::Tx)
    {
        return SetBandTRF(path);
    }

    return SetPathRFE(lime::LMS7002M::PathRFE(path));
}

int LMS7002M::SetReferenceClk_SX(TRXDir dir, float_type freq_Hz)
{
    _cachedRefClockRate = freq_Hz;
    return 0;
}

/**	@brief Returns reference clock in Hz used for SXT or SXR
	@param dir transmitter or receiver selection
*/
float_type LMS7002M::GetReferenceClk_SX(TRXDir dir)
{
    return _cachedRefClockRate;
}

int LMS7002M::SetNCOFrequencies(TRXDir dir, const float_type* freq_Hz, uint8_t count, float_type phaseOffset)
{
    for (unsigned i = 0; i < 16 && i < count; i++)
    {
        if (SetNCOFrequency(dir, i, freq_Hz[i]))
            return -1;
    }
    return SetNCOPhaseOffsetForMode0(dir, phaseOffset);
}

std::vector<float_type> LMS7002M::GetNCOFrequencies(TRXDir dir, float_type* phaseOffset)
{
    std::vector<float_type> ncos;
    for (int i = 0; i < 16; ++i)
        ncos.push_back(GetNCOFrequency(dir, i, !useCache));
    if (phaseOffset != nullptr)
    {
        uint16_t value = SPI_read(dir == TRXDir::Tx ? 0x0241 : 0x0441);
        *phaseOffset = 360.0 * value / 65536.0;
    }
    return ncos;
}

/**	@return Current CLKGEN frequency in Hz
    Returned frequency depends on reference clock used for Receiver
*/
float_type LMS7002M::GetFrequencyCGEN()
{
    float_type dMul =
        (GetReferenceClk_SX(TRXDir::Rx) / 2.0) / (Get_SPI_Reg_bits(LMS7param(DIV_OUTCH_CGEN), true) + 1); //DIV_OUTCH_CGEN
    uint16_t gINT = Get_SPI_Reg_bits(0x0088, 13, 0, true); //read whole register to reduce SPI transfers
    uint32_t gFRAC = ((gINT & 0xF) * 65536) | Get_SPI_Reg_bits(0x0087, 15, 0, true);
    return dMul * (((gINT >> 4) + 1 + gFRAC / 1048576.0));
}

/** @brief Returns TSP reference frequency
    @param dir TxTSP or RxTSP selection
    @return TSP reference frequency in Hz
*/
float_type LMS7002M::GetReferenceClk_TSP(TRXDir dir)
{
    float_type cgenFreq = GetFrequencyCGEN();
    float_type clklfreq = cgenFreq / pow(2.0, Get_SPI_Reg_bits(LMS7param(CLKH_OV_CLKL_CGEN), true));
    if (Get_SPI_Reg_bits(LMS7param(EN_ADCCLKH_CLKGN), true) == 0)
        return dir == TRXDir::Tx ? clklfreq : cgenFreq / 4.0;
    else
        return dir == TRXDir::Tx ? cgenFreq : clklfreq / 4.0;
}

/** @brief Sets CLKGEN frequency, calculations use receiver'r reference clock
    @param freq_Hz desired frequency in Hz
    @param retainNCOfrequencies recalculate NCO coefficients to keep currently set frequencies
    @param output if not null outputs calculated CGEN parameters
    @return 0-succes, other-cannot deliver desired frequency
*/
int LMS7002M::SetFrequencyCGEN(const float_type freq_Hz, const bool retainNCOfrequencies, CGEN_details* output)
{
    if (freq_Hz > CGEN_MAX_FREQ)
        throw std::logic_error("requested CGEN frequency too high");
    float_type dFvco;
    float_type dFrac;

    //remember NCO frequencies
    Channel chBck = this->GetActiveChannel();
    std::vector<std::vector<float_type>> rxNCO(2);
    std::vector<std::vector<float_type>> txNCO(2);
    bool rxModeNCO = false;
    bool txModeNCO = false;
    if (retainNCOfrequencies)
    {
        rxModeNCO = Get_SPI_Reg_bits(LMS7param(MODE_RX), true);
        txModeNCO = Get_SPI_Reg_bits(LMS7param(MODE_TX), true);
        for (int ch = 0; ch < 2; ++ch)
        {
            this->SetActiveChannel((ch == 0) ? Channel::ChA : Channel::ChB);
            for (int i = 0; i < 16 && rxModeNCO == 0; ++i)
                rxNCO[ch].push_back(GetNCOFrequency(TRXDir::Rx, i, false));
            for (int i = 0; i < 16 && txModeNCO == 0; ++i)
                txNCO[ch].push_back(GetNCOFrequency(TRXDir::Tx, i, false));
        }
    }
    //VCO frequency selection according to F_CLKH
    uint16_t iHdiv_high = (gCGEN_VCO_frequencies[1] / 2 / freq_Hz) - 1;
    uint16_t iHdiv_low = (gCGEN_VCO_frequencies[0] / 2 / freq_Hz);
    uint16_t iHdiv = (iHdiv_low + iHdiv_high) / 2;
    iHdiv = iHdiv > 255 ? 255 : iHdiv;
    dFvco = 2 * (iHdiv + 1) * freq_Hz;
    if (dFvco <= gCGEN_VCO_frequencies[0] || dFvco >= gCGEN_VCO_frequencies[1])
        return ReportError(ERANGE, "SetFrequencyCGEN(%g MHz) - cannot deliver requested frequency", freq_Hz / 1e6);
    //Integer division
    uint16_t gINT = (uint16_t)(dFvco / GetReferenceClk_SX(TRXDir::Rx) - 1);

    //Fractional division
    dFrac = dFvco / GetReferenceClk_SX(TRXDir::Rx) - (uint32_t)(dFvco / GetReferenceClk_SX(TRXDir::Rx));
    uint32_t gFRAC = (uint32_t)(dFrac * 1048576);

    Modify_SPI_Reg_bits(LMS7param(INT_SDM_CGEN), gINT); //INT_SDM_CGEN
    Modify_SPI_Reg_bits(0x0087, 15, 0, gFRAC & 0xFFFF); //INT_SDM_CGEN[15:0]
    Modify_SPI_Reg_bits(0x0088, 3, 0, gFRAC >> 16); //INT_SDM_CGEN[19:16]
    Modify_SPI_Reg_bits(LMS7param(DIV_OUTCH_CGEN), iHdiv); //DIV_OUTCH_CGEN

    lime::debug("INT %d, FRAC %d, DIV_OUTCH_CGEN %d", gINT, gFRAC, (uint16_t)iHdiv);
    lime::debug("VCO %.2f MHz, RefClk %.2f MHz", dFvco / 1e6, GetReferenceClk_SX(TRXDir::Rx) / 1e6);

    if (output)
    {
        output->frequency = freq_Hz;
        output->frequencyVCO = dFvco;
        output->referenceClock = GetReferenceClk_SX(TRXDir::Rx);
        output->INT = gINT;
        output->FRAC = gFRAC;
        output->div_outch_cgen = iHdiv;
        output->success = true;
    }

    //recalculate NCO
    for (int ch = 0; ch < 2 && retainNCOfrequencies; ++ch)
    {
        this->SetActiveChannel((ch == 0) ? Channel::ChA : Channel::ChB);
        for (int i = 0; i < 16 && rxModeNCO == 0; ++i)
            SetNCOFrequency(TRXDir::Rx, i, rxNCO[ch][i]);
        for (int i = 0; i < 16 && txModeNCO == 0; ++i)
            SetNCOFrequency(TRXDir::Tx, i, txNCO[ch][i]);
    }
    this->SetActiveChannel(chBck);
    if (TuneVCO(VCO_Module::VCO_CGEN) != 0)
    {
        if (output)
        {
            output->success = false;
            output->csw = Get_SPI_Reg_bits(LMS7param(CSW_VCO_CGEN));
        }
        return ReportError("SetFrequencyCGEN(%g MHz) failed", freq_Hz / 1e6);
    }
    if (output)
        output->csw = Get_SPI_Reg_bits(LMS7param(CSW_VCO_CGEN));

    if (mCallback_onCGENChange)
        return mCallback_onCGENChange(mCallback_onCGENChange_userData);
    return 0;
}

bool LMS7002M::GetCGENLocked(void)
{
    return (Get_SPI_Reg_bits(LMS7param(VCO_CMPHO_CGEN).address, 13, 12, true) & 0x3) == 2;
}

bool LMS7002M::GetSXLocked(TRXDir dir)
{
    SetActiveChannel(dir == TRXDir::Tx ? Channel::ChSXT : Channel::ChSXR);
    return (Get_SPI_Reg_bits(LMS7param(VCO_CMPHO).address, 13, 12, true) & 0x3) == 2;
}

/** @brief Performs VCO tuning operations for CLKGEN
    @return 0-success, other-failure
*/
int LMS7002M::TuneCGENVCO()
{
#ifndef NDEBUG
    lime::debug("ICT_VCO_CGEN: %d", Get_SPI_Reg_bits(LMS7param(ICT_VCO_CGEN)));
#endif
    // Initialization activate VCO and comparator
    if (int status = Modify_SPI_Reg_bits(LMS7_PD_VCO_CGEN.address, 2, 1, 0) != 0)
        return status;

    auto checkCSW = [this](int cswVal) {
        Modify_SPI_Reg_bits(LMS7_CSW_VCO_CGEN, cswVal); //write CSW value
        std::this_thread::sleep_for(std::chrono::microseconds(50)); //comparator settling time
        return Get_SPI_Reg_bits(LMS7_VCO_CMPHO_CGEN.address, 13, 12, true); //read comparators
    };
    //find lock
    int csw = 127;
    for (int step = 64; step > 0; step >>= 1)
    {
        auto cmphl = checkCSW(csw);
        if (cmphl == 0)
            csw += step;
        else if (cmphl == 3)
            csw -= step;
        else
            break;
    }
    //search around (+/-7) to determine lock interval
    //number of iterations could be reduced in some cases by narrowing down the search interval in find lock phase
    int cswLow = csw, cswHigh = csw;
    for (int step = 4; step > 0; step >>= 1)
        if (checkCSW(cswLow - step) != 0)
            cswLow = cswLow - step;
    for (int step = 4; step > 0; step >>= 1)
        if (checkCSW(cswHigh + step) == 2)
            cswHigh = cswHigh + step;

    lime::debug("csw %d; interval [%d, %d]", (cswHigh + cswLow) / 2, cswLow, cswHigh);
    auto cmphl = checkCSW((cswHigh + cswLow) / 2);
    if (cmphl == 2)
        return 0;
    lime::error("TuneVCO(CGEN) - failed to lock (cmphl!=%d)", cmphl);
    return -1;
}

/** @brief Performs VCO tuning operations for CLKGEN, SXR, SXT modules
    @param module module selection for tuning 0-cgen, 1-SXR, 2-SXT
    @return 0-success, other-failure
*/
int LMS7002M::TuneVCO(VCO_Module module) // 0-cgen, 1-SXR, 2-SXT
{
    if (module == VCO_Module::VCO_CGEN)
        return TuneCGENVCO();
    auto settlingTime = std::chrono::microseconds(50); //can be lower
    struct CSWInteval {
        int16_t high;
        int16_t low;
    };
    CSWInteval cswSearch[2];
    const char* moduleName = (module == VCO_Module::VCO_CGEN) ? "CGEN" : ((module == VCO_Module::VCO_SXR) ? "SXR" : "SXT");
    uint8_t cmphl; //comparators
    uint16_t addrVCOpd; // VCO power down address
    uint16_t addrCSW_VCO;
    uint16_t addrCMP; //comparator address
    uint8_t lsb; //SWC lsb index
    uint8_t msb; //SWC msb index

    Channel ch = this->GetActiveChannel(); //remember used channel

    if (module != VCO_Module::VCO_CGEN) //set addresses to SX module
    {
        this->SetActiveChannel(Channel(module));
        addrVCOpd = LMS7param(PD_VCO).address;
        addrCSW_VCO = LMS7param(CSW_VCO).address;
        lsb = LMS7param(CSW_VCO).lsb;
        msb = LMS7param(CSW_VCO).msb;
        addrCMP = LMS7param(VCO_CMPHO).address;
        lime::debug("TuneVCO(%s) ICT_VCO: %d", moduleName, Get_SPI_Reg_bits(LMS7param(ICT_VCO)));
    }
    else //set addresses to CGEN module
    {
        addrVCOpd = LMS7param(PD_VCO_CGEN).address;
        addrCSW_VCO = LMS7param(CSW_VCO_CGEN).address;
        lsb = LMS7param(CSW_VCO_CGEN).lsb;
        msb = LMS7param(CSW_VCO_CGEN).msb;
        addrCMP = LMS7param(VCO_CMPHO_CGEN).address;
        lime::debug("TuneVCO(%s) ICT_VCO_CGEN: %d", moduleName, Get_SPI_Reg_bits(LMS7param(ICT_VCO_CGEN)));
    }
    // Initialization activate VCO and comparator
    if (int status = Modify_SPI_Reg_bits(addrVCOpd, 2, 1, 0) != 0)
        return status;
    if (Get_SPI_Reg_bits(addrVCOpd, 2, 1) != 0)
        return ReportError("TuneVCO(%s) - VCO is powered down", moduleName);

    //check if lock is within VCO range
    {
        Modify_SPI_Reg_bits(addrCSW_VCO, msb, lsb, 0);
        std::this_thread::sleep_for(settlingTime);
        cmphl = (uint8_t)Get_SPI_Reg_bits(addrCMP, 13, 12, true);
        if (cmphl == 3) //VCO too high
        {
            this->SetActiveChannel(ch); //restore previously used channel
            lime::debug("TuneVCO(%s) - attempted VCO too high", moduleName);
            return -1;
        }
        Modify_SPI_Reg_bits(addrCSW_VCO, msb, lsb, 255);
        std::this_thread::sleep_for(settlingTime);
        cmphl = (uint8_t)Get_SPI_Reg_bits(addrCMP, 13, 12, true);
        if (cmphl == 0) //VCO too low
        {
            this->SetActiveChannel(ch); //restore previously used channel
            lime::debug("TuneVCO(%s) - attempted VCO too low", moduleName);
            return -1;
        }
    }

    //search intervals [0-127][128-255]
    for (int t = 0; t < 2; ++t)
    {
        bool hadLock = false;
        // initialize search range with invalid values
        cswSearch[t].low = 128 * (t + 1); // set low to highest possible value
        cswSearch[t].high = 128 * t; // set high to lowest possible value
        lime::debug("TuneVCO(%s) - searching interval [%i:%i]", moduleName, cswSearch[t].high, cswSearch[t].low);
        Modify_SPI_Reg_bits(addrCSW_VCO, msb, lsb, cswSearch[t].high);
        //binary search for and high value, and on the way store approximate low value
        lime::debug("binary search:");
        for (int i = 6; i >= 0; --i)
        {
            cswSearch[t].high |= 1 << i; //CSW_VCO<i>=1
            Modify_SPI_Reg_bits(addrCSW_VCO, msb, lsb, cswSearch[t].high);
            std::this_thread::sleep_for(settlingTime);
            cmphl = (uint8_t)Get_SPI_Reg_bits(addrCMP, 13, 12, true);
            lime::debug("csw=%d\tcmphl=%d", cswSearch[t].high, (int16_t)cmphl);
            if (cmphl & 0x01) // reduce CSW
                cswSearch[t].high &= ~(1 << i); //CSW_VCO<i>=0
            if (cmphl == 2 && cswSearch[t].high < cswSearch[t].low)
            {
                cswSearch[t].low = cswSearch[t].high;
                hadLock = true;
            }
        }
        //linear search to make sure there are no gaps, and move away from edge case
        lime::debug("adjust with linear search:");
        while (cswSearch[t].low <= cswSearch[t].high && cswSearch[t].low > t * 128)
        {
            --cswSearch[t].low;
            Modify_SPI_Reg_bits(addrCSW_VCO, msb, lsb, cswSearch[t].low);
            std::this_thread::sleep_for(settlingTime);
            const uint8_t tempCMPvalue = Get_SPI_Reg_bits(addrCMP, 13, 12, true);
            lime::debug("csw=%d\tcmphl=%d", cswSearch[t].low, (int16_t)tempCMPvalue);
            if (tempCMPvalue != 2)
            {
                ++cswSearch[t].low;
                break;
            }
        }
        if (hadLock)
        {
            lime::debug("CSW: lowest=%d, highest=%d, will use=%d",
                cswSearch[t].low,
                cswSearch[t].high,
                cswSearch[t].low + (cswSearch[t].high - cswSearch[t].low) / 2);
        }
        else
            lime::debug("CSW interval failed to lock");
    }

    //check if the intervals are joined
    int16_t cswHigh, cswLow;
    if (cswSearch[0].high == cswSearch[1].low - 1)
    {
        cswHigh = cswSearch[1].high;
        cswLow = cswSearch[0].low;
        lime::debug("CSW is locking in one continous range: low=%d, high=%d", cswLow, cswHigh);
    }
    //compare which interval is wider
    else
    {
        uint8_t intervalIndex = (cswSearch[1].high - cswSearch[1].low > cswSearch[0].high - cswSearch[0].low);
        cswHigh = cswSearch[intervalIndex].high;
        cswLow = cswSearch[intervalIndex].low;
        lime::debug("choosing wider CSW locking range: low=%d, high=%d", cswLow, cswHigh);
    }

    uint8_t finalCSW = 0;
    if (cswHigh - cswLow == 1)
    {
        lime::debug("TuneVCO(%s) - narrow locking values range detected [%i:%i]. VCO lock status might change with temperature.",
            moduleName,
            cswLow,
            cswHigh);
        //check which of two values really locks
        finalCSW = cswLow;
        Modify_SPI_Reg_bits(addrCSW_VCO, msb, lsb, cswLow);
        std::this_thread::sleep_for(settlingTime);
        cmphl = (uint8_t)Get_SPI_Reg_bits(addrCMP, 13, 12, true);
        if (cmphl != 2)
        {
            finalCSW = cswHigh;
            Modify_SPI_Reg_bits(addrCSW_VCO, msb, lsb, cswHigh);
        }
    }
    else
    {
        finalCSW = cswLow + (cswHigh - cswLow) / 2;
        Modify_SPI_Reg_bits(addrCSW_VCO, msb, lsb, finalCSW);
    }
    std::this_thread::sleep_for(settlingTime);
    cmphl = (uint8_t)Get_SPI_Reg_bits(addrCMP, 13, 12, true);
    this->SetActiveChannel(ch); //restore previously used channel
    if (cmphl == 2)
    {
        lime::debug("TuneVCO(%s) - confirmed lock with final csw=%i, cmphl=%i", moduleName, finalCSW, cmphl);
        return 0;
    }
    lime::debug("TuneVCO(%s) - failed lock with final csw=%i, cmphl=%i", moduleName, finalCSW, cmphl);
    return -1;
}

/** @brief Returns given parameter value from chip register
    @param param LMS7002M control parameter
    @param fromChip read directly from chip
    @return parameter value
*/
uint16_t LMS7002M::Get_SPI_Reg_bits(const LMS7Parameter& param, bool fromChip)
{
    return Get_SPI_Reg_bits(param.address, param.msb, param.lsb, fromChip);
}

/** @brief Returns given parameter value from chip register
    @param address register address
    @param msb most significant bit index
    @param lsb least significant bit index
    @param fromChip read directly from chip
    @return register bits from selected interval, shifted to right by lsb bits
*/
uint16_t LMS7002M::Get_SPI_Reg_bits(uint16_t address, uint8_t msb, uint8_t lsb, bool fromChip)
{
    return (SPI_read(address, fromChip) & (~(~0u << (msb + 1)))) >> lsb; //shift bits to LSB
}

/** @brief Change given parameter value
    @param param LMS7002M control parameter
    @param fromChip read initial value directly from chip
    @param value new parameter value
*/
int LMS7002M::Modify_SPI_Reg_bits(const LMS7Parameter& param, const uint16_t value, bool fromChip)
{
    return Modify_SPI_Reg_bits(param.address, param.msb, param.lsb, value, fromChip);
}

/** @brief Change given parameter value
    @param address register address
    @param msb Most significant byte
    @param lsb Least significant byte
    @param value new bits value, the value is shifted left by lsb bits
    @param fromChip read initial value directly from chip
*/
int LMS7002M::Modify_SPI_Reg_bits(const uint16_t address, const uint8_t msb, const uint8_t lsb, const uint16_t value, bool fromChip)
{
    uint16_t spiDataReg = SPI_read(address, fromChip); //read current SPI reg data
    uint16_t spiMask = (~(~0u << (msb - lsb + 1))) << (lsb); // creates bit mask
    spiDataReg = (spiDataReg & (~spiMask)) | ((value << lsb) & spiMask); //clear bits
    return SPI_write(address, spiDataReg); //write modified data back to SPI reg
}

/** @brief Modifies given registers with values applied using masks
    @param addr array of register addresses
    @param masks array of applied masks
    @param values array of values to be written
    @param start starting index of given arrays
    @param stop end index of given arrays
*/
int LMS7002M::Modify_SPI_Reg_mask(const uint16_t* addr, const uint16_t* masks, const uint16_t* values, uint8_t start, uint8_t stop)
{
    int status = 0;
    uint16_t reg_data;
    std::vector<uint16_t> addresses;
    std::vector<uint16_t> data;
    while (start <= stop)
    {
        reg_data = SPI_read(addr[start], true, &status); //read current SPI reg data
        reg_data &= ~masks[start]; //clear bits
        reg_data |= (values[start] & masks[start]);
        addresses.push_back(addr[start]);
        data.push_back(reg_data);
        ++start;
    }
    if (status != 0)
        return status;
    SPI_write_batch(&addresses[0], &data[0], addresses.size());
    return status;
}

/** @brief Get parameter by name
    @param name parameter name
*/
const LMS7Parameter& LMS7002M::GetParam(const std::string& name)
{
    for (const LMS7Parameter& parameter : LMS7parameterList)
    {
        if (std::string(parameter.name) == name)
        {
            return parameter;
        }
    }

    throw std::logic_error("Parameter " + name + " not found");
}

/** @brief Sets SX frequency
    @param dir Rx/Tx module selection
    @param freq_Hz desired frequency in Hz
    @param output if not null outputs intermediate calculation values
    @return 0-success, other-cannot deliver requested frequency
*/
int LMS7002M::SetFrequencySX(TRXDir dir, float_type freq_Hz, SX_details* output)
{
    static std::map<float_type, int8_t> tuning_cache_sel_vco;
    static std::map<float_type, int16_t> tuning_cache_csw_value;

    assert(freq_Hz > 0);

    const char* vcoNames[] = { "VCOL", "VCOM", "VCOH" };
    const uint8_t sxVCO_N = 2; //number of entries in VCO frequencies
    const float_type m_dThrF = 5500e6; //threshold to enable additional divider
    float_type VCOfreq;
    int8_t div_loch;
    int8_t sel_vco;
    bool canDeliverFrequency = false;
    uint16_t integerPart;
    uint32_t fractionalPart;
    int16_t csw_value;

    //find required VCO frequency
    for (div_loch = 6; div_loch >= 0; --div_loch)
    {
        VCOfreq = (1 << (div_loch + 1)) * freq_Hz;
        if ((VCOfreq >= gVCO_frequency_table[0][0]) && (VCOfreq <= gVCO_frequency_table[2][sxVCO_N - 1]))
        {
            canDeliverFrequency = true;
            break;
        }
    }
    if (canDeliverFrequency == false)
        return ReportError(ERANGE,
            "SetFrequencySX%s(%g MHz) - required VCO frequencies are out of range [%g-%g] MHz",
            dir == TRXDir::Tx ? "T" : "R",
            freq_Hz / 1e6,
            gVCO_frequency_table[0][0] / 1e6,
            gVCO_frequency_table[2][sxVCO_N - 1] / 1e6);

    const float_type refClk_Hz = GetReferenceClk_SX(dir);
    assert(refClk_Hz > 0);
    integerPart = (uint16_t)(VCOfreq / (refClk_Hz * (1 + (VCOfreq > m_dThrF))) - 4);
    fractionalPart = (uint32_t)((VCOfreq / (refClk_Hz * (1 + (VCOfreq > m_dThrF))) -
                                    (uint32_t)(VCOfreq / (refClk_Hz * (1 + (VCOfreq > m_dThrF))))) *
                                1048576);

    Channel ch = this->GetActiveChannel();
    this->SetActiveChannel(dir == TRXDir::Tx ? Channel::ChSXT : Channel::ChSXR);
    Modify_SPI_Reg_bits(LMS7param(EN_INTONLY_SDM), 0);
    Modify_SPI_Reg_bits(LMS7param(INT_SDM), integerPart); //INT_SDM
    Modify_SPI_Reg_bits(0x011D, 15, 0, fractionalPart & 0xFFFF); //FRAC_SDM[15:0]
    Modify_SPI_Reg_bits(0x011E, 3, 0, (fractionalPart >> 16)); //FRAC_SDM[19:16]
    Modify_SPI_Reg_bits(LMS7param(DIV_LOCH), div_loch); //DIV_LOCH
    Modify_SPI_Reg_bits(LMS7param(EN_DIV2_DIVPROG), (VCOfreq > m_dThrF)); //EN_DIV2_DIVPROG

    lime::info("SetFrequencySX%s, (%.3f MHz)INT %d, FRAC %d, DIV_LOCH %d, EN_DIV2_DIVPROG %d",
        dir == TRXDir::Tx ? "T" : "R",
        freq_Hz / 1e6,
        integerPart,
        fractionalPart,
        (int16_t)div_loch,
        (VCOfreq > m_dThrF));
    lime::debug("Expected VCO %.2f MHz, RefClk %.2f MHz", VCOfreq / 1e6, refClk_Hz / 1e6);

    if (output)
    {
        output->frequency = freq_Hz;
        output->frequencyVCO = VCOfreq;
        output->referenceClock = GetReferenceClk_SX(dir);
        output->INT = integerPart;
        output->FRAC = fractionalPart;
        output->en_div2_divprog = (VCOfreq > m_dThrF);
        output->div_loch = div_loch;
    }

    // turn on VCO and comparator
    Modify_SPI_Reg_bits(LMS7param(PD_VCO), 0); //
    Modify_SPI_Reg_bits(LMS7param(PD_VCO_COMP), 0);

    // try setting tuning values from the cache, if it fails perform full tuning
    if (useCache && tuning_cache_sel_vco.count(freq_Hz) > 0)
    {
        sel_vco = tuning_cache_sel_vco[freq_Hz];
        csw_value = tuning_cache_csw_value[freq_Hz];
        Modify_SPI_Reg_bits(LMS7param(SEL_VCO), sel_vco);
        Modify_SPI_Reg_bits(LMS7param(CSW_VCO).address, LMS7param(CSW_VCO).msb, LMS7param(CSW_VCO).lsb, csw_value);
        // probably no need for this as the interface is already very slow..
        std::this_thread::sleep_for(std::chrono::microseconds(50));
        auto cmphl = (uint8_t)Get_SPI_Reg_bits(LMS7param(VCO_CMPHO).address, 13, 12, true);
        if (cmphl == 2)
        {
            lime::info("Fast Tune success; vco=%d value=%d", tuning_cache_sel_vco[freq_Hz], tuning_cache_csw_value[freq_Hz]);
            this->SetActiveChannel(ch); //restore used channel
            if (output)
            {
                output->success = true;
                output->sel_vco = sel_vco;
                output->csw = csw_value;
            }
            return 0;
        }
    }

    canDeliverFrequency = false;
    int tuneScore[] = { -128, -128, -128 }; //best is closest to 0
    for (int i = 0; i < 5; i++) //attempt tune multiple times
    {
        for (sel_vco = 0; sel_vco < 3; ++sel_vco)
        {
            lime::debug("Tuning %s :", vcoNames[sel_vco]);
            Modify_SPI_Reg_bits(LMS7param(SEL_VCO), sel_vco);
            int status = TuneVCO(dir == TRXDir::Tx ? VCO_Module::VCO_SXT : VCO_Module::VCO_SXR);
            if (status == 0)
            {
                tuneScore[sel_vco] = -128 + Get_SPI_Reg_bits(LMS7param(CSW_VCO), true);
                canDeliverFrequency = true;
            }
            if (status == 0)
                lime::debug("%s : csw=%d %s", vcoNames[sel_vco], tuneScore[sel_vco] + 128, (status == 0 ? "tune ok" : "tune fail"));
            else
                lime::debug("%s : failed to lock", vcoNames[sel_vco]);
        }
        if (canDeliverFrequency) //tune OK
            break;
        auto bias = Get_SPI_Reg_bits(LMS7param(ICT_VCO));
        if (bias == 255)
            break;
        bias = bias + 32 > 255 ? 255 : bias + 32; //retry with higher bias current
        Modify_SPI_Reg_bits(LMS7param(ICT_VCO), bias);
    }

    if (abs(tuneScore[0]) < abs(tuneScore[1]))
    {
        if (abs(tuneScore[0]) < abs(tuneScore[2]))
            sel_vco = 0;
        else
            sel_vco = 2;
    }
    else
    {
        if (abs(tuneScore[1]) < abs(tuneScore[2]))
            sel_vco = 1;
        else
            sel_vco = 2;
    }
    csw_value = tuneScore[sel_vco] + 128;
    lime::debug("Selected: %s, CSW_VCO: %i", vcoNames[sel_vco], csw_value);

    if (output)
    {
        if (canDeliverFrequency)
            output->success = true;
        output->sel_vco = sel_vco;
        output->csw = csw_value;
    }
    Modify_SPI_Reg_bits(LMS7param(SEL_VCO), sel_vco);
    Modify_SPI_Reg_bits(LMS7param(CSW_VCO), csw_value);

    // save successful tuning results in cache
    if (useCache && canDeliverFrequency)
    {
        tuning_cache_sel_vco[freq_Hz] = sel_vco;
        tuning_cache_csw_value[freq_Hz] = csw_value;
    }

    this->SetActiveChannel(ch); //restore used channel

    if (canDeliverFrequency == false)
        return ReportError("SetFrequencySX%s(%g MHz) - cannot deliver frequency", dir == TRXDir::Tx ? "T" : "R", freq_Hz / 1e6);
    return 0;
}

/** @brief Sets SX frequency with Reference clock spur cancelation
    @param dir Rx/Tx module selection
    @param freq_Hz desired frequency in Hz
    @param BW BW
    @return 0-success, other-cannot deliver requested frequency
*/
int LMS7002M::SetFrequencySXWithSpurCancelation(TRXDir dir, float_type freq_Hz, float_type BW)
{
    const float BWOffset = 2e6;
    BW += BWOffset; //offset to avoid ref clock on BW edge
    bool needCancelation = false;
    float_type refClk = GetReferenceClk_SX(TRXDir::Rx);
    int low = (freq_Hz - BW / 2) / refClk;
    int high = (freq_Hz + BW / 2) / refClk;
    if (low != high)
        needCancelation = true;

    int status;
    float newFreq(0);
    if (needCancelation)
    {
        newFreq = (int)(freq_Hz / refClk + 0.5) * refClk;
        TuneRxFilter(BW - BWOffset + 2 * abs(freq_Hz - newFreq));
        status = SetFrequencySX(dir, newFreq);
    }
    else
        status = SetFrequencySX(dir, freq_Hz);
    if (status != 0)
        return status;
    const int ch = Get_SPI_Reg_bits(LMS7param(MAC));
    for (int i = 0; i < 2; ++i)
    {
        Modify_SPI_Reg_bits(LMS7param(MAC), i + 1);
        SetNCOFrequency(TRXDir::Rx, 15, 0);
    }
    if (needCancelation)
    {
        Modify_SPI_Reg_bits(LMS7param(MAC), ch);
        Modify_SPI_Reg_bits(LMS7param(EN_INTONLY_SDM), 1);

        /*uint16_t gINT = Get_SPI_Reg_bits(0x011E, 13, 0);	// read whole register to reduce SPI transfers
        uint32_t gFRAC = ((gINT&0xF) * 65536) | Get_SPI_Reg_bits(0x011D, 15, 0);
        bool upconvert = gFRAC > (1 << 19);
        gINT = gINT >> 4;
        if(upconvert)
        {
            gINT+=;
            Modify_SPI_Reg_bits(LMS7param(INT_SDM), gINT);
        }
        Modify_SPI_Reg_bits(0x011D, 15, 0, 0);
        Modify_SPI_Reg_bits(0x011E, 3, 0, 0);*/
        //const float_type refClk_Hz = GetReferenceClk_SX(dir);
        //float actualFreq = (float_type)refClk_Hz / (1 << (Get_SPI_Reg_bits(LMS7param(DIV_LOCH)) + 1));
        //actualFreq *= (gINT + 4) * (Get_SPI_Reg_bits(LMS7param(EN_DIV2_DIVPROG)) + 1);
        float actualFreq = newFreq;
        float userFreq = freq_Hz;
        bool upconvert = actualFreq > userFreq;
        for (int i = 0; i < 2; ++i)
        {
            Modify_SPI_Reg_bits(LMS7param(MAC), i + 1);
            Modify_SPI_Reg_bits(LMS7param(CMIX_SC_RXTSP), !upconvert);
            Modify_SPI_Reg_bits(LMS7param(CMIX_BYP_RXTSP), 0);
            Modify_SPI_Reg_bits(LMS7param(SEL_RX), 15);
            Modify_SPI_Reg_bits(LMS7param(CMIX_GAIN_RXTSP), 1);
            SetNCOFrequency(TRXDir::Rx, 14, 0);
            SetNCOFrequency(TRXDir::Rx, 15, abs(actualFreq - userFreq));
        }
    }

    Modify_SPI_Reg_bits(LMS7param(MAC), ch);
    return 0;
}

/**	@brief Returns currently set SXR/SXT frequency
	@return SX frequency Hz
*/
float_type LMS7002M::GetFrequencySX(TRXDir dir)
{
    ChannelScope(this, dir == TRXDir::Tx ? Channel::ChSXT : Channel::ChSXR);

    float_type dMul;
    uint16_t gINT = Get_SPI_Reg_bits(0x011E, 13, 0); // read whole register to reduce SPI transfers
    uint32_t gFRAC = ((gINT & 0xF) * 65536) | Get_SPI_Reg_bits(0x011D, 15, 0);

    const float_type refClk_Hz = GetReferenceClk_SX(dir);
    dMul = (float_type)refClk_Hz / (1 << (Get_SPI_Reg_bits(LMS7param(DIV_LOCH)) + 1));
    //Calculate real frequency according to the calculated parameters
    dMul = dMul * ((gINT >> 4) + 4 + (float_type)gFRAC / 1048576.0) * (Get_SPI_Reg_bits(LMS7param(EN_DIV2_DIVPROG)) + 1);
    return dMul;
}

/** @brief Sets chosen NCO's frequency
    @param dir transmitter or receiver selection
    @param index NCO index from 0 to 15
    @param freq_Hz desired NCO frequency
    @return 0-success, other-failure
*/
int LMS7002M::SetNCOFrequency(TRXDir dir, uint8_t index, float_type freq_Hz)
{
    if (index > 15)
        return ReportError(ERANGE, "SetNCOFrequency(index = %d) - index out of range [0, 15]", int(index));
    float_type refClk_Hz = GetReferenceClk_TSP(dir);
    if (freq_Hz < 0 || freq_Hz / refClk_Hz > 0.5)
        return ReportError(ERANGE,
            "SetNCOFrequency(index = %d) - Frequency(%g MHz) out of range [0-%g) MHz",
            int(index),
            freq_Hz / 1e6,
            refClk_Hz / 2e6);
    uint16_t addr = dir == TRXDir::Tx ? 0x0240 : 0x0440;
    uint32_t fcw = uint32_t((freq_Hz / refClk_Hz) * 4294967296);
    SPI_write(addr + 2 + index * 2, (fcw >> 16)); //NCO frequency control word register MSB part.
    SPI_write(addr + 3 + index * 2, fcw); //NCO frequency control word register LSB part.
    return 0;
}

/** @brief Returns chosen NCO's frequency in Hz
    @param dir transmitter or receiver selection
    @param index NCO index from 0 to 15
    @param fromChip read frequency directly from chip or local registers
    @return NCO frequency in Hz
*/
float_type LMS7002M::GetNCOFrequency(TRXDir dir, uint8_t index, bool fromChip)
{
    if (index > 15)
        return ReportError(ERANGE, "GetNCOFrequency_MHz(index = %d) - index out of range [0, 15]", int(index));
    float_type refClk_Hz = GetReferenceClk_TSP(dir);
    uint16_t addr = dir == TRXDir::Tx ? 0x0240 : 0x0440;
    uint32_t fcw = 0;
    fcw |= SPI_read(addr + 2 + index * 2, fromChip) << 16; //NCO frequency control word register MSB part.
    fcw |= SPI_read(addr + 3 + index * 2, fromChip); //NCO frequency control word register LSB part.
    return refClk_Hz * (fcw / 4294967296.0);
}

/** @brief Sets chosen NCO phase offset angle when memory table MODE is 0
@param dir transmitter or receiver selection
@param angle_deg phase offset angle in degrees
@return 0-success, other-failure
*/
int LMS7002M::SetNCOPhaseOffsetForMode0(TRXDir dir, float_type angle_deg)
{
    uint16_t addr = dir == TRXDir::Tx ? 0x0241 : 0x0441;
    uint16_t pho = (uint16_t)(65536 * (angle_deg / 360));
    SPI_write(addr, pho);
    return 0;
}

/** @brief Sets chosen NCO's phase offset angle
    @param dir transmitter or receiver selection
    @param index PHO index from 0 to 15
    @param angle_deg phase offset angle in degrees
    @return 0-success, other-failure
*/
int LMS7002M::SetNCOPhaseOffset(TRXDir dir, uint8_t index, float_type angle_deg)
{
    if (index > 15)
        return ReportError(ERANGE, "SetNCOPhaseOffset(index = %d) - index out of range [0, 15]", int(index));
    uint16_t addr = dir == TRXDir::Tx ? 0x0244 : 0x0444;
    uint16_t pho = (uint16_t)(65536 * (angle_deg / 360));
    SPI_write(addr + index, pho);
    return 0;
}

int LMS7002M::SetNCOPhases(TRXDir dir, const float_type* angles_deg, uint8_t count, float_type frequencyOffset)
{
    if (SetNCOFrequency(dir, 0, frequencyOffset) != 0)
        return -1;

    if (angles_deg != nullptr)
    {
        for (unsigned i = 0; i < 16; i++)
            if (SetNCOPhaseOffset(dir, i, angles_deg[i]) != 0)
                return -1;
        if (Modify_SPI_Reg_bits(dir == TRXDir::Tx ? LMS7_SEL_TX : LMS7_SEL_RX, 0) != 0)
            return -1;
    }
    return 0;
}

std::vector<float_type> LMS7002M::GetNCOPhases(TRXDir dir, float_type* frequencyOffset)
{
    std::vector<float_type> angles_deg;
    return angles_deg;
}

/** @brief Returns chosen NCO's phase offset angle in radians
    @param dir transmitter or receiver selection
    @param index PHO index from 0 to 15
    @return phase offset angle in degrees
*/
float_type LMS7002M::GetNCOPhaseOffset_Deg(TRXDir dir, uint8_t index)
{
    if (index > 15)
        return ReportError(ERANGE, "GetNCOPhaseOffset_Deg(index = %d) - index out of range [0, 15]", int(index));
    uint16_t addr = dir == TRXDir::Tx ? 0x0244 : 0x0444;
    uint16_t pho = SPI_read(addr + index);
    float_type angle = 360 * pho / 65536.0;
    return angle;
}

/** @brief Uploads given FIR coefficients to chip
    @param dir Transmitter or receiver selection
    @param gfirIndex GIR index from 0 to 2
    @param coef array of coefficients (normalized from -1 to 1)
    @param coefCount number of coefficients
    @return 0-success, other-failure

    This function does not change GFIR*_L or GFIR*_N parameters, they have to be set manually
*/
int LMS7002M::SetGFIRCoefficients(TRXDir dir, uint8_t gfirIndex, const float_type* coef, uint8_t coefCount)
{
    if (gfirIndex > 2)
    {
        lime::warning("SetGFIRCoefficients: Invalid GFIR index(%i). Will configure GFIR[2].", gfirIndex);
        gfirIndex = 2;
    }

    const uint16_t startAddr = 0x0280 + (gfirIndex * 0x40) + (dir == TRXDir::Tx ? 0 : 0x0200);
    const uint8_t maxCoefCount = gfirIndex < 2 ? 40 : 120;
    const uint8_t bankCount = gfirIndex < 2 ? 5 : 15;

    if (coefCount > maxCoefCount)
    {
        return ReportError(ERANGE,
            "SetGFIRCoefficients: too many coefficients(%i), GFIR[%i] can have only %i",
            coefCount,
            gfirIndex,
            maxCoefCount);
    }

    uint16_t addrs[120];
    int16_t words[120];
    // actual used coefficients count is multiple of 'bankCount'
    // if coefCount is not multiple, extra '0' coefficients will be written
    const uint8_t bankLength = ceil((float)coefCount / bankCount);
    const int16_t actualCoefCount = bankLength * bankCount;
    assert(actualCoefCount <= maxCoefCount);

    for (int i = 0; i < actualCoefCount; ++i)
    {
        uint8_t bank = i / bankLength;
        uint8_t bankRow = i % bankLength;
        addrs[i] = startAddr + (bank * 8) + bankRow;
        addrs[i] += 24 * (bank / 5);

        if (i < coefCount)
        {
            words[i] = coef[i] * 32767;

            if (coef[i] < -1 || coef[i] > 1)
            {
                lime::warning("Coefficient %f is outside of range [-1:1], incorrect value will be written.", coef[i]);
            }
        }
        else
        {
            words[i] = 0;
        }
    }
    LMS7Parameter gfirL_param = LMS7param(GFIR1_L_TXTSP);
    gfirL_param.address += gfirIndex + (dir == TRXDir::Tx ? 0 : 0x0200);
    Modify_SPI_Reg_bits(gfirL_param, bankLength - 1);

    return SPI_write_batch(addrs, (const uint16_t*)words, actualCoefCount, true);
}

/** @brief Returns currently loaded FIR coefficients.
    @param dir Transmitter or receiver selection.
<<<<<<< HEAD
    @param GFIR_index FIR index from 0 to 2.
    @param coef Array of returned coefficients.
=======
    @param GFIR_index GFIR index from 0 to 2.
    @param coef Array of returned coefficients (normalized from -1 to 1)
>>>>>>> ef821092
    @param coefCount Number of coefficients to read.
    @return 0-success, other-failure.
*/
int LMS7002M::GetGFIRCoefficients(TRXDir dir, uint8_t gfirIndex, float_type* coef, uint8_t coefCount)
{
    int status = -1;

    if (gfirIndex > 2)
    {
        lime::warning("GetGFIRCoefficients: Invalid GFIR index(%i). Will read GFIR[2].", gfirIndex);
        gfirIndex = 2;
    }

    const uint16_t startAddr = 0x0280 + (gfirIndex * 0x40) + (dir == TRXDir::Tx ? 0 : 0x0200);
    const uint8_t coefLimit = gfirIndex < 2 ? 40 : 120;

    if (coefCount > coefLimit)
    {
        return ReportError(ERANGE, "GetGFIRCoefficients(coefCount=%d) - exceeds coefLimit=%d", coefCount, coefLimit);
    }

    std::vector<uint16_t> addresses;
    for (uint8_t index = 0; index < coefCount; ++index)
    {
        addresses.push_back(startAddr + index + 24 * (index / 40));
    }

    int16_t spiData[120];
    std::memset(spiData, 0, 120 * sizeof(int16_t));
    if (controlPort)
    {
        status = SPI_read_batch(&addresses[0], reinterpret_cast<uint16_t*>(spiData), coefCount);
        for (uint8_t index = 0; index < coefCount; ++index)
        {
            coef[index] = spiData[index] / 32768.0;
        }
    }
    else
    {
        const int channel = Get_SPI_Reg_bits(LMS7param(MAC), false) > 1 ? 1 : 0;
        for (uint8_t index = 0; index < coefCount; ++index)
        {
            uint16_t value = mRegistersMap->GetValue(channel, addresses[index]);
            coef[index] = *reinterpret_cast<int16_t*>(&value) / 32768.0;
        }
        status = 0;
    }

    return status;
}

/** @brief Write given data value to whole register
    @param address SPI address
    @param data new register value
    @param toChip whether we're writing to the chip or not
    @return 0-succes, other-failure
*/
int LMS7002M::SPI_write(uint16_t address, uint16_t data, bool toChip)
{
    if (address == 0x0640 || address == 0x0641)
    {
        MCU_BD* mcu = GetMCUControls();
        mcu->RunProcedure(MCU_FUNCTION_GET_PROGRAM_ID);
        if (mcu->WaitForMCU(100) != MCU_ID_CALIBRATIONS_SINGLE_IMAGE)
            mcu->Program_MCU(mcu_program_lms7_dc_iq_calibration_bin, MCU_BD::MCU_PROG_MODE::SRAM);
        SPI_write(0x002D, address);
        SPI_write(0x020C, data);
        mcu->RunProcedure(7);
        mcu->WaitForMCU(50);
        return SPI_read(0x040B) == data ? 0 : -1;
    }
    else
        return this->SPI_write_batch(&address, &data, 1, toChip);
}

/** @brief Reads whole register value from given address
    @param address SPI address
    @param status operation status(optional)
    @param fromChip read value directly from chip
    @return register value
*/
uint16_t LMS7002M::SPI_read(uint16_t address, bool fromChip, int* status)
{
    fromChip |= !useCache;
    //registers containing read only registers, which values can change
    static const std::unordered_set<uint16_t> volatileRegs = { 0,
        1,
        2,
        3,
        4,
        5,
        6,
        0x002F,
        0x008C,
        0x00A8,
        0x00A9,
        0x00AA,
        0x00AB,
        0x00AC,
        0x0123,
        0x0209,
        0x020A,
        0x020B,
        0x040E,
        0x040F,
        0x05C3,
        0x05C4,
        0x05C5,
        0x05C6,
        0x05C7,
        0x05C8,
        0x05C9,
        0x05CA };
    if (volatileRegs.find(address) != volatileRegs.end())
        fromChip = true;

    if (!controlPort || fromChip == false)
    {
        if (status && !controlPort)
            *status = ReportError("chip not connected");
        uint8_t mac = mRegistersMap->GetValue(0, LMS7param(MAC).address) & 0x0003;
        uint8_t channel = (mac == 2) ? 1 : 0; //only when MAC is B -> use register space B
        if (address < 0x0100)
            channel = 0; //force A when below MAC mapped register space
        return mRegistersMap->GetValue(channel, address);
    }
    if (controlPort)
    {
        uint16_t data = 0;
        int st;
        if (address == 0x0640 || address == 0x0641)
        {
            MCU_BD* mcu = GetMCUControls();
            mcu->RunProcedure(MCU_FUNCTION_GET_PROGRAM_ID);
            if (mcu->WaitForMCU(100) != MCU_ID_CALIBRATIONS_SINGLE_IMAGE)
                mcu->Program_MCU(mcu_program_lms7_dc_iq_calibration_bin, MCU_BD::MCU_PROG_MODE::SRAM);
            SPI_write(0x002D, address);
            mcu->RunProcedure(8);
            mcu->WaitForMCU(50);
            uint16_t rdVal = SPI_read(0x040B, true, status);
            return rdVal;
        }
        else
            st = this->SPI_read_batch(&address, &data, 1);
        if (status != nullptr)
            *status = st;
        return data;
    }
    return 0;
}

/** @brief Batches multiple register writes into least amount of transactions
    @param spiAddr spi register addresses to be written
    @param spiData registers data to be written
    @param cnt number of registers to write
    @param toChip force write to chip
    @return 0-success, other-failure
*/
int LMS7002M::SPI_write_batch(const uint16_t* spiAddr, const uint16_t* spiData, uint16_t cnt, bool toChip)
{
    toChip |= !useCache;
    int mac = mRegistersMap->GetValue(0, LMS7param(MAC).address) & 0x0003;
    std::vector<uint32_t> data;
    for (size_t i = 0; i < cnt; ++i)
    {
        //write which register cache based on MAC bits
        //or always when below the MAC mapped register space
        bool wr0 = ((mac & 0x1) != 0) || (spiAddr[i] < 0x0100);
        bool wr1 = ((mac & 0x2) != 0) && (spiAddr[i] >= 0x0100);

        if (!toChip)
        {
            if (wr0 && (mRegistersMap->GetValue(0, spiAddr[i]) == spiData[i]))
                wr0 = false;
            if (wr1 && (mRegistersMap->GetValue(1, spiAddr[i]) == spiData[i]))
                wr1 = false;
            if (!(wr0 || wr1))
                continue;
        }

        data.push_back((1 << 31) | (uint32_t(spiAddr[i]) << 16) | spiData[i]); //msbit 1=SPI write
        if (wr0)
            mRegistersMap->SetValue(0, spiAddr[i], spiData[i]);
        if (wr1)
            mRegistersMap->SetValue(1, spiAddr[i], spiData[i]);

        //refresh mac, because batch might also change active channel
        if (spiAddr[i] == LMS7param(MAC).address)
            mac = mRegistersMap->GetValue(0, LMS7param(MAC).address) & 0x0003;
    }

    if (data.size() == 0)
        return 0;
    if (!controlPort)
    {
        if (useCache)
            return 0;
        lime::error("No device connected");
        return -1;
    }
    controlPort->SPI(data.data(), nullptr, data.size());
    return 0;
}

/** @brief Batches multiple register reads into least amount of transactions
    @param spiAddr SPI addresses to read
    @param spiData array for read data
    @param cnt number of registers to read
    @return 0-success, other-failure
*/
int LMS7002M::SPI_read_batch(const uint16_t* spiAddr, uint16_t* spiData, uint16_t cnt)
{
    if (!controlPort)
    {
        lime::error("No device connected");
        return -1;
    }

    std::vector<uint32_t> dataWr(cnt);
    std::vector<uint32_t> dataRd(cnt);
    for (size_t i = 0; i < cnt; ++i)
    {
        dataWr[i] = (uint32_t)(spiAddr[i]);
    }

    controlPort->SPI(dataWr.data(), dataRd.data(), cnt);

    int mac = mRegistersMap->GetValue(0, LMS7param(MAC).address) & 0x0003;

    for (size_t i = 0; i < cnt; ++i)
    {
        spiData[i] = dataRd[i] & 0xffff;

        //write which register cache based on MAC bits
        //or always when below the MAC mapped register space
        bool wr0 = ((mac & 0x1) != 0) or (spiAddr[i] < 0x0100);
        bool wr1 = ((mac & 0x2) != 0) and (spiAddr[i] >= 0x0100);

        if (wr0)
            mRegistersMap->SetValue(0, spiAddr[i], spiData[i]);
        if (wr1)
            mRegistersMap->SetValue(1, spiAddr[i], spiData[i]);
    }
    return 0;
}

/** @brief Performs registers test by writing known data and confirming readback data
    @return 0-registers test passed, other-failure
*/
int LMS7002M::RegistersTest(const std::string& fileName)
{
    char chex[16];
    if (!controlPort)
    {
        lime::error("No device connected");
        return -1;
    }

    int status;
    Channel ch = this->GetActiveChannel();

    //backup both channel data for restoration after test
    std::vector<uint16_t> ch1Addresses;
    for (uint8_t i = 0; i < MEMORY_SECTIONS_COUNT; ++i)
        for (uint16_t addr = MemorySectionAddresses[i][0]; addr <= MemorySectionAddresses[i][1]; ++addr)
            ch1Addresses.push_back(addr);
    std::vector<uint16_t> ch1Data;
    ch1Data.resize(ch1Addresses.size(), 0);

    //backup A channel
    this->SetActiveChannel(Channel::ChA);
    status = SPI_read_batch(&ch1Addresses[0], &ch1Data[0], ch1Addresses.size());
    if (status != 0)
        return status;

    std::vector<uint16_t> ch2Addresses;
    for (uint8_t i = 0; i < MEMORY_SECTIONS_COUNT; ++i)
        for (uint16_t addr = MemorySectionAddresses[i][0]; addr <= MemorySectionAddresses[i][1]; ++addr)
            if (addr >= 0x0100)
                ch2Addresses.push_back(addr);
    std::vector<uint16_t> ch2Data;
    ch2Data.resize(ch2Addresses.size(), 0);

    this->SetActiveChannel(Channel::ChB);
    status = SPI_read_batch(&ch2Addresses[0], &ch2Data[0], ch2Addresses.size());
    if (status != 0)
        return status;

    //test registers
    ResetChip();
    Modify_SPI_Reg_bits(LMS7param(MIMO_SISO), 0);
    Modify_SPI_Reg_bits(LMS7param(PD_RX_AFE2), 0);
    Modify_SPI_Reg_bits(LMS7param(PD_TX_AFE2), 0);
    this->SetActiveChannel(Channel::ChA);

    std::stringstream ss;

    //check single channel memory sections
    std::vector<MemorySection> modulesToCheck = { AFE,
        BIAS,
        XBUF,
        CGEN,
        BIST,
        CDS,
        TRF,
        TBB,
        RFE,
        RBB,
        SX,
        TxTSP,
        TxNCO,
        TxGFIR1,
        TxGFIR2,
        TxGFIR3a,
        TxGFIR3b,
        TxGFIR3c,
        RxTSP,
        RxNCO,
        RxGFIR1,
        RxGFIR2,
        RxGFIR3a,
        RxGFIR3b,
        RxGFIR3c,
        LimeLight,
        LDO };
    const std::string moduleNames[] = { "AFE",
        "BIAS",
        "XBUF",
        "CGEN",
        "BIST",
        "CDS",
        "TRF",
        "TBB",
        "RFE",
        "RBB",
        "SX",
        "TxTSP",
        "TxNCO",
        "TxGFIR1",
        "TxGFIR2",
        "TxGFIR3a",
        "TxGFIR3b",
        "TxGFIR3c",
        "RxTSP",
        "RxNCO",
        "RxGFIR1",
        "RxGFIR2",
        "RxGFIR3a",
        "RxGFIR3b",
        "RxGFIR3c",
        "LimeLight",
        "LDO" };

    const uint16_t patterns[] = { 0xAAAA, 0x5555 };
    const uint8_t patternsCount = 2;

    bool allTestSuccess = true;

    for (unsigned i = 0; i < modulesToCheck.size(); ++i)
    {
        bool moduleTestsSuccess = true;
        uint16_t startAddr = MemorySectionAddresses[modulesToCheck[i]][0];
        uint16_t endAddr = MemorySectionAddresses[modulesToCheck[i]][1];
        uint8_t channelCount = startAddr >= 0x0100 ? 2 : 1;
        for (int cc = 1; cc <= channelCount; ++cc)
        {
            Modify_SPI_Reg_bits(LMS7param(MAC), cc);
            sprintf(chex, "0x%04X", startAddr);
            ss << moduleNames[i] << "  [" << chex << ":";
            sprintf(chex, "0x%04X", endAddr);
            ss << chex << "]";
            if (startAddr >= 0x0100)
            {
                ss << " Ch." << (cc == 1 ? "A" : "B");
            }
            ss << std::endl;
            for (uint8_t p = 0; p < patternsCount; ++p)
                moduleTestsSuccess &= RegistersTestInterval(startAddr, endAddr, patterns[p], ss) == 0;
        }
        allTestSuccess &= moduleTestsSuccess;
    }

    //restore register values
    this->SetActiveChannel(Channel::ChA);
    SPI_write_batch(&ch1Addresses[0], &ch1Data[0], ch1Addresses.size(), true);
    this->SetActiveChannel(Channel::ChB);
    SPI_write_batch(&ch2Addresses[0], &ch2Data[0], ch2Addresses.size(), true);
    this->SetActiveChannel(ch);

    if (!fileName.empty())
    {
        std::fstream fout;
        fout.open(fileName, std::ios::out);
        fout << ss.str() << std::endl;
        fout.close();
    }

    if (allTestSuccess)
        return 0;
    lime::error("RegistersTest() failed");
    return -1;
}

/** @brief Performs registers test for given address interval by writing given pattern data
    @param startAddr first register address
    @param endAddr last reigster address
    @param pattern data to be written into registers
    @param ss stringstream to use
    @return 0-register test passed, other-failure
*/
int LMS7002M::RegistersTestInterval(uint16_t startAddr, uint16_t endAddr, uint16_t pattern, std::stringstream& ss)
{
    std::vector<uint16_t> addrToWrite;
    std::vector<uint16_t> dataToWrite;
    std::vector<uint16_t> dataReceived;
    std::vector<uint16_t> dataMasks;

    for (uint16_t addr = startAddr; addr <= endAddr; ++addr)
    {
        addrToWrite.push_back(addr);
    }
    dataMasks.resize(addrToWrite.size(), 0xFFFF);
    for (std::size_t j = 0; j < readOnlyRegisters.size(); ++j)
    {
        for (std::size_t k = 0; k < addrToWrite.size(); ++k)
        {
            if (readOnlyRegisters[j].address == addrToWrite[k])
            {
                dataMasks[k] = readOnlyRegisters[j].mask;
                break;
            }
        }
    }

    dataToWrite.clear();
    dataReceived.clear();
    for (uint16_t j = 0; j < addrToWrite.size(); ++j)
    {
        if (addrToWrite[j] == 0x00A6)
            dataToWrite.push_back(0x1 | (pattern & ~0x2));
        else if (addrToWrite[j] == 0x0084)
            dataToWrite.push_back(pattern & ~0x19);
        else
            dataToWrite.push_back(pattern & dataMasks[j]);
    }
    dataReceived.resize(addrToWrite.size(), 0);
    int status;
    status = SPI_write_batch(&addrToWrite[0], &dataToWrite[0], addrToWrite.size(), true);
    if (status != 0)
        return status;
    status = SPI_read_batch(&addrToWrite[0], &dataReceived[0], addrToWrite.size());
    if (status != 0)
        return status;
    bool registersMatch = true;
    char ctemp[16];
    for (uint16_t j = 0; j < dataToWrite.size(); ++j)
    {
        if (dataToWrite[j] != (dataReceived[j] & dataMasks[j]))
        {
            registersMatch = false;
            sprintf(ctemp, "0x%04X", addrToWrite[j]);
            ss << "\t" << ctemp << "(wr/rd): ";
            sprintf(ctemp, "0x%04X", dataToWrite[j]);
            ss << ctemp << "/";
            sprintf(ctemp, "0x%04X", dataReceived[j]);
            ss << ctemp << std::endl;
        }
    }
    if (registersMatch)
    {
        sprintf(ctemp, "0x%04X", pattern);
        ss << "\tRegisters OK (" << ctemp << ")\n";
    }
    if (registersMatch)
        return 0;
    return ReportError(-1, "RegistersTestInterval(startAddr=0x%x, endAddr=0x%x) - failed", startAddr, endAddr);
}

/** @brief Sets Rx Dc offsets by converting two's complementary numbers to sign and magnitude
*/
void LMS7002M::SetRxDCOFF(int8_t offsetI, int8_t offsetQ)
{
    uint16_t valToSend = 0;
    if (offsetI < 0)
        valToSend |= 0x40;
    valToSend |= labs(offsetI);
    valToSend = valToSend << 7;
    if (offsetQ < 0)
        valToSend |= 0x40;
    valToSend |= labs(offsetQ);
    SPI_write(0x010E, valToSend);
}

/** @brief Sets given module registers to default values
    @return 0-success, other-failure
*/
int LMS7002M::SetDefaults(MemorySection module)
{
    int status = 0;
    std::vector<uint16_t> addrs;
    std::vector<uint16_t> values;
    for (uint32_t address = MemorySectionAddresses[module][0]; address <= MemorySectionAddresses[module][1]; ++address)
    {
        addrs.push_back(address);
        values.push_back(mRegistersMap->GetDefaultValue(address));
    }
    status = SPI_write_batch(&addrs[0], &values[0], addrs.size());
    return status;
}

void LMS7002M::ModifyRegistersDefaults(const std::vector<std::pair<uint16_t, uint16_t>>& registerValues)
{
    for (const auto& addrValuePair : registerValues)
        mRegistersMap->SetDefaultValue(addrValuePair.first, addrValuePair.second);
}

/** @brief Reads all chip configuration and checks if it matches with local registers copy
*/
bool LMS7002M::IsSynced()
{
    if (!controlPort)
        return false;
    bool isSynced = true;

    Channel ch = this->GetActiveChannel();

    std::vector<uint16_t> addrToRead = mRegistersMap->GetUsedAddresses(0);
    std::vector<uint16_t> dataReceived;
    dataReceived.resize(addrToRead.size(), 0);

    this->SetActiveChannel(Channel::ChA);
    std::vector<uint32_t> dataWr(addrToRead.size());
    std::vector<uint32_t> dataRd(addrToRead.size());
    for (size_t i = 0; i < addrToRead.size(); ++i)
        dataWr[i] = (uint32_t(addrToRead[i]) << 16);
    controlPort->SPI(dataWr.data(), dataRd.data(), dataWr.size());

    for (size_t i = 0; i < addrToRead.size(); ++i)
        dataReceived[i] = dataRd[i] & 0xFFFF;

    //check if local copy matches chip
    for (uint16_t i = 0; i < addrToRead.size(); ++i)
    {
        uint16_t regValue = mRegistersMap->GetValue(0, addrToRead[i]);
        if (addrToRead[i] <= readOnlyRegisters[readOnlyRegisters.size() - 1].address &&
            addrToRead[i] >= readOnlyRegisters[0].address)
        {
            //mask out readonly bits
            for (std::size_t j = 0; j < readOnlyRegisters.size(); ++j)
            {
                if (readOnlyRegisters[j].address == addrToRead[i])
                {
                    dataReceived[i] &= readOnlyRegisters[j].mask;
                    regValue &= readOnlyRegisters[j].mask;
                    break;
                }
            }
        }
        if (dataReceived[i] != regValue)
        {
            lime::debug("Addr: 0x%04X  gui: 0x%04X  chip: 0x%04X", addrToRead[i], regValue, dataReceived[i]);
            isSynced = false;
            goto isSyncedEnding;
        }
    }

    addrToRead.clear(); //add only B channel addresses
    addrToRead = mRegistersMap->GetUsedAddresses(1);
    dataWr.resize(addrToRead.size());
    dataRd.resize(addrToRead.size());
    for (size_t i = 0; i < addrToRead.size(); ++i)
        dataWr[i] = (uint32_t(addrToRead[i]) << 16);
    controlPort->SPI(dataWr.data(), dataRd.data(), dataWr.size());
    for (size_t i = 0; i < addrToRead.size(); ++i)
        dataReceived[i] = dataRd[i] & 0xFFFF;
    this->SetActiveChannel(Channel::ChB);

    //check if local copy matches chip
    for (uint16_t i = 0; i < addrToRead.size(); ++i)
    {
        uint16_t regValue = mRegistersMap->GetValue(1, addrToRead[i]);
        if (addrToRead[i] <= readOnlyRegisters[readOnlyRegisters.size() - 1].address &&
            addrToRead[i] >= readOnlyRegisters[0].address)
        {
            //mask out readonly bits
            for (std::size_t j = 0; j < readOnlyRegisters.size(); ++j)
            {
                if (readOnlyRegisters[j].address == addrToRead[i])
                {
                    dataReceived[i] &= readOnlyRegisters[j].mask;
                    regValue &= readOnlyRegisters[j].mask;
                    break;
                }
            }
        }
        if (dataReceived[i] != regValue)
        {
            lime::debug("Addr: 0x%04X  gui: 0x%04X  chip: 0x%04X", addrToRead[i], regValue, dataReceived[i]);
            isSynced = false;
            goto isSyncedEnding;
        }
    }
isSyncedEnding:
    this->SetActiveChannel(ch); //restore previously used channel
    return isSynced;
}

/** @brief Writes all registers from host to chip

*/
int LMS7002M::UploadAll()
{
    if (!controlPort)
    {
        lime::error("No device connected");
        return -1;
    }

    Channel ch = this->GetActiveChannel(); //remember used channel

    int status;

    std::vector<uint16_t> addrToWrite;
    std::vector<uint16_t> dataToWrite;

    uint16_t x0020_value = mRegistersMap->GetValue(0, 0x0020);
    this->SetActiveChannel(Channel::ChA); //select A channel

    addrToWrite = mRegistersMap->GetUsedAddresses(0);
    //remove 0x0020 register from list, to not change MAC
    addrToWrite.erase(std::find(addrToWrite.begin(), addrToWrite.end(), 0x0020));
    for (auto address : addrToWrite)
        dataToWrite.push_back(mRegistersMap->GetValue(0, address));

    status = SPI_write_batch(&addrToWrite[0], &dataToWrite[0], addrToWrite.size(), true);
    if (status != 0)
        return status;
    //after all channel A registers have been written, update 0x0020 register value
    status = SPI_write(0x0020, x0020_value);
    if (status != 0)
        return status;
    this->SetActiveChannel(Channel::ChB);
    if (status != 0)
        return status;

    addrToWrite = mRegistersMap->GetUsedAddresses(1);
    dataToWrite.clear();
    for (auto address : addrToWrite)
    {
        dataToWrite.push_back(mRegistersMap->GetValue(1, address));
    }
    this->SetActiveChannel(Channel::ChB); //select B channel
    status = SPI_write_batch(&addrToWrite[0], &dataToWrite[0], addrToWrite.size(), true);
    if (status != 0)
        return status;
    this->SetActiveChannel(ch); //restore last used channel

    return 0;
}

/** @brief Reads all registers from the chip to host

*/
int LMS7002M::DownloadAll()
{
    if (!controlPort)
    {
        lime::error("No device connected");
        return -1;
    }
    int status;
    Channel ch = this->GetActiveChannel(false);

    std::vector<uint16_t> addrToRead = mRegistersMap->GetUsedAddresses(0);
    std::vector<uint16_t> dataReceived;
    dataReceived.resize(addrToRead.size(), 0);
    this->SetActiveChannel(Channel::ChA);
    status = SPI_read_batch(&addrToRead[0], &dataReceived[0], addrToRead.size());
    if (status != 0)
        return status;

    for (uint16_t i = 0; i < addrToRead.size(); ++i)
    {
        mRegistersMap->SetValue(0, addrToRead[i], dataReceived[i]);
    }

    addrToRead.clear(); //add only B channel addresses
    addrToRead = mRegistersMap->GetUsedAddresses(1);
    dataReceived.resize(addrToRead.size(), 0);

    this->SetActiveChannel(Channel::ChB);
    status = SPI_read_batch(&addrToRead[0], &dataReceived[0], addrToRead.size());
    if (status != 0)
        return status;
    for (uint16_t i = 0; i < addrToRead.size(); ++i)
        mRegistersMap->SetValue(1, addrToRead[i], dataReceived[i]);

    this->SetActiveChannel(ch); //retore previously used channel

    return 0;
}

/** @brief Configures interfaces for desired frequency
    @return 0-success, other-failure
    Sets interpolation and decimation, changes MCLK sources and TSP clock dividers accordingly to selected interpolation and decimation
*/
int LMS7002M::SetInterfaceFrequency(float_type cgen_freq_Hz, const uint8_t interpolation, const uint8_t decimation)
{
    int status = 0;
    status = Modify_SPI_Reg_bits(LMS7param(HBD_OVR_RXTSP), decimation);
    if (status != 0)
        return status;
    Modify_SPI_Reg_bits(LMS7param(HBI_OVR_TXTSP), interpolation);

    auto siso = Get_SPI_Reg_bits(LMS7_LML2_SISODDR);
    int mclk2src = Get_SPI_Reg_bits(LMS7param(MCLK2SRC));
    if (decimation == 7 || (decimation == 0 && siso == 0)) //bypass
    {
        Modify_SPI_Reg_bits(LMS7param(RXTSPCLKA_DIV), 0);
        Modify_SPI_Reg_bits(LMS7param(RXDIVEN), false);
        Modify_SPI_Reg_bits(LMS7param(MCLK2SRC), (mclk2src & 1) | 0x2);
    }
    else
    {
        uint8_t divider = (uint8_t)pow(2.0, decimation + siso);
        if (divider > 1)
            Modify_SPI_Reg_bits(LMS7param(RXTSPCLKA_DIV), (divider / 2) - 1);
        else
            Modify_SPI_Reg_bits(LMS7param(RXTSPCLKA_DIV), 0);
        Modify_SPI_Reg_bits(LMS7param(RXDIVEN), true);
        Modify_SPI_Reg_bits(LMS7param(MCLK2SRC), mclk2src & 1);
    }

    if (Get_SPI_Reg_bits(LMS7param(RX_MUX)) == 0)
    {
        bool mimoBypass = (decimation == 7) && (siso == 0);
        Modify_SPI_Reg_bits(LMS7param(RXRDCLK_MUX), mimoBypass ? 3 : 1);
        Modify_SPI_Reg_bits(LMS7param(RXWRCLK_MUX), mimoBypass ? 1 : 2);
    }

    siso = Get_SPI_Reg_bits(LMS7_LML1_SISODDR);
    int mclk1src = Get_SPI_Reg_bits(LMS7param(MCLK1SRC));
    if (interpolation == 7 || (interpolation == 0 && siso == 0)) //bypass
    {
        Modify_SPI_Reg_bits(LMS7param(TXTSPCLKA_DIV), 0);
        Modify_SPI_Reg_bits(LMS7param(TXDIVEN), false);
        status = Modify_SPI_Reg_bits(LMS7param(MCLK1SRC), (mclk1src & 1) | 0x2);
    }
    else
    {
        uint8_t divider = (uint8_t)pow(2.0, interpolation + siso);
        if (divider > 1)
            Modify_SPI_Reg_bits(LMS7param(TXTSPCLKA_DIV), (divider / 2) - 1);
        else
            Modify_SPI_Reg_bits(LMS7param(TXTSPCLKA_DIV), 0);
        Modify_SPI_Reg_bits(LMS7param(TXDIVEN), true);
        status = Modify_SPI_Reg_bits(LMS7param(MCLK1SRC), mclk1src & 1);
    }

    if (Get_SPI_Reg_bits(LMS7param(TX_MUX)) == 0)
    {
        bool mimoBypass = (interpolation == 7) && (siso == 0);
        Modify_SPI_Reg_bits(LMS7param(TXRDCLK_MUX), mimoBypass ? 0 : 2);
        Modify_SPI_Reg_bits(LMS7param(TXWRCLK_MUX), 0);
    }

    //clock rate already set because the readback frequency is pretty-close,
    //dont set the cgen frequency again to save time due to VCO selection
    // const auto freqDiff = std::abs(this->GetFrequencyCGEN() - cgen_freq_Hz);
    // if (not this->GetCGENLocked() or freqDiff > 10.0)
    {
        status = SetFrequencyCGEN(cgen_freq_Hz);
        if (status != 0)
            return status;
    }
    return status;
}

<<<<<<< HEAD
float_type LMS7002M::GetSampleRate(TRXDir dir, Channel ch)
{
    ChannelScope(this, ch);
    float_type interface_Hz;
    int ratio;

    // If decimation/interpolation is 0(2^1) or 7(bypass), interface clocks should not be divided
    if (dir == TRXDir::Tx)
    {
        ratio = Get_SPI_Reg_bits(LMS7param(HBI_OVR_TXTSP), true);
        interface_Hz = GetReferenceClk_TSP(TRXDir::Tx);
    }
    else
    {
        ratio = Get_SPI_Reg_bits(LMS7param(HBD_OVR_RXTSP), true);
        interface_Hz = GetReferenceClk_TSP(TRXDir::Rx);
    }

    if (ratio != 7)
        interface_Hz /= pow(2.0, ratio);
    return interface_Hz / 2.0;
}

=======
>>>>>>> ef821092
void LMS7002M::ConfigureLML_RF2BB(
    const LMLSampleSource s0, const LMLSampleSource s1, const LMLSampleSource s2, const LMLSampleSource s3)
{
    //map a sample source to a position
    std::map<LMLSampleSource, int> m;
    m[LMLSampleSource::AI] = 1;
    m[LMLSampleSource::AQ] = 0;
    m[LMLSampleSource::BI] = 3;
    m[LMLSampleSource::BQ] = 2;

    //load the same config on both LMLs
    //only one will get used based on direction
    this->Modify_SPI_Reg_bits(LMS7param(LML1_S3S), m[s3]);
    this->Modify_SPI_Reg_bits(LMS7param(LML1_S2S), m[s2]);
    this->Modify_SPI_Reg_bits(LMS7param(LML1_S1S), m[s1]);
    this->Modify_SPI_Reg_bits(LMS7param(LML1_S0S), m[s0]);

    this->Modify_SPI_Reg_bits(LMS7param(LML2_S3S), m[s3]);
    this->Modify_SPI_Reg_bits(LMS7param(LML2_S2S), m[s2]);
    this->Modify_SPI_Reg_bits(LMS7param(LML2_S1S), m[s1]);
    this->Modify_SPI_Reg_bits(LMS7param(LML2_S0S), m[s0]);
}

void LMS7002M::ConfigureLML_BB2RF(
    const LMLSampleSource s0, const LMLSampleSource s1, const LMLSampleSource s2, const LMLSampleSource s3)
{
    //map a sample source to a position
    std::map<LMLSampleSource, int> m;
    m[s3] = 2;
    m[s2] = 3;
    m[s0] = 1;
    m[s1] = 0;

    //load the same config on both LMLs
    //only one will get used based on direction
    this->Modify_SPI_Reg_bits(LMS7param(LML1_BQP), m[LMLSampleSource::BQ]);
    this->Modify_SPI_Reg_bits(LMS7param(LML1_BIP), m[LMLSampleSource::BI]);
    this->Modify_SPI_Reg_bits(LMS7param(LML1_AQP), m[LMLSampleSource::AQ]);
    this->Modify_SPI_Reg_bits(LMS7param(LML1_AIP), m[LMLSampleSource::AI]);

    this->Modify_SPI_Reg_bits(LMS7param(LML2_BQP), m[LMLSampleSource::BQ]);
    this->Modify_SPI_Reg_bits(LMS7param(LML2_BIP), m[LMLSampleSource::BI]);
    this->Modify_SPI_Reg_bits(LMS7param(LML2_AQP), m[LMLSampleSource::AQ]);
    this->Modify_SPI_Reg_bits(LMS7param(LML2_AIP), m[LMLSampleSource::AI]);
}

int LMS7002M::SetRxDCRemoval(const bool enable)
{
    this->Modify_SPI_Reg_bits(LMS7param(DC_BYP_RXTSP), enable ? 0 : 1);
    this->Modify_SPI_Reg_bits(LMS7param(DCCORR_AVG_RXTSP), 0x7);
    return 0;
}

int LMS7002M::EnableSXTDD(bool tdd)
{
    Modify_SPI_Reg_bits(LMS7_MAC, 2);
    Modify_SPI_Reg_bits(LMS7_PD_LOCH_T2RBUF, tdd ? 0 : 1);
    Modify_SPI_Reg_bits(LMS7_MAC, 1);
    return Modify_SPI_Reg_bits(LMS7_PD_VCO, tdd ? 1 : 0);
}

bool LMS7002M::GetRxDCRemoval(void)
{
    return this->Get_SPI_Reg_bits(LMS7param(DC_BYP_RXTSP)) == 0;
}

int LMS7002M::SetDCOffset(TRXDir dir, const float_type I, const float_type Q)
{
    const bool bypass = I == 0.0 and Q == 0.0;
    if (dir == TRXDir::Tx)
    {
        this->Modify_SPI_Reg_bits(LMS7param(DC_BYP_TXTSP), bypass ? 1 : 0);
        this->Modify_SPI_Reg_bits(LMS7param(DCCORRI_TXTSP), std::lrint(I * 127));
        this->Modify_SPI_Reg_bits(LMS7param(DCCORRQ_TXTSP), std::lrint(Q * 127));
    }
    else
    {
        Modify_SPI_Reg_bits(LMS7param(EN_DCOFF_RXFE_RFE), bypass ? 0 : 1);
        unsigned val = std::lrint(std::abs(I * 63)) + (I < 0 ? 64 : 0);
        Modify_SPI_Reg_bits(LMS7param(DCOFFI_RFE), val);
        val = std::lrint(std::abs(Q * 63)) + (Q < 0 ? 64 : 0);
        Modify_SPI_Reg_bits(LMS7param(DCOFFQ_RFE), val);
    }
    return 0;
}

void LMS7002M::GetDCOffset(TRXDir dir, float_type& I, float_type& Q)
{
    if (dir == TRXDir::Tx)
    {
        I = int8_t(this->Get_SPI_Reg_bits(LMS7param(DCCORRI_TXTSP))) / 127.0; //signed 8-bit
        Q = int8_t(this->Get_SPI_Reg_bits(LMS7param(DCCORRQ_TXTSP))) / 127.0; //signed 8-bit
    }
    else
    {
        auto i = Get_SPI_Reg_bits(LMS7param(DCOFFI_RFE));
        I = ((i & 0x40) ? -1.0 : 1.0) * (i & 0x3F) / 63.0;
        auto q = Get_SPI_Reg_bits(LMS7param(DCOFFQ_RFE));
        Q = ((q & 0x40) ? -1.0 : 1.0) * (q & 0x3F) / 63.0;
    }
}

int LMS7002M::SetIQBalance(const TRXDir dir, const float_type phase, const float_type gainI, const float_type gainQ)
{
    const bool bypassPhase = (phase == 0.0);
    const bool bypassGain = ((gainI == 1.0) and (gainQ == 1.0)) or ((gainI == 0.0) and (gainQ == 0.0));
    int iqcorr = std::lrint(2047 * (phase / (M_PI / 2)));
    int gcorri = std::lrint(2047 * gainI);
    int gcorrq = std::lrint(2047 * gainQ);

    this->Modify_SPI_Reg_bits(dir == TRXDir::Tx ? LMS7param(PH_BYP_TXTSP) : LMS7param(PH_BYP_RXTSP), bypassPhase ? 1 : 0);
    this->Modify_SPI_Reg_bits(dir == TRXDir::Tx ? LMS7param(GC_BYP_TXTSP) : LMS7param(GC_BYP_RXTSP), bypassGain ? 1 : 0);
    this->Modify_SPI_Reg_bits(dir == TRXDir::Tx ? LMS7param(IQCORR_TXTSP) : LMS7param(IQCORR_RXTSP), iqcorr);
    this->Modify_SPI_Reg_bits(dir == TRXDir::Tx ? LMS7param(GCORRI_TXTSP) : LMS7param(GCORRI_RXTSP), gcorri);
    this->Modify_SPI_Reg_bits(dir == TRXDir::Tx ? LMS7param(GCORRQ_TXTSP) : LMS7param(GCORRQ_RXTSP), gcorrq);
    return 0;
}

void LMS7002M::GetIQBalance(const TRXDir dir, float_type& phase, float_type& gainI, float_type& gainQ)
{
    int iqcorr = int16_t(this->Get_SPI_Reg_bits(dir == TRXDir::Tx ? LMS7param(IQCORR_TXTSP) : LMS7param(IQCORR_RXTSP)) << 4) >>
                 4; //sign extend 12-bit
    int gcorri =
        int16_t(this->Get_SPI_Reg_bits(dir == TRXDir::Tx ? LMS7param(GCORRI_TXTSP) : LMS7param(GCORRI_RXTSP))); //unsigned 11-bit
    int gcorrq =
        int16_t(this->Get_SPI_Reg_bits(dir == TRXDir::Tx ? LMS7param(GCORRQ_TXTSP) : LMS7param(GCORRQ_RXTSP))); //unsigned 11-bit

    phase = (M_PI / 2) * iqcorr / 2047.0;
    gainI = gcorri / 2047.0;
    gainQ = gcorrq / 2047.0;
}

void LMS7002M::EnableValuesCache(bool enabled)
{
    useCache = enabled;
}

bool LMS7002M::IsValuesCacheEnabled()
{
    return useCache;
}

MCU_BD* LMS7002M::GetMCUControls() const
{
    return mcuControl;
}

void LMS7002M::EnableCalibrationByMCU(bool enabled)
{
    mCalibrationByMCU = enabled;
}

float_type LMS7002M::GetTemperature()
{
    if (CalibrateInternalADC(32) != 0)
        return 0;
    Modify_SPI_Reg_bits(LMS7_RSSI_PD, 0);
    Modify_SPI_Reg_bits(LMS7_RSSI_RSSIMODE, 0);
    uint16_t biasMux = Get_SPI_Reg_bits(LMS7_MUX_BIAS_OUT);
    Modify_SPI_Reg_bits(LMS7_MUX_BIAS_OUT, 2);

    std::this_thread::sleep_for(std::chrono::microseconds(250));
    const uint16_t reg606 = SPI_read(0x0606, true);
    float Vtemp = (reg606 >> 8) & 0xFF;
    Vtemp *= 1.84;
    float Vptat = reg606 & 0xFF;
    Vptat *= 1.84;
    float Vdiff = Vptat - Vtemp;
    Vdiff /= 1.05;
    float temperature = 45.0 + Vdiff;
    Modify_SPI_Reg_bits(LMS7_MUX_BIAS_OUT, biasMux);
    lime::debug("Vtemp 0x%04X, Vptat 0x%04X, Vdiff = %.2f, temp= %.3f", (reg606 >> 8) & 0xFF, reg606 & 0xFF, Vdiff, temperature);
    return temperature;
}

void LMS7002M::SetLogCallback(std::function<void(const char*, LogType)> callback)
{
    log_callback = callback;
}

int LMS7002M::CopyChannelRegisters(const Channel src, const Channel dest, const bool copySX)
{
    Channel ch = this->GetActiveChannel(); //remember used channel

    std::vector<uint16_t> addrToWrite;
    addrToWrite = mRegistersMap->GetUsedAddresses(1);
    if (!copySX)
    {
        for (uint32_t address = MemorySectionAddresses[SX][0]; address <= MemorySectionAddresses[SX][1]; ++address)
            addrToWrite.erase(std::find(addrToWrite.begin(), addrToWrite.end(), address));
    }
    for (auto address : addrToWrite)
    {
        uint16_t data = mRegistersMap->GetValue(src == Channel::ChA ? 0 : 1, address);
        mRegistersMap->SetValue(dest == Channel::ChA ? 0 : 1, address, data);
    }
    if (controlPort)
        UploadAll();
    this->SetActiveChannel(ch);
    return 0;
}

int LMS7002M::CalibrateAnalogRSSI_DC_Offset()
{
    Modify_SPI_Reg_bits(LMS7_EN_INSHSW_W_RFE, 1);
    CalibrateInternalADC(0);
    Modify_SPI_Reg_bits(LMS7param(PD_RSSI_RFE), 0);
    Modify_SPI_Reg_bits(LMS7param(PD_TIA_RFE), 0);

    /*Modify_SPI_Reg_bits(LMS7param(RSSIDC_RSEL), 22);
    Modify_SPI_Reg_bits(LMS7param(RSSIDC_HYSCMP), 0);
    Modify_SPI_Reg_bits(LMS7param(RSSIDC_PD), 0);*/
    SPI_write(0x0640, 22 << 4);

    Modify_SPI_Reg_bits(LMS7param(RSSIDC_DCO2), 0);

    int value = -63;
    uint8_t wrValue = abs(value);
    if (value < 0)
        wrValue |= 0x40;
    Modify_SPI_Reg_bits(LMS7param(RSSIDC_DCO1), wrValue, true);
    uint8_t cmp = Get_SPI_Reg_bits(LMS7param(RSSIDC_CMPSTATUS), true);
    uint8_t cmpPrev = cmp;
    std::vector<int8_t> edges;
    for (value = -63; value < 64; ++value)
    {
        wrValue = abs(value);
        if (value < 0)
            wrValue |= 0x40;
        Modify_SPI_Reg_bits(LMS7param(RSSIDC_DCO1), wrValue, true);
        std::this_thread::sleep_for(std::chrono::microseconds(5));
        cmp = Get_SPI_Reg_bits(LMS7param(RSSIDC_CMPSTATUS), true);
        if (cmp != cmpPrev)
        {
            edges.push_back(value);
            cmpPrev = cmp;
        }
        if (edges.size() > 1)
            break;
    }
    if (edges.size() != 2)
    {
        lime::debug("Not found");
        return ReportError(EINVAL, "Failed to find value");
    }
    int8_t found = (edges[0] + edges[1]) / 2;
    wrValue = abs(found);
    if (found < 0)
        wrValue |= 0x40;
    Modify_SPI_Reg_bits(LMS7param(RSSIDC_DCO1), wrValue, true);
    lime::debug("Found %i", found);
    Modify_SPI_Reg_bits(LMS7_EN_INSHSW_W_RFE, 0);
    return 0;
}

double LMS7002M::GetClockFreq(ClockID clk_id)
{
    switch (clk_id)
    {
    case ClockID::CLK_REFERENCE:
        return GetReferenceClk_SX(TRXDir::Rx);
    case ClockID::CLK_SXR:
        return GetFrequencySX(TRXDir::Rx);
    case ClockID::CLK_SXT:
        return GetFrequencySX(TRXDir::Tx);
    case ClockID::CLK_CGEN:
        return GetFrequencyCGEN();
    case ClockID::CLK_RXTSP:
        return GetReferenceClk_TSP(TRXDir::Rx);
    case ClockID::CLK_TXTSP:
        return GetReferenceClk_TSP(TRXDir::Tx);
    default:
        lime::ReportError(EINVAL, "Invalid clock ID.");
        return 0;
    }
}

void LMS7002M::SetClockFreq(ClockID clk_id, double freq)
{
    switch (clk_id)
    {
    case ClockID::CLK_REFERENCE:
        // TODO: recalculate CGEN,SXR/T
        break;
    case ClockID::CLK_CGEN:
        SetFrequencyCGEN(freq, true, nullptr);
        break;
    case ClockID::CLK_SXR:
        SetFrequencySX(TRXDir::Rx, freq, nullptr);
        break;
    case ClockID::CLK_SXT:
        SetFrequencySX(TRXDir::Rx, freq, nullptr);
        break;
    case ClockID::CLK_RXTSP:
    case ClockID::CLK_TXTSP:
        throw std::logic_error("RxTSP/TxTSP Clocks are read only");
    default:
        throw std::logic_error("LMS7002M::SetClockFreq Unknown clock id");
    }
}

float_type LMS7002M::GetSampleRate(TRXDir dir, Channel ch)
{
    ChannelScope scope(this, ch);
    return GetSampleRate(dir);
}

float_type LMS7002M::GetSampleRate(TRXDir dir)
{
    const auto& parameter = dir == TRXDir::Tx ? LMS7_HBI_OVR_TXTSP : LMS7_HBD_OVR_RXTSP;

    uint16_t ratio = Get_SPI_Reg_bits(parameter);

    double interface_Hz = GetReferenceClk_TSP(dir);

    // If decimation/interpolation is 0 (2^1) or 7 (bypass), interface clocks should not be divided
    if (ratio != 7)
    {
        interface_Hz /= 2 * pow(2.0, ratio);
    }

    return interface_Hz;
}

int LMS7002M::SetGFIRFilter(TRXDir dir, unsigned ch, bool enabled, double bandwidth)
{
    ChannelScope scope(this, ch);
    const bool bypassFIR = !enabled;
    if (dir == TRXDir::Tx)
    {
        Modify_SPI_Reg_bits(LMS7param(GFIR1_BYP_TXTSP), bypassFIR);
        Modify_SPI_Reg_bits(LMS7param(GFIR2_BYP_TXTSP), bypassFIR);
        Modify_SPI_Reg_bits(LMS7param(GFIR3_BYP_TXTSP), bypassFIR);
    }
    else
    {
        Modify_SPI_Reg_bits(LMS7param(GFIR1_BYP_RXTSP), bypassFIR);
        Modify_SPI_Reg_bits(LMS7param(GFIR2_BYP_RXTSP), bypassFIR);
        Modify_SPI_Reg_bits(LMS7param(GFIR3_BYP_RXTSP), bypassFIR);
        const bool sisoDDR = Get_SPI_Reg_bits(LMS7_LML1_SISODDR);
        const bool clockIsNotInverted = !(enabled | sisoDDR);
        if (ch % 2)
        {
            Modify_SPI_Reg_bits(LMS7param(CDSN_RXBLML), clockIsNotInverted);
            Modify_SPI_Reg_bits(LMS7param(CDS_RXBLML), enabled ? 3 : 0);
        }
        else
        {
            Modify_SPI_Reg_bits(LMS7param(CDSN_RXALML), clockIsNotInverted);
            Modify_SPI_Reg_bits(LMS7param(CDS_RXALML), enabled ? 3 : 0);
        }
    }
    if (!enabled)
        return 0;

    if (bandwidth <= 0)
        return -1;

    double w, w2;
    int L;
    int div = 1;

    bandwidth /= 1e6;
    double interface_MHz;
    int ratio;
    if (dir == TRXDir::Tx)
    {
        ratio = Get_SPI_Reg_bits(LMS7param(HBI_OVR_TXTSP));
    }
    else
    {
        ratio = Get_SPI_Reg_bits(LMS7param(HBD_OVR_RXTSP));
    }

    interface_MHz = GetReferenceClk_TSP(dir) / 1e6;
    if (ratio != 7)
        div = (2 << (ratio));

    w = (bandwidth / 2) / (interface_MHz / div);
    L = div > 8 ? 8 : div;
    div -= 1;

    w2 = w * 1.1;
    if (w2 > 0.495)
    {
        w2 = w * 1.05;
        if (w2 > 0.495)
        {
            lime::error("GFIR LPF cannot be set to the requested bandwidth (%f)", bandwidth);
            return -1;
        }
    }

    double coef[120];
    double coef2[40];

    GenerateFilter(L * 15, w, w2, 1.0, 0, coef);
    GenerateFilter(L * 5, w, w2, 1.0, 0, coef2);

    if (dir == TRXDir::Tx)
    {
        Modify_SPI_Reg_bits(LMS7param(GFIR1_N_TXTSP), div);
        Modify_SPI_Reg_bits(LMS7param(GFIR2_N_TXTSP), div);
        Modify_SPI_Reg_bits(LMS7param(GFIR3_N_TXTSP), div);
    }
    else
    {
        Modify_SPI_Reg_bits(LMS7param(GFIR1_N_RXTSP), div);
        Modify_SPI_Reg_bits(LMS7param(GFIR2_N_RXTSP), div);
        Modify_SPI_Reg_bits(LMS7param(GFIR3_N_RXTSP), div);
    }

    if ((SetGFIRCoefficients(dir, 0, coef2, L * 5) != 0) || (SetGFIRCoefficients(dir, 1, coef2, L * 5) != 0) ||
        (SetGFIRCoefficients(dir, 2, coef, L * 15) != 0))
        return -1;

    std::stringstream ss;
    ss << "LMS " << (dir == TRXDir::Tx ? "Tx" : "Rx") << " GFIR coefficients (BW: " << bandwidth << " MHz):\n";
    ss << "GFIR1 = GFIR2:";
    for (int i = 0; i < L * 5; ++i)
        ss << " " << coef2[i];
    ss << std::endl;
    ss << "GFIR3:";
    for (int i = 0; i < L * 15; ++i)
        ss << " " << coef[i];
    ss << std::endl;
    lime::info(ss.str());

    return ResetLogicregisters();
}

void LMS7002M::SetOnCGENChangeCallback(CGENChangeCallbackType callback, void* userData)
{
    mCallback_onCGENChange = callback;
    mCallback_onCGENChange_userData = userData;
}<|MERGE_RESOLUTION|>--- conflicted
+++ resolved
@@ -2215,13 +2215,8 @@
 
 /** @brief Returns currently loaded FIR coefficients.
     @param dir Transmitter or receiver selection.
-<<<<<<< HEAD
-    @param GFIR_index FIR index from 0 to 2.
-    @param coef Array of returned coefficients.
-=======
     @param GFIR_index GFIR index from 0 to 2.
     @param coef Array of returned coefficients (normalized from -1 to 1)
->>>>>>> ef821092
     @param coefCount Number of coefficients to read.
     @return 0-success, other-failure.
 */
@@ -3000,32 +2995,6 @@
     return status;
 }
 
-<<<<<<< HEAD
-float_type LMS7002M::GetSampleRate(TRXDir dir, Channel ch)
-{
-    ChannelScope(this, ch);
-    float_type interface_Hz;
-    int ratio;
-
-    // If decimation/interpolation is 0(2^1) or 7(bypass), interface clocks should not be divided
-    if (dir == TRXDir::Tx)
-    {
-        ratio = Get_SPI_Reg_bits(LMS7param(HBI_OVR_TXTSP), true);
-        interface_Hz = GetReferenceClk_TSP(TRXDir::Tx);
-    }
-    else
-    {
-        ratio = Get_SPI_Reg_bits(LMS7param(HBD_OVR_RXTSP), true);
-        interface_Hz = GetReferenceClk_TSP(TRXDir::Rx);
-    }
-
-    if (ratio != 7)
-        interface_Hz /= pow(2.0, ratio);
-    return interface_Hz / 2.0;
-}
-
-=======
->>>>>>> ef821092
 void LMS7002M::ConfigureLML_RF2BB(
     const LMLSampleSource s0, const LMLSampleSource s1, const LMLSampleSource s2, const LMLSampleSource s3)
 {
