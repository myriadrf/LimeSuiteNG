/**
@file LMS7002M.cpp
@author Lime Microsystems (www.limemicro.com)
@brief Implementation of LMS7002M transceiver configuring
*/

#include "limesuite/LMS7002M.h"

#define _USE_MATH_DEFINES

#include <algorithm>
#include <cassert>
#include <chrono>
#include <cmath>
#include <ciso646>
#include <cstdio>
#include <fstream>
#include <iostream>
#include <unordered_set>
#include <thread>

#include "cpp-feather-ini-parser/INI.h"
#include "limesuite/IComms.h"
#include "limesuite/commonTypes.h"
#include "lms_gfir.h"
#include "LMS7002M_RegistersMap.h"
#include "Logger.h"
#include "mcu_programs.h"
#include "MCU_BD.h"

using namespace lime;

constexpr std::array<std::array<float_type, 2>, 3> LMS7002M::gVCO_frequency_table{
    { { 3800e6, 5222e6 }, { 4961e6, 6754e6 }, { 6306e6, 7714e6 } }
};
constexpr std::array<float_type, 2> LMS7002M::gCGEN_VCO_frequencies{ 1930e6, 2940e6 };

/// Define for parameter enumeration if prefix might be needed
extern std::vector<std::reference_wrapper<const LMS7Parameter>> LMS7parameterList;

// Module addresses needs to be sorted in ascending order
const std::vector<LMS7002M::ReadOnlyRegister> LMS7002M::readOnlyRegisters{
    { 0x002F, 0x0000 },
    { 0x008C, 0x0FFF },
    { 0x00A8, 0x007F },
    { 0x00A9, 0x0000 },
    { 0x00AA, 0x0000 },
    { 0x00AB, 0x0000 },
    { 0x00AC, 0x0000 },
    { 0x0123, 0x003F },
    { 0x0209, 0x0000 },
    { 0x020A, 0x0000 },
    { 0x020B, 0x0000 },
    { 0x040E, 0x0000 },
    { 0x040F, 0x0000 },
};

const std::map<LMS7002M::MemorySection, std::array<uint16_t, 2>> LMS7002M::MemorySectionAddresses{
    { LMS7002M::MemorySection::LimeLight, { 0x0020, 0x002F } },
    { LMS7002M::MemorySection::EN_DIR, { 0x0081, 0x0081 } },
    { LMS7002M::MemorySection::AFE, { 0x0082, 0x0082 } },
    { LMS7002M::MemorySection::BIAS, { 0x0084, 0x0084 } },
    { LMS7002M::MemorySection::XBUF, { 0x0085, 0x0085 } },
    { LMS7002M::MemorySection::CGEN, { 0x0086, 0x008C } },
    { LMS7002M::MemorySection::LDO, { 0x0092, 0x00A7 } },
    { LMS7002M::MemorySection::BIST, { 0x00A8, 0x00AC } },
    { LMS7002M::MemorySection::CDS, { 0x00AD, 0x00AE } },
    { LMS7002M::MemorySection::TRF, { 0x0100, 0x0104 } },
    { LMS7002M::MemorySection::TBB, { 0x0105, 0x010B } },
    { LMS7002M::MemorySection::RFE, { 0x010C, 0x0114 } },
    { LMS7002M::MemorySection::RBB, { 0x0115, 0x011A } },
    { LMS7002M::MemorySection::SX, { 0x011C, 0x0124 } },
    { LMS7002M::MemorySection::TRX_GAIN, { 0x0125, 0x0126 } },
    { LMS7002M::MemorySection::TxTSP, { 0x0200, 0x020C } },
    { LMS7002M::MemorySection::TxNCO, { 0x0240, 0x0261 } },
    { LMS7002M::MemorySection::TxGFIR1, { 0x0280, 0x02A7 } },
    { LMS7002M::MemorySection::TxGFIR2, { 0x02C0, 0x02E7 } },
    { LMS7002M::MemorySection::TxGFIR3a, { 0x0300, 0x0327 } },
    { LMS7002M::MemorySection::TxGFIR3b, { 0x0340, 0x0367 } },
    { LMS7002M::MemorySection::TxGFIR3c, { 0x0380, 0x03A7 } },
    { LMS7002M::MemorySection::RxTSP, { 0x0400, 0x040F } },
    { LMS7002M::MemorySection::RxNCO, { 0x0440, 0x0461 } },
    { LMS7002M::MemorySection::RxGFIR1, { 0x0480, 0x04A7 } },
    { LMS7002M::MemorySection::RxGFIR2, { 0x04C0, 0x04E7 } },
    { LMS7002M::MemorySection::RxGFIR3a, { 0x0500, 0x0527 } },
    { LMS7002M::MemorySection::RxGFIR3b, { 0x0540, 0x0567 } },
    { LMS7002M::MemorySection::RxGFIR3c, { 0x0580, 0x05A7 } },
    { LMS7002M::MemorySection::RSSI_DC_CALIBRATION, { 0x05C0, 0x05CC } },
    { LMS7002M::MemorySection::RSSI_PDET_TEMP_CONFIG, { 0x0600, 0x0606 } },
    { LMS7002M::MemorySection::RSSI_DC_CONFIG, { 0x0640, 0x0641 } },
};

/** @brief Switches LMS7002M SPI to requested channel and restores previous channel when going out of scope */
class ChannelScope
{
  public:
    /**
   * @brief Saves the current channel and restores it at scope exit.
   * @param chip The chip to use.
   * @param useCache Whether to use caching or not.
   */
    ChannelScope(LMS7002M* chip, bool useCache = false)
        : mChip(chip)
        , mStoredValue(chip->GetActiveChannel(!useCache))
        , mNeedsRestore(true)
    {
    }

    /**
      @brief Convenient constructor when using explicit MAC value.
      @param chip The chip to use.
      @param mac The channel to use.
      @param useCache Whether to use caching or not.
     */
    ChannelScope(LMS7002M* chip, LMS7002M::Channel mac, bool useCache = false)
        : mChip(chip)
        , mStoredValue(chip->GetActiveChannel(!useCache))
        , mNeedsRestore(false)
    {
        if (mStoredValue == mac)
            return;

        mChip->SetActiveChannel(mac);
        mNeedsRestore = true;
    }

    /**
      @brief Convenient constructor when using channel index starting from 0.
      @param chip The chip to use.
      @param index The channel index.
      @param useCache Whether to use caching or not.
     */
    ChannelScope(LMS7002M* chip, uint8_t index, bool useCache = false)
        : mChip(chip)
        , mNeedsRestore(false)
    {
        assert(index < 2);
        mStoredValue = chip->GetActiveChannel(!useCache);
        auto expectedChannel = index > 0 ? LMS7002M::Channel::ChB : LMS7002M::Channel::ChA;
        if (mStoredValue == expectedChannel)
            return;

        mChip->SetActiveChannel(expectedChannel);
        mNeedsRestore = true;
    }

    /** @brief Destroy the Channel Scope object and reset the active channel. */
    ~ChannelScope()
    {
        if (mNeedsRestore)
            mChip->SetActiveChannel(mStoredValue);
    }

  private:
    LMS7002M* mChip; ///< The chip to modify
    LMS7002M::Channel mStoredValue; ///< The channel to restore to
    bool mNeedsRestore; ///< Whether the channel needs restoring or not
};

/** @brief Simple logging function to print status messages
    @param text message to print
    @param type message type for filtering specific information
*/
void LMS7002M::Log(const char* text, LogType type)
{
    switch (type)
    {
    case LogType::LOG_INFO:
        lime::info(text);
        if (log_callback)
            log_callback(text, type);
        break;
    case LogType::LOG_WARNING:
        lime::warning(text);
        if (log_callback)
            log_callback(text, type);
        break;
    case LogType::LOG_ERROR:
        lime::error(text);
        if (log_callback)
            log_callback(text, type);
        break;
    case LogType::LOG_DATA:
        lime::debug(text);
        if (log_callback)
            log_callback(text, type);
        break;
    }
}

//Compatibility for vasprintf under MSVC
#if defined(_MSC_VER) || !defined(__unix__)
int vasprintf(char** strp, const char* fmt, va_list ap)
{
    int r = _vscprintf(fmt, ap);
    if (r < 0)
        return r;
    *strp = (char*)malloc(r + 1);
    return vsprintf_s(*strp, r + 1, fmt, ap);
}
#endif

void LMS7002M::Log(LogType type, const char* format, va_list argList)
{
    char* message = NULL;
    if (vasprintf(&message, format, argList) != -1)
    {
        Log(message, type);
        free(message);
    }
}

/** @brief Sets connection which is used for data communication with chip
*/
void LMS7002M::SetConnection(std::shared_ptr<ISPI> port)
{
    controlPort = port;

    if (controlPort != nullptr)
    {
        unsigned byte_array_size = 0;
        unsigned chipRev = this->Get_SPI_Reg_bits(LMS7_MASK, true);
        if (chipRev >= 1)
            byte_array_size = 1024 * 16;
        else
            byte_array_size = 1024 * 8;
        mcuControl->Initialize(port, byte_array_size);
    }
}

/** @brief Creates LMS7002M main control object.
It requires IConnection to be set by SetConnection() to communicate with chip
*/
LMS7002M::LMS7002M(std::shared_ptr<ISPI> port)
    : mCallback_onCGENChange(nullptr)
    , mCallback_onCGENChange_userData(nullptr)
    , useCache(0)
    , mRegistersMap(new LMS7002M_RegistersMap())
    , controlPort(port)
    , _cachedRefClockRate(30.72e6)
{
    opt_gain_tbb[0] = -1;
    opt_gain_tbb[1] = -1;

    mRegistersMap->InitializeDefaultValues(LMS7parameterList);
    mcuControl = new MCU_BD();
    mcuControl->Initialize(nullptr);
}

LMS7002M::~LMS7002M()
{
    delete mcuControl;
    delete mRegistersMap;
}

void LMS7002M::SetActiveChannel(const Channel ch)
{
    if (ch == this->GetActiveChannel(false))
        return;
    this->Modify_SPI_Reg_bits(LMS7param(MAC), static_cast<uint16_t>(ch));
}

LMS7002M::Channel LMS7002M::GetActiveChannel(bool fromChip)
{
    auto ch = Get_SPI_Reg_bits(LMS7param(MAC), fromChip);
    return static_cast<Channel>(ch);
}

size_t LMS7002M::GetActiveChannelIndex(bool fromChip)
{
    return this->GetActiveChannel(fromChip) == Channel::ChB ? 1 : 0;
}

OpStatus LMS7002M::EnableChannel(TRXDir dir, const uint8_t channel, const bool enable)
{
    ChannelScope scope(this, channel, false);

    const Channel ch = channel > 0 ? Channel::ChB : Channel::ChA;

    const bool isTx = dir == TRXDir::Tx;
    //--- LML ---
    if (ch == Channel::ChA)
    {
        if (isTx)
            this->Modify_SPI_Reg_bits(LMS7param(TXEN_A), enable ? 1 : 0);
        else
            this->Modify_SPI_Reg_bits(LMS7param(RXEN_A), enable ? 1 : 0);
    }
    else
    {
        if (isTx)
            this->Modify_SPI_Reg_bits(LMS7param(TXEN_B), enable ? 1 : 0);
        else
            this->Modify_SPI_Reg_bits(LMS7param(RXEN_B), enable ? 1 : 0);
    }

    //--- ADC/DAC ---
    Modify_SPI_Reg_bits(LMS7param(EN_DIR_AFE), 1);

    if (!enable)
    {
        bool disable;
        if (ch == Channel::ChA)
            disable = Get_SPI_Reg_bits(isTx ? LMS7_TXEN_B : LMS7_RXEN_B) == 0;
        else
            disable = Get_SPI_Reg_bits(isTx ? LMS7_TXEN_A : LMS7_RXEN_A) == 0;
        Modify_SPI_Reg_bits(isTx ? LMS7_PD_TX_AFE1 : LMS7_PD_RX_AFE1, disable);
    }
    else
        Modify_SPI_Reg_bits(isTx ? LMS7_PD_TX_AFE1 : LMS7_PD_RX_AFE1, 0);

    if (ch == Channel::ChB)
        Modify_SPI_Reg_bits(isTx ? LMS7_PD_TX_AFE2 : LMS7_PD_RX_AFE2, enable ? 0 : 1);

    int disabledChannels = (Get_SPI_Reg_bits(LMS7_PD_AFE.address, 4, 1) & 0xF); //check if all channels are disabled
    Modify_SPI_Reg_bits(LMS7param(EN_G_AFE), disabledChannels == 0xF ? 0 : 1);
    Modify_SPI_Reg_bits(LMS7param(PD_AFE), disabledChannels == 0xF ? 1 : 0);

    //--- digital ---
    if (isTx)
    {
        this->Modify_SPI_Reg_bits(LMS7param(EN_TXTSP), enable ? 1 : 0);
        this->Modify_SPI_Reg_bits(LMS7param(ISINC_BYP_TXTSP), enable ? 0 : 1);
        this->Modify_SPI_Reg_bits(LMS7param(GFIR3_BYP_TXTSP), 1);
        this->Modify_SPI_Reg_bits(LMS7param(GFIR2_BYP_TXTSP), 1);
        this->Modify_SPI_Reg_bits(LMS7param(GFIR1_BYP_TXTSP), 1);

        if (!enable)
        {
            this->Modify_SPI_Reg_bits(LMS7param(CMIX_BYP_TXTSP), 1);
            this->Modify_SPI_Reg_bits(LMS7param(DC_BYP_TXTSP), 1);
            this->Modify_SPI_Reg_bits(LMS7param(GC_BYP_TXTSP), 1);
            this->Modify_SPI_Reg_bits(LMS7param(PH_BYP_TXTSP), 1);
        }
    }
    else
    {
        this->Modify_SPI_Reg_bits(LMS7param(EN_RXTSP), enable ? 1 : 0);
        this->Modify_SPI_Reg_bits(LMS7param(DC_BYP_RXTSP), enable ? 0 : 1);
        this->Modify_SPI_Reg_bits(LMS7param(DCLOOP_STOP), enable ? 0 : 1);
        this->Modify_SPI_Reg_bits(LMS7param(AGC_MODE_RXTSP), 2); //bypass
        this->Modify_SPI_Reg_bits(LMS7param(AGC_BYP_RXTSP), 1);
        this->Modify_SPI_Reg_bits(LMS7param(GFIR3_BYP_RXTSP), 1);
        this->Modify_SPI_Reg_bits(LMS7param(GFIR2_BYP_RXTSP), 1);
        this->Modify_SPI_Reg_bits(LMS7param(GFIR1_BYP_RXTSP), 1);
        if (!enable)
        {
            this->Modify_SPI_Reg_bits(LMS7param(CMIX_BYP_RXTSP), 1);
            this->Modify_SPI_Reg_bits(LMS7param(GC_BYP_RXTSP), 1);
            this->Modify_SPI_Reg_bits(LMS7param(PH_BYP_RXTSP), 1);
        }
    }

    //--- baseband ---
    if (isTx)
    {
        this->Modify_SPI_Reg_bits(LMS7param(EN_DIR_TBB), 1);
        this->Modify_SPI_Reg_bits(LMS7param(EN_G_TBB), enable ? 1 : 0);
        this->Modify_SPI_Reg_bits(LMS7param(PD_LPFIAMP_TBB), enable ? 0 : 1);
    }
    else
    {
        this->Modify_SPI_Reg_bits(LMS7param(EN_DIR_RBB), 1);
        this->Modify_SPI_Reg_bits(LMS7param(EN_G_RBB), enable ? 1 : 0);
        this->Modify_SPI_Reg_bits(LMS7param(PD_PGA_RBB), enable ? 0 : 1);
    }

    //--- frontend ---
    if (isTx)
    {
        this->Modify_SPI_Reg_bits(LMS7param(EN_DIR_TRF), 1);
        this->Modify_SPI_Reg_bits(LMS7param(EN_G_TRF), enable ? 1 : 0);
        this->Modify_SPI_Reg_bits(LMS7param(PD_TLOBUF_TRF), enable ? 0 : 1);
        this->Modify_SPI_Reg_bits(LMS7param(PD_TXPAD_TRF), enable ? 0 : 1);
    }
    else
    {
        this->Modify_SPI_Reg_bits(LMS7param(EN_DIR_RFE), 1);
        this->Modify_SPI_Reg_bits(LMS7param(EN_G_RFE), enable ? 1 : 0);
        this->Modify_SPI_Reg_bits(LMS7param(PD_MXLOBUF_RFE), enable ? 0 : 1);
        this->Modify_SPI_Reg_bits(LMS7param(PD_QGEN_RFE), enable ? 0 : 1);
        this->Modify_SPI_Reg_bits(LMS7param(PD_TIA_RFE), enable ? 0 : 1);
        this->Modify_SPI_Reg_bits(LMS7param(PD_LNA_RFE), enable ? 0 : 1);
    }

    //--- synthesizers ---
    if (isTx)
    {
        this->SetActiveChannel(Channel::ChSXT);
        this->Modify_SPI_Reg_bits(LMS7param(EN_DIR_SXRSXT), 1);
        this->Modify_SPI_Reg_bits(LMS7param(EN_G), (disabledChannels & 3) == 3 ? 0 : 1);
        if (ch == Channel::ChB) //enable LO to channel B
        {
            this->SetActiveChannel(Channel::ChA);
            this->Modify_SPI_Reg_bits(LMS7param(EN_NEXTTX_TRF), enable ? 1 : 0);
        }
    }
    else
    {
        this->SetActiveChannel(Channel::ChSXR);
        this->Modify_SPI_Reg_bits(LMS7param(EN_DIR_SXRSXT), 1);
        this->Modify_SPI_Reg_bits(LMS7param(EN_G), (disabledChannels & 0xC) == 0xC ? 0 : 1);
        if (ch == Channel::ChB) //enable LO to channel B
        {
            this->SetActiveChannel(Channel::ChA);
            this->Modify_SPI_Reg_bits(LMS7param(EN_NEXTRX_RFE), enable ? 1 : 0);
        }
    }
    this->SetActiveChannel(ch);

    return OpStatus::SUCCESS;
}

<<<<<<< HEAD
int LMS7002M::ResetChip()
=======
/** @brief Sends reset signal to chip, after reset enables B channel controls
    @return 0-success, other-failure
*/
OpStatus LMS7002M::ResetChip()
>>>>>>> 89862994
{
    OpStatus status;

    const std::vector<uint16_t> usedAddresses = mRegistersMap->GetUsedAddresses(0);

    std::vector<uint16_t> addrs;
    addrs.reserve(usedAddresses.size() + 2);
    std::vector<uint16_t> values;
    values.reserve(usedAddresses.size() + 2);

    addrs.push_back(0x0006); // SPISW_CTRL
    values.push_back(0x0000); // ensure baseband is controlling SPI

    addrs.push_back(0x0020);
    uint16_t x0020default = mRegistersMap->GetDefaultValue(0x0020);
    values.push_back(x0020default | 0x3); // enable simultaneous A&B write

    for (uint16_t addr : usedAddresses)
    {
        if (addr == 0x0020) // skip address containing MAC, to continue writing both channels
            continue;
        addrs.push_back(addr);
        values.push_back(mRegistersMap->GetDefaultValue(addr));
    }
    addrs.push_back(0x0020);
    values.push_back((x0020default & ~0x3) | 0x1); // back to A channel only

    status = SPI_write_batch(addrs.data(), values.data(), addrs.size(), true);
    status = Modify_SPI_Reg_bits(LMS7param(MIMO_SISO), 0); //enable B channel after reset
    return status;
}

OpStatus LMS7002M::SoftReset()
{
<<<<<<< HEAD
    auto reg_0x0020 = SPI_read(0x0020, true);
    auto reg_0x002E = SPI_read(0x002E, true);
    int status = SPI_write(0x0020, 0x0);
    status |= SPI_write(0x0020, reg_0x0020);
    status |= SPI_write(0x002E, reg_0x002E); //must write, enables/disabled MIMO channel B
    return status;
=======
    auto reg_0x0020 = this->SPI_read(0x0020, true);
    auto reg_0x002E = this->SPI_read(0x002E, true);
    this->SPI_write(0x0020, 0x0);
    this->SPI_write(0x0020, reg_0x0020);
    this->SPI_write(0x002E, reg_0x002E); //must write, enables/disabled MIMO channel B
    return OpStatus::SUCCESS;
>>>>>>> 89862994
}

OpStatus LMS7002M::LoadConfigLegacyFile(const std::string& filename)
{
    std::ifstream f(filename);
    if (f.good() == false) //file not found
    {
        f.close();
        return ReportError(OpStatus::FILE_NOT_FOUND, "LoadConfigLegacyFile(%s) - file not found", filename.c_str());
    }
    f.close();

    uint16_t addr = 0;
    uint16_t value = 0;
<<<<<<< HEAD
    int status;
=======
    Channel ch = this->GetActiveChannel(); //remember used channel
    OpStatus status;
>>>>>>> 89862994
    typedef INI<std::string, std::string, std::string> ini_t;
    ini_t parser(filename, true);
    if (parser.select("FILE INFO") == false)
        return ReportError(OpStatus::INVALID_VALUE, "LoadConfigLegacyFile(%s) - invalid format, missing FILE INFO section", filename.c_str());

    std::string type = "";
    type = parser.get("type", "undefined");

    if (type.find("LMS7002 configuration") == std::string::npos)
    {
        return ReportError(OpStatus::INVALID_VALUE, "LoadConfigLegacyFile(%s) - invalid format, missing LMS7002 configuration", filename.c_str());
    }

    int fileVersion = 0;
    fileVersion = parser.get("version", 0);

    std::vector<uint16_t> addrToWrite;
    std::vector<uint16_t> dataToWrite;
    if (fileVersion == 1)
    {
        ChannelScope scope(this);

        if (parser.select("Reference clocks"))
        {
            this->SetReferenceClk_SX(TRXDir::Rx, parser.get("SXR reference frequency MHz", 30.72) * 1e6);
            this->SetReferenceClk_SX(TRXDir::Tx, parser.get("SXT reference frequency MHz", 30.72) * 1e6);
        }

        if (parser.select("LMS7002 registers ch.A") == true)
        {
            ini_t::sectionsit_t section = parser.sections.find("LMS7002 registers ch.A");

            uint16_t x0020_value = 0;
            this->SetActiveChannel(Channel::ChA); //select A channel
            for (ini_t::keysit_t pairs = section->second->begin(); pairs != section->second->end(); pairs++)
            {
                sscanf(pairs->first.c_str(), "%hx", &addr);
                sscanf(pairs->second.c_str(), "%hx", &value);
                if (addr == LMS7param(MAC).address) //skip register containing channel selection
                {
                    x0020_value = value;
                    continue;
                }
                addrToWrite.push_back(addr);
                dataToWrite.push_back(value);
            }
            status = SPI_write_batch(&addrToWrite[0], &dataToWrite[0], addrToWrite.size(), true);
            if (status != OpStatus::SUCCESS && controlPort != nullptr)
                return status;

            //parse FCW or PHO
            if (parser.select("NCO Rx ch.A") == true)
            {
                char varname[64];
                int mode = Get_SPI_Reg_bits(LMS7param(MODE_RX));
                if (mode == 0) //FCW
                {
                    for (int i = 0; i < 16; ++i)
                    {
                        sprintf(varname, "FCW%02i", i);
                        SetNCOFrequency(TRXDir::Rx, i, parser.get(varname, 0.0));
                    }
                }
                else
                {
                    for (int i = 0; i < 16; ++i)
                    {
                        sprintf(varname, "PHO%02i", i);
                        SetNCOPhaseOffset(TRXDir::Rx, i, parser.get(varname, 0.0));
                    }
                }
            }
            if (parser.select("NCO Tx ch.A") == true)
            {
                char varname[64];
                int mode = Get_SPI_Reg_bits(LMS7param(MODE_TX));
                if (mode == 0) //FCW
                {
                    for (int i = 0; i < 16; ++i)
                    {
                        sprintf(varname, "FCW%02i", i);
                        SetNCOFrequency(TRXDir::Tx, i, parser.get(varname, 0.0));
                    }
                }
                else
                {
                    for (int i = 0; i < 16; ++i)
                    {
                        sprintf(varname, "PHO%02i", i);
                        SetNCOPhaseOffset(TRXDir::Tx, i, parser.get(varname, 0.0));
                    }
                }
            }
            status = SPI_write(0x0020, x0020_value);
            if (status != OpStatus::SUCCESS && controlPort != nullptr)
                return status;
        }

        this->SetActiveChannel(Channel::ChB);

        if (parser.select("LMS7002 registers ch.B") == true)
        {
            addrToWrite.clear();
            dataToWrite.clear();
            ini_t::sectionsit_t section = parser.sections.find("LMS7002 registers ch.B");
            for (ini_t::keysit_t pairs = section->second->begin(); pairs != section->second->end(); pairs++)
            {
                sscanf(pairs->first.c_str(), "%hx", &addr);
                sscanf(pairs->second.c_str(), "%hx", &value);
                addrToWrite.push_back(addr);
                dataToWrite.push_back(value);
            }
            this->SetActiveChannel(Channel::ChB); //select B channel
            status = SPI_write_batch(&addrToWrite[0], &dataToWrite[0], addrToWrite.size(), true);
            if (status != OpStatus::SUCCESS && controlPort != nullptr)
                return status;

            //parse FCW or PHO
            if (parser.select("NCO Rx ch.B") == true)
            {
                char varname[64];
                int mode = Get_SPI_Reg_bits(LMS7param(MODE_RX));
                if (mode == 0) //FCW
                {
                    for (int i = 0; i < 16; ++i)
                    {
                        sprintf(varname, "FCW%02i", i);
                        SetNCOFrequency(TRXDir::Rx, i, parser.get(varname, 0.0));
                    }
                }
                else
                {
                    for (int i = 0; i < 16; ++i)
                    {
                        sprintf(varname, "PHO%02i", i);
                        SetNCOPhaseOffset(TRXDir::Rx, i, parser.get(varname, 0.0));
                    }
                }
            }
            if (parser.select("NCO Tx ch.A") == true)
            {
                char varname[64];
                int mode = Get_SPI_Reg_bits(LMS7param(MODE_TX));
                if (mode == 0) //FCW
                {
                    for (int i = 0; i < 16; ++i)
                    {
                        sprintf(varname, "FCW%02i", i);
                        SetNCOFrequency(TRXDir::Tx, i, parser.get(varname, 0.0));
                    }
                }
                else
                {
                    for (int i = 0; i < 16; ++i)
                    {
                        sprintf(varname, "PHO%02i", i);
                        SetNCOPhaseOffset(TRXDir::Tx, i, parser.get(varname, 0.0));
                    }
                }
            }
        }
<<<<<<< HEAD
        return 0;
=======
        this->SetActiveChannel(ch);
        return OpStatus::SUCCESS;
>>>>>>> 89862994
    }
    return ReportError(OpStatus::INVALID_VALUE, "LoadConfigLegacyFile(%s) - invalid format", filename.c_str());
}

<<<<<<< HEAD
int LMS7002M::LoadConfig(const std::string& filename, bool tuneDynamicValues)
=======
/** @brief Reads configuration file and uploads registers to chip
    @param filename Configuration source file
    @param tuneDynamicValues Whether to tune the dynamic values or not
    @return 0 - success, other - failure
*/
OpStatus LMS7002M::LoadConfig(const std::string& filename, bool tuneDynamicValues)
>>>>>>> 89862994
{
    std::ifstream f(filename);
    if (f.good() == false) //file not found
    {
        f.close();
        return ReportError(OpStatus::FILE_NOT_FOUND, "LoadConfig(%s) - file not found", filename.c_str());
    }
    f.close();

    uint16_t addr = 0;
    uint16_t value = 0;

    OpStatus status;
    typedef INI<std::string, std::string, std::string> ini_t;
    ini_t parser(filename, true);
    if (parser.select("file_info") == false)
    {
        //try loading as legacy format
        status = LoadConfigLegacyFile(filename);
        this->SetActiveChannel(Channel::ChA);
        return status;
    }
    std::string type = "";
    type = parser.get("type", "undefined");

    if (type.find("lms7002m_minimal_config") == std::string::npos)
    {
        return ReportError(OpStatus::INVALID_VALUE, "LoadConfig(%s) - invalid format, missing lms7002m_minimal_config", filename.c_str());
    }

    int fileVersion = 0;
    fileVersion = parser.get("version", 0);

    std::vector<uint16_t> addrToWrite;
    std::vector<uint16_t> dataToWrite;

    if (fileVersion == 1)
    {
        ChannelScope scope(this);
        if (parser.select("lms7002_registers_a") == true)
        {
            ini_t::sectionsit_t section = parser.sections.find("lms7002_registers_a");

            uint16_t x0020_value = 0;
            this->SetActiveChannel(Channel::ChA); //select A channel
            for (ini_t::keysit_t pairs = section->second->begin(); pairs != section->second->end(); pairs++)
            {
                sscanf(pairs->first.c_str(), "%hx", &addr);
                sscanf(pairs->second.c_str(), "%hx", &value);
                if (addr == LMS7param(MAC).address) //skip register containing channel selection
                {
                    x0020_value = value;
                    continue;
                }

                if (addr >= 0x5C3 && addr <= 0x5CA) //enable analog DC correction
                {
                    addrToWrite.push_back(addr);
                    dataToWrite.push_back(value & 0x3FFF);
                    addrToWrite.push_back(addr);
                    dataToWrite.push_back(value | 0x8000);
                }
                else
                {
                    addrToWrite.push_back(addr);
                    dataToWrite.push_back(value);
                }
            }

            status = SPI_write_batch(&addrToWrite[0], &dataToWrite[0], addrToWrite.size(), true);
            if (status != OpStatus::SUCCESS && controlPort != nullptr)
                return status;
            status = SPI_write(0x0020, x0020_value);
            if (status != OpStatus::SUCCESS && controlPort != nullptr)
                return status;
            this->SetActiveChannel(Channel::ChB);
            if (status != OpStatus::SUCCESS && controlPort != nullptr)
                return status;
        }

        if (parser.select("lms7002_registers_b") == true)
        {
            addrToWrite.clear();
            dataToWrite.clear();
            ini_t::sectionsit_t section = parser.sections.find("lms7002_registers_b");
            for (ini_t::keysit_t pairs = section->second->begin(); pairs != section->second->end(); pairs++)
            {
                sscanf(pairs->first.c_str(), "%hx", &addr);
                sscanf(pairs->second.c_str(), "%hx", &value);
                addrToWrite.push_back(addr);
                dataToWrite.push_back(value);
            }
            this->SetActiveChannel(Channel::ChB); //select B channel
            status = SPI_write_batch(&addrToWrite[0], &dataToWrite[0], addrToWrite.size(), true);
            if (status != OpStatus::SUCCESS && controlPort != nullptr)
                return status;
        }

        parser.select("reference_clocks");
        this->SetReferenceClk_SX(TRXDir::Rx, parser.get("sxr_ref_clk_mhz", 30.72) * 1e6);
        this->SetReferenceClk_SX(TRXDir::Tx, parser.get("sxt_ref_clk_mhz", 30.72) * 1e6);
    }

    ResetLogicRegisters();

    if (tuneDynamicValues)
    {
        Modify_SPI_Reg_bits(LMS7param(MAC), 2);
        if (!Get_SPI_Reg_bits(LMS7param(PD_VCO)))
            TuneVCO(VCO_Module::VCO_SXT);
        Modify_SPI_Reg_bits(LMS7param(MAC), 1);
        if (!Get_SPI_Reg_bits(LMS7param(PD_VCO)))
            TuneVCO(VCO_Module::VCO_SXR);
        if (!Get_SPI_Reg_bits(LMS7param(PD_VCO_CGEN)))
        {
            TuneVCO(VCO_Module::VCO_CGEN);
            if (mCallback_onCGENChange)
                return mCallback_onCGENChange(mCallback_onCGENChange_userData);
        }
    }
    this->SetActiveChannel(Channel::ChA);
    return OpStatus::SUCCESS;
}

<<<<<<< HEAD
int LMS7002M::ResetLogicRegisters()
=======
OpStatus LMS7002M::ResetLogicregisters()
>>>>>>> 89862994
{
    const uint16_t x0020_value = SPI_read(0x0020); //reset logic registers
    const uint16_t addr[] = { 0x0020, 0x0020 };
    const uint16_t values[] = { uint16_t(x0020_value & 0x553F), uint16_t(x0020_value | 0xFFC0) };
    //const uint16_t values[] = {x0020_value & 0x55FF, x0020_value | 0xFF00};
    // LRST_TX_B, LRST_TX_A, LRST_RX_B, LRST_RX_A
    return SPI_write_batch(addr, values, 2);
}

<<<<<<< HEAD
int LMS7002M::SaveConfig(const std::string& filename)
=======
/** @brief Reads all registers from chip and saves to file
    @param filename destination filename
    @return 0-success, other failure
*/
OpStatus LMS7002M::SaveConfig(const std::string& filename)
>>>>>>> 89862994
{
    std::ofstream fout;
    fout.open(filename);
    fout << "[file_info]" << std::endl;
    fout << "type=lms7002m_minimal_config" << std::endl;
    fout << "version=1" << std::endl;

    char addr[80];
    char value[80];

    ChannelScope scope(this);

    std::vector<uint16_t> addrToRead;
    for (const auto& memorySectionPair : MemorySectionAddresses)
        for (uint16_t addr = memorySectionPair.second[0]; addr <= memorySectionPair.second[1]; ++addr)
            addrToRead.push_back(addr);

    std::vector<uint16_t> dataReceived;
    dataReceived.resize(addrToRead.size(), 0);

    fout << "[lms7002_registers_a]" << std::endl;
    this->SetActiveChannel(Channel::ChA);
    for (uint16_t i = 0; i < addrToRead.size(); ++i)
    {
        if (addrToRead[i] >= 0x5C3 && addrToRead[i] <= 0x5CA)
            SPI_write(addrToRead[i], 0x4000); //perform read-back from DAC
        dataReceived[i] = Get_SPI_Reg_bits(addrToRead[i], 15, 0, false);

        //registers 0x5C3 - 0x53A return inverted value field when DAC value read-back is performed
        if (addrToRead[i] >= 0x5C3 && addrToRead[i] <= 0x5C6 && (dataReceived[i] & 0x400)) //sign bit 10
            dataReceived[i] = 0x400 | (~dataReceived[i] & 0x3FF); //magnitude bits  9:0
        else if (addrToRead[i] >= 0x5C7 && addrToRead[i] <= 0x5CA && (dataReceived[i] & 0x40)) //sign bit 6
            dataReceived[i] = 0x40 | (~dataReceived[i] & 0x3F); //magnitude bits  5:0
        else if (addrToRead[i] == 0x5C2)
            dataReceived[i] &= 0xFF00; //do not save calibration start triggers
        sprintf(addr, "0x%04X", addrToRead[i]);
        sprintf(value, "0x%04X", dataReceived[i]);
        fout << addr << "=" << value << std::endl;
    }

    fout << "[lms7002_registers_b]" << std::endl;
    addrToRead.clear(); //add only B channel addresses
    for (const auto& memorySectionPair : MemorySectionAddresses)
        if (memorySectionPair.first != MemorySection::RSSI_DC_CALIBRATION)
            for (uint16_t addr = memorySectionPair.second[0]; addr <= memorySectionPair.second[1]; ++addr)
                if (addr >= 0x0100)
                    addrToRead.push_back(addr);

    this->SetActiveChannel(Channel::ChB);
    for (uint16_t i = 0; i < addrToRead.size(); ++i)
    {
        dataReceived[i] = Get_SPI_Reg_bits(addrToRead[i], 15, 0, false);
        sprintf(addr, "0x%04X", addrToRead[i]);
        sprintf(value, "0x%04X", dataReceived[i]);
        fout << addr << "=" << value << std::endl;
    }

    fout << "[reference_clocks]" << std::endl;
    fout << "sxt_ref_clk_mhz=" << this->GetReferenceClk_SX(TRXDir::Tx) / 1e6 << std::endl;
    fout << "sxr_ref_clk_mhz=" << this->GetReferenceClk_SX(TRXDir::Rx) / 1e6 << std::endl;
    fout.close();
    return OpStatus::SUCCESS;
}

OpStatus LMS7002M::SetRBBPGA_dB(const float_type value, const Channel channel)
{
    ChannelScope scope(this, channel);

    int g_pga_rbb = std::clamp(static_cast<int>(std::round(value)) + 12, 0, 31);
    OpStatus ret = this->Modify_SPI_Reg_bits(LMS7param(G_PGA_RBB), g_pga_rbb);

    int rcc_ctl_pga_rbb = (430.0 * pow(0.65, (g_pga_rbb / 10.0)) - 110.35) / 20.4516 + 16;

    int c_ctl_pga_rbb = 0;
    if (0 <= g_pga_rbb && g_pga_rbb < 8)
        c_ctl_pga_rbb = 3;
    if (8 <= g_pga_rbb && g_pga_rbb < 13)
        c_ctl_pga_rbb = 2;
    if (13 <= g_pga_rbb && g_pga_rbb < 21)
        c_ctl_pga_rbb = 1;
    if (21 <= g_pga_rbb)
        c_ctl_pga_rbb = 0;

    this->Modify_SPI_Reg_bits(LMS7param(RCC_CTL_PGA_RBB), rcc_ctl_pga_rbb);
    ret = this->Modify_SPI_Reg_bits(LMS7param(C_CTL_PGA_RBB), c_ctl_pga_rbb);
    return ret;
}

float_type LMS7002M::GetRBBPGA_dB(const Channel channel)
{
    ChannelScope scope(this, channel);

    auto g_pga_rbb = this->Get_SPI_Reg_bits(LMS7param(G_PGA_RBB));
    return g_pga_rbb - 12;
}

OpStatus LMS7002M::SetRFELNA_dB(const float_type value, const Channel channel)
{
    ChannelScope scope(this, channel);

    const double gmax = 30;
    double val = value - gmax;

    int g_lna_rfe = 0;
    if (val >= 0)
        g_lna_rfe = 15;
    else if (val >= -1)
        g_lna_rfe = 14;
    else if (val >= -2)
        g_lna_rfe = 13;
    else if (val >= -3)
        g_lna_rfe = 12;
    else if (val >= -4)
        g_lna_rfe = 11;
    else if (val >= -5)
        g_lna_rfe = 10;
    else if (val >= -6)
        g_lna_rfe = 9;
    else if (val >= -9)
        g_lna_rfe = 8;
    else if (val >= -12)
        g_lna_rfe = 7;
    else if (val >= -15)
        g_lna_rfe = 6;
    else if (val >= -18)
        g_lna_rfe = 5;
    else if (val >= -21)
        g_lna_rfe = 4;
    else if (val >= -24)
        g_lna_rfe = 3;
    else if (val >= -27)
        g_lna_rfe = 2;
    else
        g_lna_rfe = 1;

    return this->Modify_SPI_Reg_bits(LMS7param(G_LNA_RFE), g_lna_rfe);
}

float_type LMS7002M::GetRFELNA_dB(const Channel channel)
{
    ChannelScope scope(this, channel);

    const double gmax = 30;
    auto g_lna_rfe = this->Get_SPI_Reg_bits(LMS7param(G_LNA_RFE));
    switch (g_lna_rfe)
    {
    case 15:
        return gmax - 0;
    case 14:
        return gmax - 1;
    case 13:
        return gmax - 2;
    case 12:
        return gmax - 3;
    case 11:
        return gmax - 4;
    case 10:
        return gmax - 5;
    case 9:
        return gmax - 6;
    case 8:
        return gmax - 9;
    case 7:
        return gmax - 12;
    case 6:
        return gmax - 15;
    case 5:
        return gmax - 18;
    case 4:
        return gmax - 21;
    case 3:
        return gmax - 24;
    case 2:
        return gmax - 27;
    case 1:
        return gmax - 30;
    }
    return 0.0;
}

OpStatus LMS7002M::SetRFELoopbackLNA_dB(const float_type gain, const Channel channel)
{
    ChannelScope scope(this, channel);

    const double gmax = 40;
    double val = gain - gmax;

    int g_rxloopb_rfe = 0;
    if (val >= 0)
        g_rxloopb_rfe = 15;
    else if (val >= -0.5)
        g_rxloopb_rfe = 14;
    else if (val >= -1)
        g_rxloopb_rfe = 13;
    else if (val >= -1.6)
        g_rxloopb_rfe = 12;
    else if (val >= -2.4)
        g_rxloopb_rfe = 11;
    else if (val >= -3)
        g_rxloopb_rfe = 10;
    else if (val >= -4)
        g_rxloopb_rfe = 9;
    else if (val >= -5)
        g_rxloopb_rfe = 8;
    else if (val >= -6.2)
        g_rxloopb_rfe = 7;
    else if (val >= -7.5)
        g_rxloopb_rfe = 6;
    else if (val >= -9)
        g_rxloopb_rfe = 5;
    else if (val >= -11)
        g_rxloopb_rfe = 4;
    else if (val >= -14)
        g_rxloopb_rfe = 3;
    else if (val >= -17)
        g_rxloopb_rfe = 2;
    else if (val >= -24)
        g_rxloopb_rfe = 1;
    else
        g_rxloopb_rfe = 0;

    return this->Modify_SPI_Reg_bits(LMS7param(G_RXLOOPB_RFE), g_rxloopb_rfe);
}

float_type LMS7002M::GetRFELoopbackLNA_dB(const Channel channel)
{
    ChannelScope scope(this, channel);

    const double gmax = 40;
    auto g_rxloopb_rfe = this->Get_SPI_Reg_bits(LMS7param(G_RXLOOPB_RFE));
    switch (g_rxloopb_rfe)
    {
    case 15:
        return gmax - 0;
    case 14:
        return gmax - 0.5;
    case 13:
        return gmax - 1;
    case 12:
        return gmax - 1.6;
    case 11:
        return gmax - 2.4;
    case 10:
        return gmax - 3;
    case 9:
        return gmax - 4;
    case 8:
        return gmax - 5;
    case 7:
        return gmax - 6.2;
    case 6:
        return gmax - 7.5;
    case 5:
        return gmax - 9;
    case 4:
        return gmax - 11;
    case 3:
        return gmax - 14;
    case 2:
        return gmax - 17;
    case 1:
        return gmax - 24;
    }
    return 0.0;
}

OpStatus LMS7002M::SetRFETIA_dB(const float_type value, const Channel channel)
{
    ChannelScope scope(this, channel);

    const double gmax = 12;
    double val = value - gmax;

    int g_tia_rfe = 0;
    if (val >= 0)
        g_tia_rfe = 3;
    else if (val >= -3)
        g_tia_rfe = 2;
    else
        g_tia_rfe = 1;

    return this->Modify_SPI_Reg_bits(LMS7param(G_TIA_RFE), g_tia_rfe);
}

float_type LMS7002M::GetRFETIA_dB(const Channel channel)
{
    ChannelScope scope(this, channel);

    const double gmax = 12;
    auto g_tia_rfe = this->Get_SPI_Reg_bits(LMS7param(G_TIA_RFE));
    switch (g_tia_rfe)
    {
    case 3:
        return gmax - 0;
    case 2:
        return gmax - 3;
    case 1:
        return gmax - 12;
    }
    return 0.0;
}

OpStatus LMS7002M::SetTRFPAD_dB(const float_type value, const Channel channel)
{
    ChannelScope scope(this, channel);

    const double pmax = 52;
    int loss_int = std::round(pmax - value);

    //different scaling realm
    if (loss_int > 10)
    {
        loss_int = (loss_int + 10) / 2;
    }

    loss_int = std::clamp(loss_int, 0, 31);

    OpStatus ret;
    this->Modify_SPI_Reg_bits(LMS7param(LOSS_LIN_TXPAD_TRF), loss_int);
    ret = this->Modify_SPI_Reg_bits(LMS7param(LOSS_MAIN_TXPAD_TRF), loss_int);
    return ret;
}

float_type LMS7002M::GetTRFPAD_dB(const Channel channel)
{
    ChannelScope scope(this, channel);

    const double pmax = 52;
    auto loss_int = this->Get_SPI_Reg_bits(LMS7param(LOSS_LIN_TXPAD_TRF));
    if (loss_int > 10)
        return pmax - 10 - 2 * (loss_int - 10);
    return pmax - loss_int;
}

OpStatus LMS7002M::SetTRFLoopbackPAD_dB(const float_type gain, const Channel channel)
{
    ChannelScope scope(this, channel);

    //there are 4 discrete gain values, use the midpoints
    int val = 0;
    if (gain >= (-1.4 - 0) / 2)
        val = 0;
    else if (gain >= (-1.4 - 3.3) / 2)
        val = 1;
    else if (gain >= (-3.3 - 4.3) / 2)
        val = 2;
    else
        val = 3;

    return this->Modify_SPI_Reg_bits(LMS7param(L_LOOPB_TXPAD_TRF), val);
}

float_type LMS7002M::GetTRFLoopbackPAD_dB(const Channel channel)
{
    ChannelScope scope(this, channel);

    switch (this->Get_SPI_Reg_bits(LMS7param(L_LOOPB_TXPAD_TRF)))
    {
    case 0:
        return 0.0;
    case 1:
        return -1.4;
    case 2:
        return -3.3;
    case 3:
        return -4.3;
    }
    return 0.0;
}

OpStatus LMS7002M::SetTBBIAMP_dB(const float_type gain, const Channel channel)
{
    OpStatus status;
    ChannelScope scope(this, channel);

    int ind = this->GetActiveChannelIndex() % 2;
    if (opt_gain_tbb[ind] <= 0)
    {
<<<<<<< HEAD
        if (CalibrateTxGain() != 0) //set optimal BB gain
            return -1;
=======
        status = CalibrateTxGain(0, nullptr);
        if (status != OpStatus::SUCCESS) //set optimal BB gain
            return status;
>>>>>>> 89862994
        if (std::fabs(gain) < 0.2) // optimal gain = ~0dB
            return OpStatus::SUCCESS;
    }

    int g_iamp = (float_type)opt_gain_tbb[ind] * pow(10.0, gain / 20.0) + 0.4;
    status = Modify_SPI_Reg_bits(LMS7param(CG_IAMP_TBB), std::clamp(g_iamp, 1, 63), true);

    return status;
}

float_type LMS7002M::GetTBBIAMP_dB(const Channel channel)
{
    ChannelScope scope(this, channel);

    int g_current = Get_SPI_Reg_bits(LMS7param(CG_IAMP_TBB), true);
    int ind = this->GetActiveChannelIndex() % 2;

    if (opt_gain_tbb[ind] <= 0)
    {
<<<<<<< HEAD
        if (CalibrateTxGain() != 0)
=======
        if (CalibrateTxGain(0, nullptr) != OpStatus::SUCCESS)
>>>>>>> 89862994
            return 0.0;
        Modify_SPI_Reg_bits(LMS7param(CG_IAMP_TBB), g_current, true); //restore
    }
    return 20.0 * log10((float_type)g_current / (float_type)opt_gain_tbb[ind]);
}

OpStatus LMS7002M::SetPathRFE(PathRFE path)
{
    int sel_path_rfe;
    int pd_lb1 = 1;
    int pd_lb2 = 1;
    switch (path)
    {
    case PathRFE::LNAH:
        sel_path_rfe = 1;
        break;
    case PathRFE::LB2:
        pd_lb2 = 0;
    case PathRFE::LNAL:
        sel_path_rfe = 2;
        break;
    case PathRFE::LB1:
        pd_lb1 = 0;
    case PathRFE::LNAW:
        sel_path_rfe = 3;
        break;
    default:
        sel_path_rfe = 0;
        break;
    }

    Modify_SPI_Reg_bits(LMS7param(SEL_PATH_RFE), sel_path_rfe);

    int pd_lna_rfe = (path == PathRFE::LB2 || path == PathRFE::LB1 || sel_path_rfe == 0) ? 1 : 0;
    Modify_SPI_Reg_bits(LMS7param(PD_LNA_RFE), pd_lna_rfe);

    Modify_SPI_Reg_bits(LMS7param(PD_RLOOPB_1_RFE), pd_lb1);
    Modify_SPI_Reg_bits(LMS7param(PD_RLOOPB_2_RFE), pd_lb2);
    Modify_SPI_Reg_bits(LMS7param(EN_INSHSW_LB1_RFE), pd_lb1);
    Modify_SPI_Reg_bits(LMS7param(EN_INSHSW_LB2_RFE), pd_lb2);
    Modify_SPI_Reg_bits(LMS7param(EN_INSHSW_L_RFE), (path == PathRFE::LNAL) ? 0 : 1);
    Modify_SPI_Reg_bits(LMS7param(EN_INSHSW_W_RFE), (path == PathRFE::LNAW) ? 0 : 1);

    //enable/disable the loopback path
    const bool loopback = (path == PathRFE::LB1) or (path == PathRFE::LB2);
    Modify_SPI_Reg_bits(LMS7param(EN_LOOPB_TXPAD_TRF), loopback ? 1 : 0);

    return OpStatus::SUCCESS;
}

LMS7002M::PathRFE LMS7002M::GetPathRFE(void)
{
    const int sel_path_rfe = this->Get_SPI_Reg_bits(LMS7param(SEL_PATH_RFE));
    if (this->Get_SPI_Reg_bits(LMS7param(EN_INSHSW_LB1_RFE)) == 0 && sel_path_rfe == 3)
        return PathRFE::LB1;
    if (this->Get_SPI_Reg_bits(LMS7param(EN_INSHSW_LB2_RFE)) == 0 && sel_path_rfe == 2)
        return PathRFE::LB2;
    if (this->Get_SPI_Reg_bits(LMS7param(EN_INSHSW_L_RFE)) == 0 && sel_path_rfe == 2)
        return PathRFE::LNAL;
    if (this->Get_SPI_Reg_bits(LMS7param(EN_INSHSW_W_RFE)) == 0 && sel_path_rfe == 3)
        return PathRFE::LNAW;
    if (sel_path_rfe == 1)
        return PathRFE::LNAH;
    return PathRFE::NONE;
}

OpStatus LMS7002M::SetBandTRF(const int band)
{
    this->Modify_SPI_Reg_bits(LMS7param(SEL_BAND1_TRF), (band == 1) ? 1 : 0);
    this->Modify_SPI_Reg_bits(LMS7param(SEL_BAND2_TRF), (band == 2) ? 1 : 0);

    return OpStatus::SUCCESS;
}

int LMS7002M::GetBandTRF(void)
{
    if (this->Get_SPI_Reg_bits(LMS7param(SEL_BAND1_TRF)) == 1)
        return 1;
    if (this->Get_SPI_Reg_bits(LMS7param(SEL_BAND2_TRF)) == 1)
        return 2;
    return 0;
}

OpStatus LMS7002M::SetPath(TRXDir direction, uint8_t channel, uint8_t path)
{
    ChannelScope scope(this, channel, false);

    if (direction == TRXDir::Tx)
    {
        return SetBandTRF(path);
    }

    return SetPathRFE(lime::LMS7002M::PathRFE(path));
}

OpStatus LMS7002M::SetReferenceClk_SX(TRXDir dir, float_type freq_Hz)
{
    _cachedRefClockRate = freq_Hz;
    return OpStatus::SUCCESS;
}

float_type LMS7002M::GetReferenceClk_SX(TRXDir dir)
{
    return _cachedRefClockRate;
}

OpStatus LMS7002M::SetNCOFrequencies(TRXDir dir, const float_type* freq_Hz, uint8_t count, float_type phaseOffset)
{
    for (uint8_t i = 0; i < 16 && i < count; i++)
    {
        OpStatus status = SetNCOFrequency(dir, i, freq_Hz[i]);
        if (status != OpStatus::SUCCESS)
            return status;
    }
    return SetNCOPhaseOffsetForMode0(dir, phaseOffset);
}

std::vector<float_type> LMS7002M::GetNCOFrequencies(TRXDir dir, float_type* phaseOffset)
{
    std::vector<float_type> ncos;
    for (int i = 0; i < 16; ++i)
        ncos.push_back(GetNCOFrequency(dir, i, !useCache));
    if (phaseOffset != nullptr)
    {
        uint16_t value = SPI_read(dir == TRXDir::Tx ? 0x0241 : 0x0441);
        *phaseOffset = 360.0 * value / 65536.0;
    }
    return ncos;
}

float_type LMS7002M::GetFrequencyCGEN()
{
    float_type dMul =
        (GetReferenceClk_SX(TRXDir::Rx) / 2.0) / (Get_SPI_Reg_bits(LMS7param(DIV_OUTCH_CGEN), true) + 1); //DIV_OUTCH_CGEN
    uint16_t gINT = Get_SPI_Reg_bits(0x0088, 13, 0, true); //read whole register to reduce SPI transfers
    uint32_t gFRAC = ((gINT & 0xF) * 65536) | Get_SPI_Reg_bits(0x0087, 15, 0, true);
    return dMul * (((gINT >> 4) + 1 + gFRAC / 1048576.0));
}

float_type LMS7002M::GetReferenceClk_TSP(TRXDir dir)
{
    float_type cgenFreq = GetFrequencyCGEN();
    float_type clklfreq = cgenFreq / pow(2.0, Get_SPI_Reg_bits(LMS7param(CLKH_OV_CLKL_CGEN), true));
    if (Get_SPI_Reg_bits(LMS7param(EN_ADCCLKH_CLKGN), true) == 0)
        return dir == TRXDir::Tx ? clklfreq : cgenFreq / 4.0;
    else
        return dir == TRXDir::Tx ? cgenFreq : clklfreq / 4.0;
}

<<<<<<< HEAD
int LMS7002M::SetFrequencyCGEN(const float_type freq_Hz, const bool retainNCOfrequencies, CGEN_details* output)
=======
/** @brief Sets CLKGEN frequency, calculations use receiver'r reference clock
    @param freq_Hz desired frequency in Hz
    @param retainNCOfrequencies recalculate NCO coefficients to keep currently set frequencies
    @param output if not null outputs calculated CGEN parameters
    @return 0-succes, other-cannot deliver desired frequency
*/
OpStatus LMS7002M::SetFrequencyCGEN(const float_type freq_Hz, const bool retainNCOfrequencies, CGEN_details* output)
>>>>>>> 89862994
{
    if (freq_Hz > CGEN_MAX_FREQ)
        throw std::logic_error("requested CGEN frequency too high");
    float_type dFvco;
    float_type dFrac;

    //remember NCO frequencies
    Channel chBck = this->GetActiveChannel();
    std::vector<std::vector<float_type>> rxNCO(2);
    std::vector<std::vector<float_type>> txNCO(2);
    bool rxModeNCO = false;
    bool txModeNCO = false;
    if (retainNCOfrequencies)
    {
        rxModeNCO = Get_SPI_Reg_bits(LMS7param(MODE_RX), true);
        txModeNCO = Get_SPI_Reg_bits(LMS7param(MODE_TX), true);
        for (int ch = 0; ch < 2; ++ch)
        {
            this->SetActiveChannel((ch == 0) ? Channel::ChA : Channel::ChB);
            for (int i = 0; i < 16 && rxModeNCO == 0; ++i)
                rxNCO[ch].push_back(GetNCOFrequency(TRXDir::Rx, i, false));
            for (int i = 0; i < 16 && txModeNCO == 0; ++i)
                txNCO[ch].push_back(GetNCOFrequency(TRXDir::Tx, i, false));
        }
    }
    //VCO frequency selection according to F_CLKH
    uint16_t iHdiv_high = (gCGEN_VCO_frequencies[1] / 2 / freq_Hz) - 1;
    uint16_t iHdiv_low = (gCGEN_VCO_frequencies[0] / 2 / freq_Hz);
    uint16_t iHdiv = (iHdiv_low + iHdiv_high) / 2;
    iHdiv = iHdiv > 255 ? 255 : iHdiv;
    dFvco = 2 * (iHdiv + 1) * freq_Hz;
    if (dFvco <= gCGEN_VCO_frequencies[0] || dFvco >= gCGEN_VCO_frequencies[1])
        return ReportError(OpStatus::ERROR, "SetFrequencyCGEN(%g MHz) - cannot deliver requested frequency", freq_Hz / 1e6);
    //Integer division
    uint16_t gINT = (uint16_t)(dFvco / GetReferenceClk_SX(TRXDir::Rx) - 1);

    //Fractional division
    dFrac = dFvco / GetReferenceClk_SX(TRXDir::Rx) - (uint32_t)(dFvco / GetReferenceClk_SX(TRXDir::Rx));
    uint32_t gFRAC = (uint32_t)(dFrac * 1048576);

    Modify_SPI_Reg_bits(LMS7param(INT_SDM_CGEN), gINT); //INT_SDM_CGEN
    Modify_SPI_Reg_bits(0x0087, 15, 0, gFRAC & 0xFFFF); //INT_SDM_CGEN[15:0]
    Modify_SPI_Reg_bits(0x0088, 3, 0, gFRAC >> 16); //INT_SDM_CGEN[19:16]
    Modify_SPI_Reg_bits(LMS7param(DIV_OUTCH_CGEN), iHdiv); //DIV_OUTCH_CGEN

    lime::debug("INT %d, FRAC %d, DIV_OUTCH_CGEN %d", gINT, gFRAC, (uint16_t)iHdiv);
    lime::debug("VCO %.2f MHz, RefClk %.2f MHz", dFvco / 1e6, GetReferenceClk_SX(TRXDir::Rx) / 1e6);

    if (output)
    {
        output->frequency = freq_Hz;
        output->frequencyVCO = dFvco;
        output->referenceClock = GetReferenceClk_SX(TRXDir::Rx);
        output->INT = gINT;
        output->FRAC = gFRAC;
        output->div_outch_cgen = iHdiv;
        output->success = true;
    }

    //recalculate NCO
    for (int ch = 0; ch < 2 && retainNCOfrequencies; ++ch)
    {
        this->SetActiveChannel((ch == 0) ? Channel::ChA : Channel::ChB);
        for (int i = 0; i < 16 && rxModeNCO == 0; ++i)
            SetNCOFrequency(TRXDir::Rx, i, rxNCO[ch][i]);
        for (int i = 0; i < 16 && txModeNCO == 0; ++i)
            SetNCOFrequency(TRXDir::Tx, i, txNCO[ch][i]);
    }
    this->SetActiveChannel(chBck);
    if (TuneVCO(VCO_Module::VCO_CGEN) != OpStatus::SUCCESS)
    {
        if (output)
        {
            output->success = false;
            output->csw = Get_SPI_Reg_bits(LMS7param(CSW_VCO_CGEN));
        }
        return ReportError(OpStatus::ERROR, "SetFrequencyCGEN(%g MHz) failed", freq_Hz / 1e6);
    }
    if (output)
        output->csw = Get_SPI_Reg_bits(LMS7param(CSW_VCO_CGEN));

    if (mCallback_onCGENChange)
        return mCallback_onCGENChange(mCallback_onCGENChange_userData);
    return OpStatus::SUCCESS;
}

bool LMS7002M::GetCGENLocked(void)
{
    return (Get_SPI_Reg_bits(LMS7param(VCO_CMPHO_CGEN).address, 13, 12, true) & 0x3) == 2;
}

bool LMS7002M::GetSXLocked(TRXDir dir)
{
    SetActiveChannel(dir == TRXDir::Tx ? Channel::ChSXT : Channel::ChSXR);
    return (Get_SPI_Reg_bits(LMS7param(VCO_CMPHO).address, 13, 12, true) & 0x3) == 2;
}

<<<<<<< HEAD
int LMS7002M::TuneCGENVCO()
=======
/** @brief Performs VCO tuning operations for CLKGEN
    @return 0-success, other-failure
*/
OpStatus LMS7002M::TuneCGENVCO()
>>>>>>> 89862994
{
#ifndef NDEBUG
    lime::debug("ICT_VCO_CGEN: %d", Get_SPI_Reg_bits(LMS7param(ICT_VCO_CGEN)));
#endif
    // Initialization activate VCO and comparator
    OpStatus status = Modify_SPI_Reg_bits(LMS7_PD_VCO_CGEN.address, 2, 1, 0);
    if (status != OpStatus::SUCCESS)
        return status;

    auto checkCSW = [this](int cswVal) {
        Modify_SPI_Reg_bits(LMS7_CSW_VCO_CGEN, cswVal); //write CSW value
        std::this_thread::sleep_for(std::chrono::microseconds(50)); //comparator settling time
        return Get_SPI_Reg_bits(LMS7_VCO_CMPHO_CGEN.address, 13, 12, true); //read comparators
    };
    //find lock
    int csw = 127;
    for (int step = 64; step > 0; step >>= 1)
    {
        auto cmphl = checkCSW(csw);
        if (cmphl == 0)
            csw += step;
        else if (cmphl == 3)
            csw -= step;
        else
            break;
    }
    //search around (+/-7) to determine lock interval
    //number of iterations could be reduced in some cases by narrowing down the search interval in find lock phase
    int cswLow = csw, cswHigh = csw;
    for (int step = 4; step > 0; step >>= 1)
        if (checkCSW(cswLow - step) != 0)
            cswLow = cswLow - step;
    for (int step = 4; step > 0; step >>= 1)
        if (checkCSW(cswHigh + step) == 2)
            cswHigh = cswHigh + step;

    lime::debug("csw %d; interval [%d, %d]", (cswHigh + cswLow) / 2, cswLow, cswHigh);
    auto cmphl = checkCSW((cswHigh + cswLow) / 2);
    if (cmphl == 2)
        return OpStatus::SUCCESS;
    lime::error("TuneVCO(CGEN) - failed to lock (cmphl!=%d)", cmphl);
    return OpStatus::ERROR;
}

<<<<<<< HEAD
int LMS7002M::TuneVCO(VCO_Module module) // 0-cgen, 1-SXR, 2-SXT
=======
/** @brief Performs VCO tuning operations for CLKGEN, SXR, SXT modules
    @param module module selection for tuning 0-cgen, 1-SXR, 2-SXT
    @return 0-success, other-failure
*/
OpStatus LMS7002M::TuneVCO(VCO_Module module) // 0-cgen, 1-SXR, 2-SXT
>>>>>>> 89862994
{
    if (module == VCO_Module::VCO_CGEN)
        return TuneCGENVCO();
    auto settlingTime = std::chrono::microseconds(50); //can be lower
    struct CSWInteval {
        int16_t high;
        int16_t low;
    };
    CSWInteval cswSearch[2];
    const char* moduleName = (module == VCO_Module::VCO_CGEN) ? "CGEN" : ((module == VCO_Module::VCO_SXR) ? "SXR" : "SXT");
    uint8_t cmphl; //comparators
    uint16_t addrVCOpd; // VCO power down address
    uint16_t addrCSW_VCO;
    uint16_t addrCMP; //comparator address
    uint8_t lsb; //SWC lsb index
    uint8_t msb; //SWC msb index

    ChannelScope scope(this);

    if (module != VCO_Module::VCO_CGEN) //set addresses to SX module
    {
        this->SetActiveChannel(Channel(module));
        addrVCOpd = LMS7param(PD_VCO).address;
        addrCSW_VCO = LMS7param(CSW_VCO).address;
        lsb = LMS7param(CSW_VCO).lsb;
        msb = LMS7param(CSW_VCO).msb;
        addrCMP = LMS7param(VCO_CMPHO).address;
        lime::debug("TuneVCO(%s) ICT_VCO: %d", moduleName, Get_SPI_Reg_bits(LMS7param(ICT_VCO)));
    }
    else //set addresses to CGEN module
    {
        addrVCOpd = LMS7param(PD_VCO_CGEN).address;
        addrCSW_VCO = LMS7param(CSW_VCO_CGEN).address;
        lsb = LMS7param(CSW_VCO_CGEN).lsb;
        msb = LMS7param(CSW_VCO_CGEN).msb;
        addrCMP = LMS7param(VCO_CMPHO_CGEN).address;
        lime::debug("TuneVCO(%s) ICT_VCO_CGEN: %d", moduleName, Get_SPI_Reg_bits(LMS7param(ICT_VCO_CGEN)));
    }
    // Initialization activate VCO and comparator
    OpStatus status = Modify_SPI_Reg_bits(addrVCOpd, 2, 1, 0);
    if (status != OpStatus::SUCCESS)
        return status;
    if (Get_SPI_Reg_bits(addrVCOpd, 2, 1) != 0)
        return ReportError(OpStatus::ERROR, "TuneVCO(%s) - VCO is powered down", moduleName);

    //check if lock is within VCO range
    {
        Modify_SPI_Reg_bits(addrCSW_VCO, msb, lsb, 0);
        std::this_thread::sleep_for(settlingTime);
        cmphl = (uint8_t)Get_SPI_Reg_bits(addrCMP, 13, 12, true);
        if (cmphl == 3) //VCO too high
        {
            lime::debug("TuneVCO(%s) - attempted VCO too high", moduleName);
            return OpStatus::ERROR;
        }
        Modify_SPI_Reg_bits(addrCSW_VCO, msb, lsb, 255);
        std::this_thread::sleep_for(settlingTime);
        cmphl = (uint8_t)Get_SPI_Reg_bits(addrCMP, 13, 12, true);
        if (cmphl == 0) //VCO too low
        {
            lime::debug("TuneVCO(%s) - attempted VCO too low", moduleName);
            return OpStatus::ERROR;
        }
    }

    //search intervals [0-127][128-255]
    for (int t = 0; t < 2; ++t)
    {
        bool hadLock = false;
        // initialize search range with invalid values
        cswSearch[t].low = 128 * (t + 1); // set low to highest possible value
        cswSearch[t].high = 128 * t; // set high to lowest possible value
        lime::debug("TuneVCO(%s) - searching interval [%i:%i]", moduleName, cswSearch[t].high, cswSearch[t].low);
        Modify_SPI_Reg_bits(addrCSW_VCO, msb, lsb, cswSearch[t].high);
        //binary search for and high value, and on the way store approximate low value
        lime::debug("binary search:");
        for (int i = 6; i >= 0; --i)
        {
            cswSearch[t].high |= 1 << i; //CSW_VCO<i>=1
            Modify_SPI_Reg_bits(addrCSW_VCO, msb, lsb, cswSearch[t].high);
            std::this_thread::sleep_for(settlingTime);
            cmphl = (uint8_t)Get_SPI_Reg_bits(addrCMP, 13, 12, true);
            lime::debug("csw=%d\tcmphl=%d", cswSearch[t].high, (int16_t)cmphl);
            if (cmphl & 0x01) // reduce CSW
                cswSearch[t].high &= ~(1 << i); //CSW_VCO<i>=0
            if (cmphl == 2 && cswSearch[t].high < cswSearch[t].low)
            {
                cswSearch[t].low = cswSearch[t].high;
                hadLock = true;
            }
        }
        //linear search to make sure there are no gaps, and move away from edge case
        lime::debug("adjust with linear search:");
        while (cswSearch[t].low <= cswSearch[t].high && cswSearch[t].low > t * 128)
        {
            --cswSearch[t].low;
            Modify_SPI_Reg_bits(addrCSW_VCO, msb, lsb, cswSearch[t].low);
            std::this_thread::sleep_for(settlingTime);
            const uint8_t tempCMPvalue = Get_SPI_Reg_bits(addrCMP, 13, 12, true);
            lime::debug("csw=%d\tcmphl=%d", cswSearch[t].low, (int16_t)tempCMPvalue);
            if (tempCMPvalue != 2)
            {
                ++cswSearch[t].low;
                break;
            }
        }
        if (hadLock)
        {
            lime::debug("CSW: lowest=%d, highest=%d, will use=%d",
                cswSearch[t].low,
                cswSearch[t].high,
                cswSearch[t].low + (cswSearch[t].high - cswSearch[t].low) / 2);
        }
        else
            lime::debug("CSW interval failed to lock");
    }

    //check if the intervals are joined
    int16_t cswHigh, cswLow;
    if (cswSearch[0].high == cswSearch[1].low - 1)
    {
        cswHigh = cswSearch[1].high;
        cswLow = cswSearch[0].low;
        lime::debug("CSW is locking in one continous range: low=%d, high=%d", cswLow, cswHigh);
    }
    //compare which interval is wider
    else
    {
        uint8_t intervalIndex = (cswSearch[1].high - cswSearch[1].low > cswSearch[0].high - cswSearch[0].low);
        cswHigh = cswSearch[intervalIndex].high;
        cswLow = cswSearch[intervalIndex].low;
        lime::debug("choosing wider CSW locking range: low=%d, high=%d", cswLow, cswHigh);
    }

    uint8_t finalCSW = 0;
    if (cswHigh - cswLow == 1)
    {
        lime::debug("TuneVCO(%s) - narrow locking values range detected [%i:%i]. VCO lock status might change with temperature.",
            moduleName,
            cswLow,
            cswHigh);
        //check which of two values really locks
        finalCSW = cswLow;
        Modify_SPI_Reg_bits(addrCSW_VCO, msb, lsb, cswLow);
        std::this_thread::sleep_for(settlingTime);
        cmphl = (uint8_t)Get_SPI_Reg_bits(addrCMP, 13, 12, true);
        if (cmphl != 2)
        {
            finalCSW = cswHigh;
            Modify_SPI_Reg_bits(addrCSW_VCO, msb, lsb, cswHigh);
        }
    }
    else
    {
        finalCSW = cswLow + (cswHigh - cswLow) / 2;
        Modify_SPI_Reg_bits(addrCSW_VCO, msb, lsb, finalCSW);
    }
    std::this_thread::sleep_for(settlingTime);
    cmphl = (uint8_t)Get_SPI_Reg_bits(addrCMP, 13, 12, true);
    if (cmphl == 2)
    {
        lime::debug("TuneVCO(%s) - confirmed lock with final csw=%i, cmphl=%i", moduleName, finalCSW, cmphl);
        return OpStatus::SUCCESS;
    }
    lime::debug("TuneVCO(%s) - failed lock with final csw=%i, cmphl=%i", moduleName, finalCSW, cmphl);
    return OpStatus::ERROR;
}

uint16_t LMS7002M::Get_SPI_Reg_bits(const LMS7Parameter& param, bool fromChip)
{
    return Get_SPI_Reg_bits(param.address, param.msb, param.lsb, fromChip);
}

uint16_t LMS7002M::Get_SPI_Reg_bits(uint16_t address, uint8_t msb, uint8_t lsb, bool fromChip)
{
    return (SPI_read(address, fromChip) & (~(~0u << (msb + 1)))) >> lsb; //shift bits to LSB
}

<<<<<<< HEAD
int LMS7002M::Modify_SPI_Reg_bits(const LMS7Parameter& param, const uint16_t value, bool fromChip)
=======
/** @brief Change given parameter value
    @param param LMS7002M control parameter
    @param fromChip read initial value directly from chip
    @param value new parameter value
*/
OpStatus LMS7002M::Modify_SPI_Reg_bits(const LMS7Parameter& param, const uint16_t value, bool fromChip)
>>>>>>> 89862994
{
    return Modify_SPI_Reg_bits(param.address, param.msb, param.lsb, value, fromChip);
}

<<<<<<< HEAD
int LMS7002M::Modify_SPI_Reg_bits(const uint16_t address, const uint8_t msb, const uint8_t lsb, const uint16_t value, bool fromChip)
=======
/** @brief Change given parameter value
    @param address register address
    @param msb Most significant byte
    @param lsb Least significant byte
    @param value new bits value, the value is shifted left by lsb bits
    @param fromChip read initial value directly from chip
*/
OpStatus LMS7002M::Modify_SPI_Reg_bits(const uint16_t address, const uint8_t msb, const uint8_t lsb, const uint16_t value, bool fromChip)
>>>>>>> 89862994
{
    uint16_t spiDataReg = SPI_read(address, fromChip); //read current SPI reg data
    uint16_t spiMask = (~(~0u << (msb - lsb + 1))) << (lsb); // creates bit mask
    spiDataReg = (spiDataReg & (~spiMask)) | ((value << lsb) & spiMask); //clear bits
    return SPI_write(address, spiDataReg); //write modified data back to SPI reg
}

/** @brief Modifies given registers with values applied using masks
    @param addr array of register addresses
    @param masks array of applied masks
    @param values array of values to be written
    @param start starting index of given arrays
    @param stop end index of given arrays
*/
OpStatus LMS7002M::Modify_SPI_Reg_mask(const uint16_t* addr, const uint16_t* masks, const uint16_t* values, uint8_t start, uint8_t stop)
{
    OpStatus status;
    uint16_t reg_data;
    std::vector<uint16_t> addresses;
    std::vector<uint16_t> data;
    while (start <= stop)
    {
        reg_data = SPI_read(addr[start], true, &status); //read current SPI reg data
        reg_data &= ~masks[start]; //clear bits
        reg_data |= (values[start] & masks[start]);
        addresses.push_back(addr[start]);
        data.push_back(reg_data);
        ++start;
    }
    if (status != OpStatus::SUCCESS)
        return status;
    status = SPI_write_batch(&addresses[0], &data[0], addresses.size());
    return status;
}

const LMS7Parameter& LMS7002M::GetParam(const std::string& name)
{
    for (const LMS7Parameter& parameter : LMS7parameterList)
    {
        if (std::string(parameter.name) == name)
        {
            return parameter;
        }
    }

    throw std::logic_error("Parameter " + name + " not found");
}

<<<<<<< HEAD
int LMS7002M::SetFrequencySX(TRXDir dir, float_type freq_Hz, SX_details* output)
=======
/** @brief Sets SX frequency
    @param dir Rx/Tx module selection
    @param freq_Hz desired frequency in Hz
    @param output if not null outputs intermediate calculation values
    @return 0-success, other-cannot deliver requested frequency
*/
OpStatus LMS7002M::SetFrequencySX(TRXDir dir, float_type freq_Hz, SX_details* output)
>>>>>>> 89862994
{
    static std::map<float_type, int8_t> tuning_cache_sel_vco;
    static std::map<float_type, int16_t> tuning_cache_csw_value;

    assert(freq_Hz > 0);

    const char* vcoNames[] = { "VCOL", "VCOM", "VCOH" };
    const uint8_t sxVCO_N = 2; //number of entries in VCO frequencies
    const float_type m_dThrF = 5500e6; //threshold to enable additional divider
    float_type VCOfreq;
    int8_t div_loch;
    int8_t sel_vco;
    bool canDeliverFrequency = false;
    uint16_t integerPart;
    uint32_t fractionalPart;
    int16_t csw_value;

    //find required VCO frequency
    for (div_loch = 6; div_loch >= 0; --div_loch)
    {
        VCOfreq = (1 << (div_loch + 1)) * freq_Hz;
        if ((VCOfreq >= gVCO_frequency_table[0][0]) && (VCOfreq <= gVCO_frequency_table[2][sxVCO_N - 1]))
        {
            canDeliverFrequency = true;
            break;
        }
    }
    if (canDeliverFrequency == false)
        return ReportError(OpStatus::OUT_OF_RANGE,
            "SetFrequencySX%s(%g MHz) - required VCO frequencies are out of range [%g-%g] MHz",
            dir == TRXDir::Tx ? "T" : "R",
            freq_Hz / 1e6,
            gVCO_frequency_table[0][0] / 1e6,
            gVCO_frequency_table[2][sxVCO_N - 1] / 1e6);

    const float_type refClk_Hz = GetReferenceClk_SX(dir);
    assert(refClk_Hz > 0);
    integerPart = (uint16_t)(VCOfreq / (refClk_Hz * (1 + (VCOfreq > m_dThrF))) - 4);
    fractionalPart = (uint32_t)((VCOfreq / (refClk_Hz * (1 + (VCOfreq > m_dThrF))) -
                                    (uint32_t)(VCOfreq / (refClk_Hz * (1 + (VCOfreq > m_dThrF))))) *
                                1048576);

    ChannelScope scope(this);
    this->SetActiveChannel(dir == TRXDir::Tx ? Channel::ChSXT : Channel::ChSXR);
    Modify_SPI_Reg_bits(LMS7param(EN_INTONLY_SDM), 0);
    Modify_SPI_Reg_bits(LMS7param(INT_SDM), integerPart); //INT_SDM
    Modify_SPI_Reg_bits(0x011D, 15, 0, fractionalPart & 0xFFFF); //FRAC_SDM[15:0]
    Modify_SPI_Reg_bits(0x011E, 3, 0, (fractionalPart >> 16)); //FRAC_SDM[19:16]
    Modify_SPI_Reg_bits(LMS7param(DIV_LOCH), div_loch); //DIV_LOCH
    Modify_SPI_Reg_bits(LMS7param(EN_DIV2_DIVPROG), (VCOfreq > m_dThrF)); //EN_DIV2_DIVPROG

    lime::info("SetFrequencySX%s, (%.3f MHz)INT %d, FRAC %d, DIV_LOCH %d, EN_DIV2_DIVPROG %d",
        dir == TRXDir::Tx ? "T" : "R",
        freq_Hz / 1e6,
        integerPart,
        fractionalPart,
        (int16_t)div_loch,
        (VCOfreq > m_dThrF));
    lime::debug("Expected VCO %.2f MHz, RefClk %.2f MHz", VCOfreq / 1e6, refClk_Hz / 1e6);

    if (output)
    {
        output->frequency = freq_Hz;
        output->frequencyVCO = VCOfreq;
        output->referenceClock = GetReferenceClk_SX(dir);
        output->INT = integerPart;
        output->FRAC = fractionalPart;
        output->en_div2_divprog = (VCOfreq > m_dThrF);
        output->div_loch = div_loch;
    }

    // turn on VCO and comparator
    Modify_SPI_Reg_bits(LMS7param(PD_VCO), 0); //
    Modify_SPI_Reg_bits(LMS7param(PD_VCO_COMP), 0);

    // try setting tuning values from the cache, if it fails perform full tuning
    if (useCache && tuning_cache_sel_vco.count(freq_Hz) > 0)
    {
        sel_vco = tuning_cache_sel_vco[freq_Hz];
        csw_value = tuning_cache_csw_value[freq_Hz];
        Modify_SPI_Reg_bits(LMS7param(SEL_VCO), sel_vco);
        Modify_SPI_Reg_bits(LMS7param(CSW_VCO).address, LMS7param(CSW_VCO).msb, LMS7param(CSW_VCO).lsb, csw_value);
        // probably no need for this as the interface is already very slow..
        std::this_thread::sleep_for(std::chrono::microseconds(50));
        auto cmphl = (uint8_t)Get_SPI_Reg_bits(LMS7param(VCO_CMPHO).address, 13, 12, true);
        if (cmphl == 2)
        {
            lime::info("Fast Tune success; vco=%d value=%d", tuning_cache_sel_vco[freq_Hz], tuning_cache_csw_value[freq_Hz]);
            if (output)
            {
                output->success = true;
                output->sel_vco = sel_vco;
                output->csw = csw_value;
            }
            return OpStatus::SUCCESS;
        }
    }

    canDeliverFrequency = false;
    int tuneScore[] = { -128, -128, -128 }; //best is closest to 0
    for (int i = 0; i < 5; i++) //attempt tune multiple times
    {
        for (sel_vco = 0; sel_vco < 3; ++sel_vco)
        {
            lime::debug("Tuning %s :", vcoNames[sel_vco]);
            Modify_SPI_Reg_bits(LMS7param(SEL_VCO), sel_vco);
            OpStatus status = TuneVCO(dir == TRXDir::Tx ? VCO_Module::VCO_SXT : VCO_Module::VCO_SXR);
            if (status == OpStatus::SUCCESS)
            {
                tuneScore[sel_vco] = -128 + Get_SPI_Reg_bits(LMS7param(CSW_VCO), true);
                canDeliverFrequency = true;
                lime::debug("%s : csw=%d %s", vcoNames[sel_vco], tuneScore[sel_vco] + 128, (status == OpStatus::SUCCESS ? "tune ok" : "tune fail"));
            }
            else
            {
                lime::debug("%s : failed to lock", vcoNames[sel_vco]);
            }
        }
        if (canDeliverFrequency) //tune OK
            break;
        auto bias = Get_SPI_Reg_bits(LMS7param(ICT_VCO));
        if (bias == 255)
            break;
        bias = bias + 32 > 255 ? 255 : bias + 32; //retry with higher bias current
        Modify_SPI_Reg_bits(LMS7param(ICT_VCO), bias);
    }

    if (abs(tuneScore[0]) < abs(tuneScore[1]))
    {
        if (abs(tuneScore[0]) < abs(tuneScore[2]))
            sel_vco = 0;
        else
            sel_vco = 2;
    }
    else
    {
        if (abs(tuneScore[1]) < abs(tuneScore[2]))
            sel_vco = 1;
        else
            sel_vco = 2;
    }
    csw_value = tuneScore[sel_vco] + 128;
    lime::debug("Selected: %s, CSW_VCO: %i", vcoNames[sel_vco], csw_value);

    if (output)
    {
        if (canDeliverFrequency)
            output->success = true;
        output->sel_vco = sel_vco;
        output->csw = csw_value;
    }
    Modify_SPI_Reg_bits(LMS7param(SEL_VCO), sel_vco);
    Modify_SPI_Reg_bits(LMS7param(CSW_VCO), csw_value);

    // save successful tuning results in cache
    if (useCache && canDeliverFrequency)
    {
        tuning_cache_sel_vco[freq_Hz] = sel_vco;
        tuning_cache_csw_value[freq_Hz] = csw_value;
    }

    if (canDeliverFrequency == false)
        return ReportError(OpStatus::ERROR, "SetFrequencySX%s(%g MHz) - cannot deliver frequency", dir == TRXDir::Tx ? "T" : "R", freq_Hz / 1e6);
    return OpStatus::SUCCESS;
}

<<<<<<< HEAD
int LMS7002M::SetFrequencySXWithSpurCancelation(TRXDir dir, float_type freq_Hz, float_type BW)
=======
/** @brief Sets SX frequency with Reference clock spur cancelation
    @param dir Rx/Tx module selection
    @param freq_Hz desired frequency in Hz
    @param BW BW
    @return 0-success, other-cannot deliver requested frequency
*/
OpStatus LMS7002M::SetFrequencySXWithSpurCancelation(TRXDir dir, float_type freq_Hz, float_type BW)
>>>>>>> 89862994
{
    const float BWOffset = 2e6;
    BW += BWOffset; //offset to avoid ref clock on BW edge
    bool needCancelation = false;
    float_type refClk = GetReferenceClk_SX(TRXDir::Rx);
    int low = (freq_Hz - BW / 2) / refClk;
    int high = (freq_Hz + BW / 2) / refClk;
    if (low != high)
        needCancelation = true;

    OpStatus status;
    float newFreq(0);
    if (needCancelation)
    {
        newFreq = (int)(freq_Hz / refClk + 0.5) * refClk;
        TuneRxFilter(BW - BWOffset + 2 * abs(freq_Hz - newFreq));
        status = SetFrequencySX(dir, newFreq);
    }
    else
        status = SetFrequencySX(dir, freq_Hz);
    if (status != OpStatus::SUCCESS)
        return status;
    const int ch = Get_SPI_Reg_bits(LMS7param(MAC));
    for (int i = 0; i < 2; ++i)
    {
        Modify_SPI_Reg_bits(LMS7param(MAC), i + 1);
        SetNCOFrequency(TRXDir::Rx, 15, 0);
    }
    if (needCancelation)
    {
        Modify_SPI_Reg_bits(LMS7param(MAC), ch);
        Modify_SPI_Reg_bits(LMS7param(EN_INTONLY_SDM), 1);

        /*uint16_t gINT = Get_SPI_Reg_bits(0x011E, 13, 0);	// read whole register to reduce SPI transfers
        uint32_t gFRAC = ((gINT&0xF) * 65536) | Get_SPI_Reg_bits(0x011D, 15, 0);
        bool upconvert = gFRAC > (1 << 19);
        gINT = gINT >> 4;
        if(upconvert)
        {
            gINT+=;
            Modify_SPI_Reg_bits(LMS7param(INT_SDM), gINT);
        }
        Modify_SPI_Reg_bits(0x011D, 15, 0, 0);
        Modify_SPI_Reg_bits(0x011E, 3, 0, 0);*/
        //const float_type refClk_Hz = GetReferenceClk_SX(dir);
        //float actualFreq = (float_type)refClk_Hz / (1 << (Get_SPI_Reg_bits(LMS7param(DIV_LOCH)) + 1));
        //actualFreq *= (gINT + 4) * (Get_SPI_Reg_bits(LMS7param(EN_DIV2_DIVPROG)) + 1);
        float actualFreq = newFreq;
        float userFreq = freq_Hz;
        bool upconvert = actualFreq > userFreq;
        for (int i = 0; i < 2; ++i)
        {
            Modify_SPI_Reg_bits(LMS7param(MAC), i + 1);
            Modify_SPI_Reg_bits(LMS7param(CMIX_SC_RXTSP), !upconvert);
            Modify_SPI_Reg_bits(LMS7param(CMIX_BYP_RXTSP), 0);
            Modify_SPI_Reg_bits(LMS7param(SEL_RX), 15);
            Modify_SPI_Reg_bits(LMS7param(CMIX_GAIN_RXTSP), 1);
            SetNCOFrequency(TRXDir::Rx, 14, 0);
            SetNCOFrequency(TRXDir::Rx, 15, abs(actualFreq - userFreq));
        }
    }

    Modify_SPI_Reg_bits(LMS7param(MAC), ch);
    return OpStatus::SUCCESS;
}

float_type LMS7002M::GetFrequencySX(TRXDir dir)
{
    ChannelScope(this, dir == TRXDir::Tx ? Channel::ChSXT : Channel::ChSXR);

    float_type dMul;
    uint16_t gINT = Get_SPI_Reg_bits(0x011E, 13, 0); // read whole register to reduce SPI transfers
    uint32_t gFRAC = ((gINT & 0xF) * 65536) | Get_SPI_Reg_bits(0x011D, 15, 0);

    const float_type refClk_Hz = GetReferenceClk_SX(dir);
    dMul = (float_type)refClk_Hz / (1 << (Get_SPI_Reg_bits(LMS7param(DIV_LOCH)) + 1));
    //Calculate real frequency according to the calculated parameters
    dMul = dMul * ((gINT >> 4) + 4 + (float_type)gFRAC / 1048576.0) * (Get_SPI_Reg_bits(LMS7param(EN_DIV2_DIVPROG)) + 1);
    return dMul;
}

<<<<<<< HEAD
int LMS7002M::SetNCOFrequency(TRXDir dir, uint8_t index, float_type freq_Hz)
=======
/** @brief Sets chosen NCO's frequency
    @param dir transmitter or receiver selection
    @param index NCO index from 0 to 15
    @param freq_Hz desired NCO frequency
    @return 0-success, other-failure
*/
OpStatus LMS7002M::SetNCOFrequency(TRXDir dir, uint8_t index, float_type freq_Hz)
>>>>>>> 89862994
{
    if (index > 15)
        return ReportError(OpStatus::INVALID_VALUE, "SetNCOFrequency(index = %d) - index out of range [0, 15]", int(index));
    float_type refClk_Hz = GetReferenceClk_TSP(dir);
    if (freq_Hz < 0 || freq_Hz / refClk_Hz > 0.5)
        return ReportError(OpStatus::OUT_OF_RANGE,
            "SetNCOFrequency(index = %d) - Frequency(%g MHz) out of range [0-%g) MHz",
            int(index),
            freq_Hz / 1e6,
            refClk_Hz / 2e6);
    uint16_t addr = dir == TRXDir::Tx ? 0x0240 : 0x0440;
    uint32_t fcw = uint32_t((freq_Hz / refClk_Hz) * 4294967296);
    SPI_write(addr + 2 + index * 2, (fcw >> 16)); //NCO frequency control word register MSB part.
    SPI_write(addr + 3 + index * 2, fcw); //NCO frequency control word register LSB part.
    return OpStatus::SUCCESS;
}

float_type LMS7002M::GetNCOFrequency(TRXDir dir, uint8_t index, bool fromChip)
{
    if (index > 15)
        return ReportError(ERANGE, "GetNCOFrequency_MHz(index = %d) - index out of range [0, 15]", int(index));
    float_type refClk_Hz = GetReferenceClk_TSP(dir);
    uint16_t addr = dir == TRXDir::Tx ? 0x0240 : 0x0440;
    uint32_t fcw = 0;
    fcw |= SPI_read(addr + 2 + index * 2, fromChip) << 16; //NCO frequency control word register MSB part.
    fcw |= SPI_read(addr + 3 + index * 2, fromChip); //NCO frequency control word register LSB part.
    return refClk_Hz * (fcw / 4294967296.0);
}

<<<<<<< HEAD
int LMS7002M::SetNCOPhaseOffsetForMode0(TRXDir dir, float_type angle_deg)
=======
/** @brief Sets chosen NCO phase offset angle when memory table MODE is 0
@param dir transmitter or receiver selection
@param angle_deg phase offset angle in degrees
@return 0-success, other-failure
*/
OpStatus LMS7002M::SetNCOPhaseOffsetForMode0(TRXDir dir, float_type angle_deg)
>>>>>>> 89862994
{
    uint16_t addr = dir == TRXDir::Tx ? 0x0241 : 0x0441;
    uint16_t pho = (uint16_t)(65536 * (angle_deg / 360));
    SPI_write(addr, pho);
    return OpStatus::SUCCESS;
}

<<<<<<< HEAD
int LMS7002M::SetNCOPhaseOffset(TRXDir dir, uint8_t index, float_type angle_deg)
=======
/** @brief Sets chosen NCO's phase offset angle
    @param dir transmitter or receiver selection
    @param index PHO index from 0 to 15
    @param angle_deg phase offset angle in degrees
    @return 0-success, other-failure
*/
OpStatus LMS7002M::SetNCOPhaseOffset(TRXDir dir, uint8_t index, float_type angle_deg)
>>>>>>> 89862994
{
    if (index > 15)
        return ReportError(OpStatus::INVALID_VALUE, "SetNCOPhaseOffset(index = %d) - index out of range [0, 15]", int(index));
    uint16_t addr = dir == TRXDir::Tx ? 0x0244 : 0x0444;
    uint16_t pho = (uint16_t)(65536 * (angle_deg / 360));
    SPI_write(addr + index, pho);
    return OpStatus::SUCCESS;
}

OpStatus LMS7002M::SetNCOPhases(TRXDir dir, const float_type* angles_deg, uint8_t count, float_type frequencyOffset)
{
    OpStatus status = SetNCOFrequency(dir, 0, frequencyOffset);
    if (status != OpStatus::SUCCESS)
        return status;

    if (angles_deg != nullptr)
    {
<<<<<<< HEAD
        for (uint8_t i = 0; i < 16 && i < count; i++)
            if (SetNCOPhaseOffset(dir, i, angles_deg[i]) != 0)
                return -1;
        if (Modify_SPI_Reg_bits(dir == TRXDir::Tx ? LMS7_SEL_TX : LMS7_SEL_RX, 0) != 0)
            return -1;
=======
        for (unsigned i = 0; i < 16; i++)
        {
            status = SetNCOPhaseOffset(dir, i, angles_deg[i]);
            if (status != OpStatus::SUCCESS)
                return status;
        }
        return Modify_SPI_Reg_bits(dir == TRXDir::Tx ? LMS7_SEL_TX : LMS7_SEL_RX, 0);
>>>>>>> 89862994
    }
    return OpStatus::SUCCESS;
}

std::vector<float_type> LMS7002M::GetNCOPhases(TRXDir dir, float_type* frequencyOffset)
{
    std::vector<float_type> angles_deg;
    return angles_deg;
}

float_type LMS7002M::GetNCOPhaseOffset_Deg(TRXDir dir, uint8_t index)
{
    if (index > 15)
        return ReportError(ERANGE, "GetNCOPhaseOffset_Deg(index = %d) - index out of range [0, 15]", int(index));
    uint16_t addr = dir == TRXDir::Tx ? 0x0244 : 0x0444;
    uint16_t pho = SPI_read(addr + index);
    float_type angle = 360 * pho / 65536.0;
    return angle;
}

<<<<<<< HEAD
int LMS7002M::SetGFIRCoefficients(TRXDir dir, uint8_t gfirIndex, const float_type* coef, uint8_t coefCount)
=======
/** @brief Uploads given FIR coefficients to chip
    @param dir Transmitter or receiver selection
    @param gfirIndex GIR index from 0 to 2
    @param coef array of coefficients (normalized from -1 to 1)
    @param coefCount number of coefficients
    @return 0-success, other-failure

    This function does not change GFIR*_L or GFIR*_N parameters, they have to be set manually
*/
OpStatus LMS7002M::SetGFIRCoefficients(TRXDir dir, uint8_t gfirIndex, const float_type* coef, uint8_t coefCount)
>>>>>>> 89862994
{
    if (gfirIndex > 2)
    {
        lime::warning("SetGFIRCoefficients: Invalid GFIR index(%i). Will configure GFIR[2].", gfirIndex);
        gfirIndex = 2;
    }

    const uint16_t startAddr = 0x0280 + (gfirIndex * 0x40) + (dir == TRXDir::Tx ? 0 : 0x0200);
    const uint8_t maxCoefCount = gfirIndex < 2 ? 40 : 120;
    const uint8_t bankCount = gfirIndex < 2 ? 5 : 15;

    if (coefCount > maxCoefCount)
    {
        return ReportError(OpStatus::OUT_OF_RANGE,
            "SetGFIRCoefficients: too many coefficients(%i), GFIR[%i] can have only %i",
            coefCount,
            gfirIndex,
            maxCoefCount);
    }

    uint16_t addrs[120];
    int16_t words[120];
    // actual used coefficients count is multiple of 'bankCount'
    // if coefCount is not multiple, extra '0' coefficients will be written
    const uint8_t bankLength = ceil((float)coefCount / bankCount);
    const int16_t actualCoefCount = bankLength * bankCount;
    assert(actualCoefCount <= maxCoefCount);

    for (int i = 0; i < actualCoefCount; ++i)
    {
        uint8_t bank = i / bankLength;
        uint8_t bankRow = i % bankLength;
        addrs[i] = startAddr + (bank * 8) + bankRow;
        addrs[i] += 24 * (bank / 5);

        if (i < coefCount)
        {
            words[i] = coef[i] * 32767;

            if (coef[i] < -1 || coef[i] > 1)
            {
                lime::warning("Coefficient %f is outside of range [-1:1], incorrect value will be written.", coef[i]);
            }
        }
        else
        {
            words[i] = 0;
        }
    }
    LMS7Parameter gfirL_param = LMS7param(GFIR1_L_TXTSP);
    gfirL_param.address += gfirIndex + (dir == TRXDir::Tx ? 0 : 0x0200);
    Modify_SPI_Reg_bits(gfirL_param, bankLength - 1);

    return SPI_write_batch(addrs, (const uint16_t*)words, actualCoefCount, true);
}

<<<<<<< HEAD
int LMS7002M::GetGFIRCoefficients(TRXDir dir, uint8_t gfirIndex, float_type* coef, uint8_t coefCount)
=======
/** @brief Returns currently loaded FIR coefficients.
    @param dir Transmitter or receiver selection.
    @param GFIR_index GFIR index from 0 to 2.
    @param coef Array of returned coefficients (normalized from -1 to 1)
    @param coefCount Number of coefficients to read.
    @return 0-success, other-failure.
*/
OpStatus LMS7002M::GetGFIRCoefficients(TRXDir dir, uint8_t gfirIndex, float_type* coef, uint8_t coefCount)
>>>>>>> 89862994
{
    OpStatus status = OpStatus::ERROR;

    if (gfirIndex > 2)
    {
        lime::warning("GetGFIRCoefficients: Invalid GFIR index(%i). Will read GFIR[2].", gfirIndex);
        gfirIndex = 2;
    }

    const uint16_t startAddr = 0x0280 + (gfirIndex * 0x40) + (dir == TRXDir::Tx ? 0 : 0x0200);
    const uint8_t coefLimit = gfirIndex < 2 ? 40 : 120;

    if (coefCount > coefLimit)
    {
        return ReportError(OpStatus::OUT_OF_RANGE, "GetGFIRCoefficients(coefCount=%d) - exceeds coefLimit=%d", coefCount, coefLimit);
    }

    std::vector<uint16_t> addresses;
    for (uint8_t index = 0; index < coefCount; ++index)
    {
        addresses.push_back(startAddr + index + 24 * (index / 40));
    }

    int16_t spiData[120];
    std::memset(spiData, 0, 120 * sizeof(int16_t));
    if (controlPort)
    {
        status = SPI_read_batch(&addresses[0], reinterpret_cast<uint16_t*>(spiData), coefCount);
        for (uint8_t index = 0; index < coefCount; ++index)
        {
            coef[index] = spiData[index] / 32768.0;
        }
    }
    else
    {
        const int channel = Get_SPI_Reg_bits(LMS7param(MAC), false) > 1 ? 1 : 0;
        for (uint8_t index = 0; index < coefCount; ++index)
        {
            uint16_t value = mRegistersMap->GetValue(channel, addresses[index]);
            coef[index] = *reinterpret_cast<int16_t*>(&value) / 32768.0;
        }
        status = OpStatus::SUCCESS;
    }

    return status;
}

<<<<<<< HEAD
int LMS7002M::SPI_write(uint16_t address, uint16_t data, bool toChip)
=======
/** @brief Write given data value to whole register
    @param address SPI address
    @param data new register value
    @param toChip whether we're writing to the chip or not
    @return 0-succes, other-failure
*/
OpStatus LMS7002M::SPI_write(uint16_t address, uint16_t data, bool toChip)
>>>>>>> 89862994
{
    if (address == 0x0640 || address == 0x0641)
    {
        MCU_BD* mcu = GetMCUControls();
        mcu->RunProcedure(MCU_FUNCTION_GET_PROGRAM_ID);
        if (mcu->WaitForMCU(100) != MCU_ID_CALIBRATIONS_SINGLE_IMAGE)
            mcu->Program_MCU(mcu_program_lms7_dc_iq_calibration_bin, MCU_BD::MCU_PROG_MODE::SRAM);
        SPI_write(0x002D, address);
        SPI_write(0x020C, data);
        mcu->RunProcedure(7);
        mcu->WaitForMCU(50);
        return SPI_read(0x040B) == data ? OpStatus::SUCCESS : OpStatus::ERROR;
    }
    else
        return this->SPI_write_batch(&address, &data, 1, toChip);
}

<<<<<<< HEAD
uint16_t LMS7002M::SPI_read(uint16_t address, bool fromChip, int* status)
=======
/** @brief Reads whole register value from given address
    @param address SPI address
    @param status operation status(optional)
    @param fromChip read value directly from chip
    @return register value
*/
uint16_t LMS7002M::SPI_read(uint16_t address, bool fromChip, OpStatus* status)
>>>>>>> 89862994
{
    fromChip |= !useCache;
    //registers containing read only registers, which values can change
    static const std::unordered_set<uint16_t> volatileRegs = {
        0x0000,
        0x0001,
        0x0002,
        0x0003,
        0x0004,
        0x0005,
        0x0006,
        0x002F,
        0x008C,
        0x00A8,
        0x00A9,
        0x00AA,
        0x00AB,
        0x00AC,
        0x0123,
        0x0209,
        0x020A,
        0x020B,
        0x040E,
        0x040F,
        0x05C3,
        0x05C4,
        0x05C5,
        0x05C6,
        0x05C7,
        0x05C8,
        0x05C9,
        0x05CA,
    };
    if (volatileRegs.find(address) != volatileRegs.end())
        fromChip = true;

    if (!controlPort || fromChip == false)
    {
        if (status && !controlPort)
            *status = ReportError(OpStatus::IO_FAILURE, "chip not connected");
        uint8_t mac = mRegistersMap->GetValue(0, LMS7param(MAC).address) & 0x0003;
        uint8_t channel = (mac == 2) ? 1 : 0; //only when MAC is B -> use register space B
        if (address < 0x0100)
            channel = 0; //force A when below MAC mapped register space
        return mRegistersMap->GetValue(channel, address);
    }
    if (controlPort)
    {
        uint16_t data = 0;
        OpStatus st;
        if (address == 0x0640 || address == 0x0641)
        {
            MCU_BD* mcu = GetMCUControls();
            mcu->RunProcedure(MCU_FUNCTION_GET_PROGRAM_ID);
            if (mcu->WaitForMCU(100) != MCU_ID_CALIBRATIONS_SINGLE_IMAGE)
                mcu->Program_MCU(mcu_program_lms7_dc_iq_calibration_bin, MCU_BD::MCU_PROG_MODE::SRAM);
            SPI_write(0x002D, address);
            mcu->RunProcedure(8);
            mcu->WaitForMCU(50);
            uint16_t rdVal = SPI_read(0x040B, true, status);
            return rdVal;
        }
        else
            st = this->SPI_read_batch(&address, &data, 1);
        if (status != nullptr)
            *status = st;
        return data;
    }
    return 0;
}

<<<<<<< HEAD
int LMS7002M::SPI_write_batch(const uint16_t* spiAddr, const uint16_t* spiData, uint16_t cnt, bool toChip)
=======
/** @brief Batches multiple register writes into least amount of transactions
    @param spiAddr spi register addresses to be written
    @param spiData registers data to be written
    @param cnt number of registers to write
    @param toChip force write to chip
    @return 0-success, other-failure
*/
OpStatus LMS7002M::SPI_write_batch(const uint16_t* spiAddr, const uint16_t* spiData, uint16_t cnt, bool toChip)
>>>>>>> 89862994
{
    toChip |= !useCache;
    int mac = mRegistersMap->GetValue(0, LMS7param(MAC).address) & 0x0003;
    std::vector<uint32_t> data;
    for (size_t i = 0; i < cnt; ++i)
    {
        //write which register cache based on MAC bits
        //or always when below the MAC mapped register space
        bool wr0 = ((mac & 0x1) != 0) || (spiAddr[i] < 0x0100);
        bool wr1 = ((mac & 0x2) != 0) && (spiAddr[i] >= 0x0100);

        if (!toChip)
        {
            if (wr0 && (mRegistersMap->GetValue(0, spiAddr[i]) == spiData[i]))
                wr0 = false;
            if (wr1 && (mRegistersMap->GetValue(1, spiAddr[i]) == spiData[i]))
                wr1 = false;
            if (!(wr0 || wr1))
                continue;
        }

        data.push_back((1 << 31) | (uint32_t(spiAddr[i]) << 16) | spiData[i]); //msbit 1=SPI write
        if (wr0)
            mRegistersMap->SetValue(0, spiAddr[i], spiData[i]);
        if (wr1)
            mRegistersMap->SetValue(1, spiAddr[i], spiData[i]);

        //refresh mac, because batch might also change active channel
        if (spiAddr[i] == LMS7param(MAC).address)
            mac = mRegistersMap->GetValue(0, LMS7param(MAC).address) & 0x0003;
    }

    if (data.size() == 0)
        return OpStatus::SUCCESS;
    if (!controlPort)
    {
        if (useCache)
            return OpStatus::SUCCESS;
        return ReportError(OpStatus::IO_FAILURE, "No device connected");
    }
    controlPort->SPI(data.data(), nullptr, data.size());
    return OpStatus::SUCCESS;
}

<<<<<<< HEAD
int LMS7002M::SPI_read_batch(const uint16_t* spiAddr, uint16_t* spiData, uint16_t cnt)
=======
/** @brief Batches multiple register reads into least amount of transactions
    @param spiAddr SPI addresses to read
    @param spiData array for read data
    @param cnt number of registers to read
    @return 0-success, other-failure
*/
OpStatus LMS7002M::SPI_read_batch(const uint16_t* spiAddr, uint16_t* spiData, uint16_t cnt)
>>>>>>> 89862994
{
    if (!controlPort)
    {
        return ReportError(OpStatus::IO_FAILURE, "No device connected");
    }

    std::vector<uint32_t> dataWr(cnt);
    std::vector<uint32_t> dataRd(cnt);
    for (size_t i = 0; i < cnt; ++i)
    {
        dataWr[i] = (uint32_t)(spiAddr[i]);
    }

    controlPort->SPI(dataWr.data(), dataRd.data(), cnt);

    int mac = mRegistersMap->GetValue(0, LMS7param(MAC).address) & 0x0003;

    for (size_t i = 0; i < cnt; ++i)
    {
        spiData[i] = dataRd[i] & 0xffff;

        //write which register cache based on MAC bits
        //or always when below the MAC mapped register space
        bool wr0 = ((mac & 0x1) != 0) or (spiAddr[i] < 0x0100);
        bool wr1 = ((mac & 0x2) != 0) and (spiAddr[i] >= 0x0100);

        if (wr0)
            mRegistersMap->SetValue(0, spiAddr[i], spiData[i]);
        if (wr1)
            mRegistersMap->SetValue(1, spiAddr[i], spiData[i]);
    }
    return OpStatus::SUCCESS;
}

<<<<<<< HEAD
int LMS7002M::RegistersTest(const std::string& fileName)
=======
/** @brief Performs registers test by writing known data and confirming readback data
    @return 0-registers test passed, other-failure
*/
OpStatus LMS7002M::RegistersTest(const std::string& fileName)
>>>>>>> 89862994
{
    char chex[16];
    if (!controlPort)
        return ReportError(OpStatus::IO_FAILURE, "No device connected");

<<<<<<< HEAD
    int status;
    ChannelScope scope(this);
=======
    OpStatus status;
    Channel ch = this->GetActiveChannel();
>>>>>>> 89862994

    //backup both channel data for restoration after test
    std::vector<uint16_t> ch1Addresses;
    for (const auto& memorySectionPair : MemorySectionAddresses)
        for (uint16_t addr = memorySectionPair.second[0]; addr <= memorySectionPair.second[1]; ++addr)
            ch1Addresses.push_back(addr);
    std::vector<uint16_t> ch1Data;
    ch1Data.resize(ch1Addresses.size(), 0);

    //backup A channel
    this->SetActiveChannel(Channel::ChA);
    status = SPI_read_batch(&ch1Addresses[0], &ch1Data[0], ch1Addresses.size());
    if (status != OpStatus::SUCCESS)
        return status;

    std::vector<uint16_t> ch2Addresses;
    for (const auto& memorySectionPair : MemorySectionAddresses)
        for (uint16_t addr = memorySectionPair.second[0]; addr <= memorySectionPair.second[1]; ++addr)
            if (addr >= 0x0100)
                ch2Addresses.push_back(addr);
    std::vector<uint16_t> ch2Data;
    ch2Data.resize(ch2Addresses.size(), 0);

    this->SetActiveChannel(Channel::ChB);
    status = SPI_read_batch(&ch2Addresses[0], &ch2Data[0], ch2Addresses.size());
    if (status != OpStatus::SUCCESS)
        return status;

    //test registers
    ResetChip();
    Modify_SPI_Reg_bits(LMS7param(MIMO_SISO), 0);
    Modify_SPI_Reg_bits(LMS7param(PD_RX_AFE2), 0);
    Modify_SPI_Reg_bits(LMS7param(PD_TX_AFE2), 0);
    this->SetActiveChannel(Channel::ChA);

    std::stringstream ss;

    //check single channel memory sections
    std::vector<MemorySection> modulesToCheck = {
        MemorySection::AFE,
        MemorySection::BIAS,
        MemorySection::XBUF,
        MemorySection::CGEN,
        MemorySection::BIST,
        MemorySection::CDS,
        MemorySection::TRF,
        MemorySection::TBB,
        MemorySection::RFE,
        MemorySection::RBB,
        MemorySection::SX,
        MemorySection::TxTSP,
        MemorySection::TxNCO,
        MemorySection::TxGFIR1,
        MemorySection::TxGFIR2,
        MemorySection::TxGFIR3a,
        MemorySection::TxGFIR3b,
        MemorySection::TxGFIR3c,
        MemorySection::RxTSP,
        MemorySection::RxNCO,
        MemorySection::RxGFIR1,
        MemorySection::RxGFIR2,
        MemorySection::RxGFIR3a,
        MemorySection::RxGFIR3b,
        MemorySection::RxGFIR3c,
        MemorySection::LimeLight,
        MemorySection::LDO,
    };
    const std::string moduleNames[] = {
        "AFE",
        "BIAS",
        "XBUF",
        "CGEN",
        "BIST",
        "CDS",
        "TRF",
        "TBB",
        "RFE",
        "RBB",
        "SX",
        "TxTSP",
        "TxNCO",
        "TxGFIR1",
        "TxGFIR2",
        "TxGFIR3a",
        "TxGFIR3b",
        "TxGFIR3c",
        "RxTSP",
        "RxNCO",
        "RxGFIR1",
        "RxGFIR2",
        "RxGFIR3a",
        "RxGFIR3b",
        "RxGFIR3c",
        "LimeLight",
        "LDO",
    };

    const uint16_t patterns[] = { 0xAAAA, 0x5555 };
    const uint8_t patternsCount = 2;

    bool allTestSuccess = true;

    for (unsigned i = 0; i < modulesToCheck.size(); ++i)
    {
        bool moduleTestsSuccess = true;
        uint16_t startAddr = MemorySectionAddresses.at(modulesToCheck[i]).at(0);
        uint16_t endAddr = MemorySectionAddresses.at(modulesToCheck[i]).at(1);
        uint8_t channelCount = startAddr >= 0x0100 ? 2 : 1;
        for (int cc = 1; cc <= channelCount; ++cc)
        {
            Modify_SPI_Reg_bits(LMS7param(MAC), cc);
            sprintf(chex, "0x%04X", startAddr);
            ss << moduleNames[i] << "  [" << chex << ":";
            sprintf(chex, "0x%04X", endAddr);
            ss << chex << "]";
            if (startAddr >= 0x0100)
            {
                ss << " Ch." << (cc == 1 ? "A" : "B");
            }
            ss << std::endl;
            for (uint8_t p = 0; p < patternsCount; ++p)
                moduleTestsSuccess &= RegistersTestInterval(startAddr, endAddr, patterns[p], ss) == OpStatus::SUCCESS;
        }
        allTestSuccess &= moduleTestsSuccess;
    }

    //restore register values
    this->SetActiveChannel(Channel::ChA);
    SPI_write_batch(&ch1Addresses[0], &ch1Data[0], ch1Addresses.size(), true);
    this->SetActiveChannel(Channel::ChB);
    SPI_write_batch(&ch2Addresses[0], &ch2Data[0], ch2Addresses.size(), true);

    if (!fileName.empty())
    {
        std::fstream fout;
        fout.open(fileName, std::ios::out);
        fout << ss.str() << std::endl;
        fout.close();
    }

    if (allTestSuccess)
        return OpStatus::SUCCESS;
    return ReportError(OpStatus::ERROR, "RegistersTest() failed");
}

/** @brief Performs registers test for given address interval by writing given pattern data
    @param startAddr first register address
    @param endAddr last reigster address
    @param pattern data to be written into registers
    @param ss stringstream to use
    @return 0-register test passed, other-failure
*/
OpStatus LMS7002M::RegistersTestInterval(uint16_t startAddr, uint16_t endAddr, uint16_t pattern, std::stringstream& ss)
{
    std::vector<uint16_t> addrToWrite;
    std::vector<uint16_t> dataToWrite;
    std::vector<uint16_t> dataReceived;
    std::vector<uint16_t> dataMasks;

    for (uint16_t addr = startAddr; addr <= endAddr; ++addr)
    {
        addrToWrite.push_back(addr);
    }
    dataMasks.resize(addrToWrite.size(), 0xFFFF);
    for (std::size_t j = 0; j < readOnlyRegisters.size(); ++j)
    {
        for (std::size_t k = 0; k < addrToWrite.size(); ++k)
        {
            if (readOnlyRegisters[j].address == addrToWrite[k])
            {
                dataMasks[k] = readOnlyRegisters[j].mask;
                break;
            }
        }
    }

    dataToWrite.clear();
    dataReceived.clear();
    for (uint16_t j = 0; j < addrToWrite.size(); ++j)
    {
        if (addrToWrite[j] == 0x00A6)
            dataToWrite.push_back(0x1 | (pattern & ~0x2));
        else if (addrToWrite[j] == 0x0084)
            dataToWrite.push_back(pattern & ~0x19);
        else
            dataToWrite.push_back(pattern & dataMasks[j]);
    }
    dataReceived.resize(addrToWrite.size(), 0);
    OpStatus status;
    status = SPI_write_batch(&addrToWrite[0], &dataToWrite[0], addrToWrite.size(), true);
    if (status != OpStatus::SUCCESS)
        return status;
    status = SPI_read_batch(&addrToWrite[0], &dataReceived[0], addrToWrite.size());
    if (status != OpStatus::SUCCESS)
        return status;
    bool registersMatch = true;
    char ctemp[16];
    for (uint16_t j = 0; j < dataToWrite.size(); ++j)
    {
        if (dataToWrite[j] != (dataReceived[j] & dataMasks[j]))
        {
            registersMatch = false;
            sprintf(ctemp, "0x%04X", addrToWrite[j]);
            ss << "\t" << ctemp << "(wr/rd): ";
            sprintf(ctemp, "0x%04X", dataToWrite[j]);
            ss << ctemp << "/";
            sprintf(ctemp, "0x%04X", dataReceived[j]);
            ss << ctemp << std::endl;
        }
    }
    if (registersMatch)
    {
        sprintf(ctemp, "0x%04X", pattern);
        ss << "\tRegisters OK (" << ctemp << ")\n";
    }
    if (registersMatch)
        return OpStatus::SUCCESS;
    return ReportError(OpStatus::ERROR, "RegistersTestInterval(startAddr=0x%x, endAddr=0x%x) - failed", startAddr, endAddr);
}

/** @brief Sets Rx Dc offsets by converting two's complementary numbers to sign and magnitude
*/
void LMS7002M::SetRxDCOFF(int8_t offsetI, int8_t offsetQ)
{
    uint16_t valToSend = 0;
    if (offsetI < 0)
        valToSend |= 0x40;
    valToSend |= labs(offsetI);
    valToSend = valToSend << 7;
    if (offsetQ < 0)
        valToSend |= 0x40;
    valToSend |= labs(offsetQ);
    SPI_write(0x010E, valToSend);
}

<<<<<<< HEAD
int LMS7002M::SetDefaults(MemorySection module)
=======
/** @brief Sets given module registers to default values
    @return 0-success, other-failure
*/
OpStatus LMS7002M::SetDefaults(MemorySection module)
>>>>>>> 89862994
{
    OpStatus status;
    std::vector<uint16_t> addrs;
    std::vector<uint16_t> values;
    for (uint16_t address = MemorySectionAddresses.at(module).at(0); address <= MemorySectionAddresses.at(module).at(1); ++address)
    {
        addrs.push_back(address);
        values.push_back(mRegistersMap->GetDefaultValue(address));
    }
    status = SPI_write_batch(&addrs[0], &values[0], addrs.size());
    return status;
}

void LMS7002M::ModifyRegistersDefaults(const std::vector<std::pair<uint16_t, uint16_t>>& registerValues)
{
    for (const auto& addrValuePair : registerValues)
        mRegistersMap->SetDefaultValue(addrValuePair.first, addrValuePair.second);
}

bool LMS7002M::IsSynced()
{
    if (!controlPort)
        return false;

    ChannelScope scope(this);

    std::vector<uint16_t> addrToRead = mRegistersMap->GetUsedAddresses(0);
    std::vector<uint16_t> dataReceived;
    dataReceived.resize(addrToRead.size(), 0);

    this->SetActiveChannel(Channel::ChA);
    std::vector<uint32_t> dataWr(addrToRead.size());
    std::vector<uint32_t> dataRd(addrToRead.size());
    for (size_t i = 0; i < addrToRead.size(); ++i)
        dataWr[i] = (uint32_t(addrToRead[i]) << 16);
    controlPort->SPI(dataWr.data(), dataRd.data(), dataWr.size());

    for (size_t i = 0; i < addrToRead.size(); ++i)
        dataReceived[i] = dataRd[i] & 0xFFFF;

    //check if local copy matches chip
    for (uint16_t i = 0; i < addrToRead.size(); ++i)
    {
        uint16_t regValue = mRegistersMap->GetValue(0, addrToRead[i]);
        if (addrToRead[i] <= readOnlyRegisters[readOnlyRegisters.size() - 1].address &&
            addrToRead[i] >= readOnlyRegisters[0].address)
        {
            //mask out readonly bits
            for (std::size_t j = 0; j < readOnlyRegisters.size(); ++j)
            {
                if (readOnlyRegisters[j].address == addrToRead[i])
                {
                    dataReceived[i] &= readOnlyRegisters[j].mask;
                    regValue &= readOnlyRegisters[j].mask;
                    break;
                }
            }
        }
        if (dataReceived[i] != regValue)
        {
            lime::debug("Addr: 0x%04X  gui: 0x%04X  chip: 0x%04X", addrToRead[i], regValue, dataReceived[i]);
            return false;
        }
    }

    addrToRead.clear(); //add only B channel addresses
    addrToRead = mRegistersMap->GetUsedAddresses(1);
    dataWr.resize(addrToRead.size());
    dataRd.resize(addrToRead.size());
    for (size_t i = 0; i < addrToRead.size(); ++i)
        dataWr[i] = (uint32_t(addrToRead[i]) << 16);
    controlPort->SPI(dataWr.data(), dataRd.data(), dataWr.size());
    for (size_t i = 0; i < addrToRead.size(); ++i)
        dataReceived[i] = dataRd[i] & 0xFFFF;
    this->SetActiveChannel(Channel::ChB);

    //check if local copy matches chip
    for (uint16_t i = 0; i < addrToRead.size(); ++i)
    {
        uint16_t regValue = mRegistersMap->GetValue(1, addrToRead[i]);
        if (addrToRead[i] <= readOnlyRegisters[readOnlyRegisters.size() - 1].address &&
            addrToRead[i] >= readOnlyRegisters[0].address)
        {
            //mask out readonly bits
            for (std::size_t j = 0; j < readOnlyRegisters.size(); ++j)
            {
                if (readOnlyRegisters[j].address == addrToRead[i])
                {
                    dataReceived[i] &= readOnlyRegisters[j].mask;
                    regValue &= readOnlyRegisters[j].mask;
                    break;
                }
            }
        }
        if (dataReceived[i] != regValue)
        {
            lime::debug("Addr: 0x%04X  gui: 0x%04X  chip: 0x%04X", addrToRead[i], regValue, dataReceived[i]);
            return false;
        }
    }

    return true;
}

<<<<<<< HEAD
int LMS7002M::UploadAll()
=======
*/
OpStatus LMS7002M::UploadAll()
>>>>>>> 89862994
{
    if (!controlPort)
        return ReportError(OpStatus::IO_FAILURE, "No device connected");

    ChannelScope scope(this);

    OpStatus status;

    std::vector<uint16_t> addrToWrite;
    std::vector<uint16_t> dataToWrite;

    uint16_t x0020_value = mRegistersMap->GetValue(0, 0x0020);
    this->SetActiveChannel(Channel::ChA); //select A channel

    addrToWrite = mRegistersMap->GetUsedAddresses(0);
    //remove 0x0020 register from list, to not change MAC
    addrToWrite.erase(std::find(addrToWrite.begin(), addrToWrite.end(), 0x0020));
    for (auto address : addrToWrite)
        dataToWrite.push_back(mRegistersMap->GetValue(0, address));

    status = SPI_write_batch(&addrToWrite[0], &dataToWrite[0], addrToWrite.size(), true);
    if (status != OpStatus::SUCCESS)
        return status;
    //after all channel A registers have been written, update 0x0020 register value
    status = SPI_write(0x0020, x0020_value);
    if (status != OpStatus::SUCCESS)
        return status;
    this->SetActiveChannel(Channel::ChB);
    if (status != OpStatus::SUCCESS)
        return status;

    addrToWrite = mRegistersMap->GetUsedAddresses(1);
    dataToWrite.clear();
    for (auto address : addrToWrite)
    {
        dataToWrite.push_back(mRegistersMap->GetValue(1, address));
    }
    this->SetActiveChannel(Channel::ChB); //select B channel
    status = SPI_write_batch(&addrToWrite[0], &dataToWrite[0], addrToWrite.size(), true);
    if (status != OpStatus::SUCCESS)
        return status;

    return OpStatus::SUCCESS;
}

<<<<<<< HEAD
int LMS7002M::DownloadAll()
{
    if (!controlPort)
    {
        lime::error("No device connected");
        return -1;
    }
    int status;
    ChannelScope scope(this, true);
=======
/** @brief Reads all registers from the chip to host

*/
OpStatus LMS7002M::DownloadAll()
{
    if (!controlPort)
        return ReportError(OpStatus::IO_FAILURE, "No device connected");

    OpStatus status;
    Channel ch = this->GetActiveChannel(false);
>>>>>>> 89862994

    std::vector<uint16_t> addrToRead = mRegistersMap->GetUsedAddresses(0);
    std::vector<uint16_t> dataReceived;
    dataReceived.resize(addrToRead.size(), 0);
    this->SetActiveChannel(Channel::ChA);
    status = SPI_read_batch(&addrToRead[0], &dataReceived[0], addrToRead.size());
    if (status != OpStatus::SUCCESS)
        return status;

    for (uint16_t i = 0; i < addrToRead.size(); ++i)
    {
        mRegistersMap->SetValue(0, addrToRead[i], dataReceived[i]);
    }

    addrToRead.clear(); //add only B channel addresses
    addrToRead = mRegistersMap->GetUsedAddresses(1);
    dataReceived.resize(addrToRead.size(), 0);

    this->SetActiveChannel(Channel::ChB);
    status = SPI_read_batch(&addrToRead[0], &dataReceived[0], addrToRead.size());
    if (status != OpStatus::SUCCESS)
        return status;
    for (uint16_t i = 0; i < addrToRead.size(); ++i)
        mRegistersMap->SetValue(1, addrToRead[i], dataReceived[i]);

<<<<<<< HEAD
    return 0;
}

int LMS7002M::SetInterfaceFrequency(float_type cgen_freq_Hz, const uint8_t interpolation, const uint8_t decimation)
=======
    this->SetActiveChannel(ch); //retore previously used channel

    return OpStatus::SUCCESS;
}

/** @brief Configures interfaces for desired frequency
    @return 0-success, other-failure
    Sets interpolation and decimation, changes MCLK sources and TSP clock dividers accordingly to selected interpolation and decimation
*/
OpStatus LMS7002M::SetInterfaceFrequency(float_type cgen_freq_Hz, const uint8_t interpolation, const uint8_t decimation)
>>>>>>> 89862994
{
    OpStatus status;
    status = Modify_SPI_Reg_bits(LMS7param(HBD_OVR_RXTSP), decimation);
    if (status != OpStatus::SUCCESS)
        return status;
    Modify_SPI_Reg_bits(LMS7param(HBI_OVR_TXTSP), interpolation);

    auto siso = Get_SPI_Reg_bits(LMS7_LML2_SISODDR);
    int mclk2src = Get_SPI_Reg_bits(LMS7param(MCLK2SRC));
    if (decimation == 7 || (decimation == 0 && siso == 0)) //bypass
    {
        Modify_SPI_Reg_bits(LMS7param(RXTSPCLKA_DIV), 0);
        Modify_SPI_Reg_bits(LMS7param(RXDIVEN), false);
        Modify_SPI_Reg_bits(LMS7param(MCLK2SRC), (mclk2src & 1) | 0x2);
    }
    else
    {
        uint8_t divider = (uint8_t)pow(2.0, decimation + siso);
        if (divider > 1)
            Modify_SPI_Reg_bits(LMS7param(RXTSPCLKA_DIV), (divider / 2) - 1);
        else
            Modify_SPI_Reg_bits(LMS7param(RXTSPCLKA_DIV), 0);
        Modify_SPI_Reg_bits(LMS7param(RXDIVEN), true);
        Modify_SPI_Reg_bits(LMS7param(MCLK2SRC), mclk2src & 1);
    }

    if (Get_SPI_Reg_bits(LMS7param(RX_MUX)) == 0)
    {
        bool mimoBypass = (decimation == 7) && (siso == 0);
        Modify_SPI_Reg_bits(LMS7param(RXRDCLK_MUX), mimoBypass ? 3 : 1);
        Modify_SPI_Reg_bits(LMS7param(RXWRCLK_MUX), mimoBypass ? 1 : 2);
    }

    siso = Get_SPI_Reg_bits(LMS7_LML1_SISODDR);
    int mclk1src = Get_SPI_Reg_bits(LMS7param(MCLK1SRC));
    if (interpolation == 7 || (interpolation == 0 && siso == 0)) //bypass
    {
        Modify_SPI_Reg_bits(LMS7param(TXTSPCLKA_DIV), 0);
        Modify_SPI_Reg_bits(LMS7param(TXDIVEN), false);
        status = Modify_SPI_Reg_bits(LMS7param(MCLK1SRC), (mclk1src & 1) | 0x2);
    }
    else
    {
        uint8_t divider = (uint8_t)pow(2.0, interpolation + siso);
        if (divider > 1)
            Modify_SPI_Reg_bits(LMS7param(TXTSPCLKA_DIV), (divider / 2) - 1);
        else
            Modify_SPI_Reg_bits(LMS7param(TXTSPCLKA_DIV), 0);
        Modify_SPI_Reg_bits(LMS7param(TXDIVEN), true);
        status = Modify_SPI_Reg_bits(LMS7param(MCLK1SRC), mclk1src & 1);
    }

    if (Get_SPI_Reg_bits(LMS7param(TX_MUX)) == 0)
    {
        bool mimoBypass = (interpolation == 7) && (siso == 0);
        Modify_SPI_Reg_bits(LMS7param(TXRDCLK_MUX), mimoBypass ? 0 : 2);
        Modify_SPI_Reg_bits(LMS7param(TXWRCLK_MUX), 0);
    }

    //clock rate already set because the readback frequency is pretty-close,
    //dont set the cgen frequency again to save time due to VCO selection
    // const auto freqDiff = std::abs(this->GetFrequencyCGEN() - cgen_freq_Hz);
    // if (not this->GetCGENLocked() or freqDiff > 10.0)
    {
        status = SetFrequencyCGEN(cgen_freq_Hz);
        if (status != OpStatus::SUCCESS)
            return status;
    }
    return status;
}

void LMS7002M::ConfigureLML_RF2BB(
    const LMLSampleSource s0, const LMLSampleSource s1, const LMLSampleSource s2, const LMLSampleSource s3)
{
    //map a sample source to a position
    const std::map<LMLSampleSource, uint16_t> m{
        { LMLSampleSource::AI, 1 },
        { LMLSampleSource::AQ, 0 },
        { LMLSampleSource::BI, 3 },
        { LMLSampleSource::BQ, 2 },
    };

    //load the same config on both LMLs
    //only one will get used based on direction
    this->Modify_SPI_Reg_bits(LMS7param(LML1_S3S), m.at(s3));
    this->Modify_SPI_Reg_bits(LMS7param(LML1_S2S), m.at(s2));
    this->Modify_SPI_Reg_bits(LMS7param(LML1_S1S), m.at(s1));
    this->Modify_SPI_Reg_bits(LMS7param(LML1_S0S), m.at(s0));

    this->Modify_SPI_Reg_bits(LMS7param(LML2_S3S), m.at(s3));
    this->Modify_SPI_Reg_bits(LMS7param(LML2_S2S), m.at(s2));
    this->Modify_SPI_Reg_bits(LMS7param(LML2_S1S), m.at(s1));
    this->Modify_SPI_Reg_bits(LMS7param(LML2_S0S), m.at(s0));
}

void LMS7002M::ConfigureLML_BB2RF(
    const LMLSampleSource s0, const LMLSampleSource s1, const LMLSampleSource s2, const LMLSampleSource s3)
{
    //map a sample source to a position
    const std::map<LMLSampleSource, uint16_t> m{
        { s3, 2 },
        { s2, 3 },
        { s0, 1 },
        { s1, 0 },
    };

    //load the same config on both LMLs
    //only one will get used based on direction
    this->Modify_SPI_Reg_bits(LMS7param(LML1_BQP), m.at(LMLSampleSource::BQ));
    this->Modify_SPI_Reg_bits(LMS7param(LML1_BIP), m.at(LMLSampleSource::BI));
    this->Modify_SPI_Reg_bits(LMS7param(LML1_AQP), m.at(LMLSampleSource::AQ));
    this->Modify_SPI_Reg_bits(LMS7param(LML1_AIP), m.at(LMLSampleSource::AI));

    this->Modify_SPI_Reg_bits(LMS7param(LML2_BQP), m.at(LMLSampleSource::BQ));
    this->Modify_SPI_Reg_bits(LMS7param(LML2_BIP), m.at(LMLSampleSource::BI));
    this->Modify_SPI_Reg_bits(LMS7param(LML2_AQP), m.at(LMLSampleSource::AQ));
    this->Modify_SPI_Reg_bits(LMS7param(LML2_AIP), m.at(LMLSampleSource::AI));
}

OpStatus LMS7002M::SetRxDCRemoval(const bool enable)
{
    this->Modify_SPI_Reg_bits(LMS7param(DC_BYP_RXTSP), enable ? 0 : 1);
    this->Modify_SPI_Reg_bits(LMS7param(DCCORR_AVG_RXTSP), 0x7);
    return OpStatus::SUCCESS;
}

OpStatus LMS7002M::EnableSXTDD(bool tdd)
{
    Modify_SPI_Reg_bits(LMS7_MAC, 2);
    Modify_SPI_Reg_bits(LMS7_PD_LOCH_T2RBUF, tdd ? 0 : 1);
    Modify_SPI_Reg_bits(LMS7_MAC, 1);
    return Modify_SPI_Reg_bits(LMS7_PD_VCO, tdd ? 1 : 0);
}

bool LMS7002M::GetRxDCRemoval(void)
{
    return this->Get_SPI_Reg_bits(LMS7param(DC_BYP_RXTSP)) == 0;
}

OpStatus LMS7002M::SetDCOffset(TRXDir dir, const float_type I, const float_type Q)
{
    const bool bypass = I == 0.0 and Q == 0.0;
    if (dir == TRXDir::Tx)
    {
        this->Modify_SPI_Reg_bits(LMS7param(DC_BYP_TXTSP), bypass ? 1 : 0);
        this->Modify_SPI_Reg_bits(LMS7param(DCCORRI_TXTSP), std::lrint(I * 127));
        this->Modify_SPI_Reg_bits(LMS7param(DCCORRQ_TXTSP), std::lrint(Q * 127));
    }
    else
    {
        Modify_SPI_Reg_bits(LMS7param(EN_DCOFF_RXFE_RFE), bypass ? 0 : 1);
        unsigned val = std::lrint(std::abs(I * 63)) + (I < 0 ? 64 : 0);
        Modify_SPI_Reg_bits(LMS7param(DCOFFI_RFE), val);
        val = std::lrint(std::abs(Q * 63)) + (Q < 0 ? 64 : 0);
        Modify_SPI_Reg_bits(LMS7param(DCOFFQ_RFE), val);
    }
    return OpStatus::SUCCESS;
}

void LMS7002M::GetDCOffset(TRXDir dir, float_type& I, float_type& Q)
{
    if (dir == TRXDir::Tx)
    {
        I = int8_t(this->Get_SPI_Reg_bits(LMS7param(DCCORRI_TXTSP))) / 127.0; //signed 8-bit
        Q = int8_t(this->Get_SPI_Reg_bits(LMS7param(DCCORRQ_TXTSP))) / 127.0; //signed 8-bit
    }
    else
    {
        auto i = Get_SPI_Reg_bits(LMS7param(DCOFFI_RFE));
        I = ((i & 0x40) ? -1.0 : 1.0) * (i & 0x3F) / 63.0;
        auto q = Get_SPI_Reg_bits(LMS7param(DCOFFQ_RFE));
        Q = ((q & 0x40) ? -1.0 : 1.0) * (q & 0x3F) / 63.0;
    }
}

OpStatus LMS7002M::SetIQBalance(const TRXDir dir, const float_type phase, const float_type gainI, const float_type gainQ)
{
    const bool bypassPhase = (phase == 0.0);
    const bool bypassGain = ((gainI == 1.0) and (gainQ == 1.0)) or ((gainI == 0.0) and (gainQ == 0.0));
    int iqcorr = std::lrint(2047 * (phase / (M_PI / 2)));
    int gcorri = std::lrint(2047 * gainI);
    int gcorrq = std::lrint(2047 * gainQ);

    this->Modify_SPI_Reg_bits(dir == TRXDir::Tx ? LMS7param(PH_BYP_TXTSP) : LMS7param(PH_BYP_RXTSP), bypassPhase ? 1 : 0);
    this->Modify_SPI_Reg_bits(dir == TRXDir::Tx ? LMS7param(GC_BYP_TXTSP) : LMS7param(GC_BYP_RXTSP), bypassGain ? 1 : 0);
    this->Modify_SPI_Reg_bits(dir == TRXDir::Tx ? LMS7param(IQCORR_TXTSP) : LMS7param(IQCORR_RXTSP), iqcorr);
    this->Modify_SPI_Reg_bits(dir == TRXDir::Tx ? LMS7param(GCORRI_TXTSP) : LMS7param(GCORRI_RXTSP), gcorri);
    this->Modify_SPI_Reg_bits(dir == TRXDir::Tx ? LMS7param(GCORRQ_TXTSP) : LMS7param(GCORRQ_RXTSP), gcorrq);
    return OpStatus::SUCCESS;
}

void LMS7002M::GetIQBalance(const TRXDir dir, float_type& phase, float_type& gainI, float_type& gainQ)
{
    int iqcorr = int16_t(this->Get_SPI_Reg_bits(dir == TRXDir::Tx ? LMS7param(IQCORR_TXTSP) : LMS7param(IQCORR_RXTSP)) << 4) >>
                 4; //sign extend 12-bit
    int gcorri =
        int16_t(this->Get_SPI_Reg_bits(dir == TRXDir::Tx ? LMS7param(GCORRI_TXTSP) : LMS7param(GCORRI_RXTSP))); //unsigned 11-bit
    int gcorrq =
        int16_t(this->Get_SPI_Reg_bits(dir == TRXDir::Tx ? LMS7param(GCORRQ_TXTSP) : LMS7param(GCORRQ_RXTSP))); //unsigned 11-bit

    phase = (M_PI / 2) * iqcorr / 2047.0;
    gainI = gcorri / 2047.0;
    gainQ = gcorrq / 2047.0;
}

void LMS7002M::EnableValuesCache(bool enabled)
{
    useCache = enabled;
}

bool LMS7002M::IsValuesCacheEnabled() const
{
    return useCache;
}

MCU_BD* LMS7002M::GetMCUControls() const
{
    return mcuControl;
}

float_type LMS7002M::GetTemperature()
{
    if (CalibrateInternalADC(32) != OpStatus::SUCCESS)
        return 0;
    Modify_SPI_Reg_bits(LMS7_RSSI_PD, 0);
    Modify_SPI_Reg_bits(LMS7_RSSI_RSSIMODE, 0);
    uint16_t biasMux = Get_SPI_Reg_bits(LMS7_MUX_BIAS_OUT);
    Modify_SPI_Reg_bits(LMS7_MUX_BIAS_OUT, 2);

    std::this_thread::sleep_for(std::chrono::microseconds(250));
    const uint16_t reg606 = SPI_read(0x0606, true);
    float Vtemp = (reg606 >> 8) & 0xFF;
    Vtemp *= 1.84;
    float Vptat = reg606 & 0xFF;
    Vptat *= 1.84;
    float Vdiff = Vptat - Vtemp;
    Vdiff /= 1.05;
    float temperature = 45.0 + Vdiff;
    Modify_SPI_Reg_bits(LMS7_MUX_BIAS_OUT, biasMux);
    lime::debug("Vtemp 0x%04X, Vptat 0x%04X, Vdiff = %.2f, temp= %.3f", (reg606 >> 8) & 0xFF, reg606 & 0xFF, Vdiff, temperature);
    return temperature;
}

void LMS7002M::SetLogCallback(std::function<void(const char*, LogType)> callback)
{
    log_callback = callback;
}

OpStatus LMS7002M::CopyChannelRegisters(const Channel src, const Channel dest, const bool copySX)
{
    ChannelScope scope(this);

    std::vector<uint16_t> addrToWrite;
    addrToWrite = mRegistersMap->GetUsedAddresses(1);
    if (!copySX)
    {
        const auto& SXMemoryAddresses = MemorySectionAddresses.at(MemorySection::SX);
        for (uint32_t address = SXMemoryAddresses.at(0); address <= SXMemoryAddresses.at(1); ++address)
            addrToWrite.erase(std::find(addrToWrite.begin(), addrToWrite.end(), address));
    }
    for (auto address : addrToWrite)
    {
        uint16_t data = mRegistersMap->GetValue(src == Channel::ChA ? 0 : 1, address);
        mRegistersMap->SetValue(dest == Channel::ChA ? 0 : 1, address, data);
    }
    if (controlPort)
        UploadAll();
<<<<<<< HEAD

    return 0;
=======
    this->SetActiveChannel(ch);
    return OpStatus::SUCCESS;
>>>>>>> 89862994
}

OpStatus LMS7002M::CalibrateAnalogRSSI_DC_Offset()
{
    Modify_SPI_Reg_bits(LMS7_EN_INSHSW_W_RFE, 1);
    CalibrateInternalADC(0);
    Modify_SPI_Reg_bits(LMS7param(PD_RSSI_RFE), 0);
    Modify_SPI_Reg_bits(LMS7param(PD_TIA_RFE), 0);

    /*Modify_SPI_Reg_bits(LMS7param(RSSIDC_RSEL), 22);
    Modify_SPI_Reg_bits(LMS7param(RSSIDC_HYSCMP), 0);
    Modify_SPI_Reg_bits(LMS7param(RSSIDC_PD), 0);*/
    SPI_write(0x0640, 22 << 4);

    Modify_SPI_Reg_bits(LMS7param(RSSIDC_DCO2), 0);

    int value = -63;
    uint8_t wrValue = abs(value);
    if (value < 0)
        wrValue |= 0x40;
    Modify_SPI_Reg_bits(LMS7param(RSSIDC_DCO1), wrValue, true);
    uint8_t cmp = Get_SPI_Reg_bits(LMS7param(RSSIDC_CMPSTATUS), true);
    uint8_t cmpPrev = cmp;
    std::vector<int8_t> edges;
    for (value = -63; value < 64; ++value)
    {
        wrValue = abs(value);
        if (value < 0)
            wrValue |= 0x40;
        Modify_SPI_Reg_bits(LMS7param(RSSIDC_DCO1), wrValue, true);
        std::this_thread::sleep_for(std::chrono::microseconds(5));
        cmp = Get_SPI_Reg_bits(LMS7param(RSSIDC_CMPSTATUS), true);
        if (cmp != cmpPrev)
        {
            edges.push_back(value);
            cmpPrev = cmp;
        }
        if (edges.size() > 1)
            break;
    }
    if (edges.size() != 2)
    {
        lime::debug("Not found");
        return ReportError(OpStatus::INVALID_VALUE, "Failed to find value");
    }
    int8_t found = (edges[0] + edges[1]) / 2;
    wrValue = abs(found);
    if (found < 0)
        wrValue |= 0x40;
    Modify_SPI_Reg_bits(LMS7param(RSSIDC_DCO1), wrValue, true);
    lime::debug("Found %i", found);
    Modify_SPI_Reg_bits(LMS7_EN_INSHSW_W_RFE, 0);
    return OpStatus::SUCCESS;
}

double LMS7002M::GetClockFreq(ClockID clk_id)
{
    switch (clk_id)
    {
    case ClockID::CLK_REFERENCE:
        return GetReferenceClk_SX(TRXDir::Rx);
    case ClockID::CLK_SXR:
        return GetFrequencySX(TRXDir::Rx);
    case ClockID::CLK_SXT:
        return GetFrequencySX(TRXDir::Tx);
    case ClockID::CLK_CGEN:
        return GetFrequencyCGEN();
    case ClockID::CLK_RXTSP:
        return GetReferenceClk_TSP(TRXDir::Rx);
    case ClockID::CLK_TXTSP:
        return GetReferenceClk_TSP(TRXDir::Tx);
    default:
        lime::ReportError(EINVAL, "Invalid clock ID.");
        return 0;
    }
}

<<<<<<< HEAD
void LMS7002M::SetClockFreq(ClockID clk_id, double freq)
=======
OpStatus LMS7002M::SetClockFreq(ClockID clk_id, double freq, uint8_t channel)
>>>>>>> 89862994
{
    switch (clk_id)
    {
    case ClockID::CLK_REFERENCE:
        // TODO: recalculate CGEN,SXR/T
        break;
    case ClockID::CLK_CGEN:
        return SetFrequencyCGEN(freq, true, nullptr);
        break;
    case ClockID::CLK_SXR:
        return SetFrequencySX(TRXDir::Rx, freq, nullptr);
        break;
    case ClockID::CLK_SXT:
        return SetFrequencySX(TRXDir::Rx, freq, nullptr);
        break;
    case ClockID::CLK_RXTSP:
    case ClockID::CLK_TXTSP:
        return ReportError(OpStatus::INVALID_VALUE, "RxTSP/TxTSP Clocks are read only");
    default:
        return ReportError(OpStatus::INVALID_VALUE, "LMS7002M::SetClockFreq Unknown clock id");
    }
    return OpStatus::SUCCESS;
}

float_type LMS7002M::GetSampleRate(TRXDir dir, Channel ch)
{
    ChannelScope scope(this, ch);
    return GetSampleRate(dir);
}

float_type LMS7002M::GetSampleRate(TRXDir dir)
{
    const auto& parameter = dir == TRXDir::Tx ? LMS7_HBI_OVR_TXTSP : LMS7_HBD_OVR_RXTSP;

    uint16_t ratio = Get_SPI_Reg_bits(parameter);

    double interface_Hz = GetReferenceClk_TSP(dir);

    // If decimation/interpolation is 0 (2^1) or 7 (bypass), interface clocks should not be divided
    if (ratio != 7)
    {
        interface_Hz /= 2 * pow(2.0, ratio);
    }

    return interface_Hz;
}

<<<<<<< HEAD
int LMS7002M::SetGFIRFilter(TRXDir dir, Channel ch, bool enabled, double bandwidth)
=======
OpStatus LMS7002M::SetGFIRFilter(TRXDir dir, unsigned ch, bool enabled, double bandwidth)
>>>>>>> 89862994
{
    ChannelScope scope(this, ch);
    const bool bypassFIR = !enabled;
    if (dir == TRXDir::Tx)
    {
        Modify_SPI_Reg_bits(LMS7param(GFIR1_BYP_TXTSP), bypassFIR);
        Modify_SPI_Reg_bits(LMS7param(GFIR2_BYP_TXTSP), bypassFIR);
        Modify_SPI_Reg_bits(LMS7param(GFIR3_BYP_TXTSP), bypassFIR);
    }
    else
    {
        Modify_SPI_Reg_bits(LMS7param(GFIR1_BYP_RXTSP), bypassFIR);
        Modify_SPI_Reg_bits(LMS7param(GFIR2_BYP_RXTSP), bypassFIR);
        Modify_SPI_Reg_bits(LMS7param(GFIR3_BYP_RXTSP), bypassFIR);
        const bool sisoDDR = Get_SPI_Reg_bits(LMS7_LML1_SISODDR);
        const bool clockIsNotInverted = !(enabled | sisoDDR);
        if (ch == LMS7002M::Channel::ChB)
        {
            Modify_SPI_Reg_bits(LMS7param(CDSN_RXBLML), clockIsNotInverted);
            Modify_SPI_Reg_bits(LMS7param(CDS_RXBLML), enabled ? 3 : 0);
        }
        else
        {
            Modify_SPI_Reg_bits(LMS7param(CDSN_RXALML), clockIsNotInverted);
            Modify_SPI_Reg_bits(LMS7param(CDS_RXALML), enabled ? 3 : 0);
        }
    }
    if (!enabled)
        return OpStatus::SUCCESS;

    if (bandwidth <= 0)
        return OpStatus::INVALID_VALUE;

    double w, w2;
    int L;
    int div = 1;

    bandwidth /= 1e6;
    double interface_MHz;
    int ratio;
    if (dir == TRXDir::Tx)
    {
        ratio = Get_SPI_Reg_bits(LMS7param(HBI_OVR_TXTSP));
    }
    else
    {
        ratio = Get_SPI_Reg_bits(LMS7param(HBD_OVR_RXTSP));
    }

    interface_MHz = GetReferenceClk_TSP(dir) / 1e6;
    if (ratio != 7)
        div = (2 << (ratio));

    w = (bandwidth / 2) / (interface_MHz / div);
    L = div > 8 ? 8 : div;
    div -= 1;

    w2 = w * 1.1;
    if (w2 > 0.495)
    {
        w2 = w * 1.05;
        if (w2 > 0.495)
        {
            lime::error("GFIR LPF cannot be set to the requested bandwidth (%f)", bandwidth);
            return OpStatus::ERROR;
        }
    }

    double coef[120];
    double coef2[40];

    GenerateFilter(L * 15, w, w2, 1.0, 0, coef);
    GenerateFilter(L * 5, w, w2, 1.0, 0, coef2);

    if (dir == TRXDir::Tx)
    {
        Modify_SPI_Reg_bits(LMS7param(GFIR1_N_TXTSP), div);
        Modify_SPI_Reg_bits(LMS7param(GFIR2_N_TXTSP), div);
        Modify_SPI_Reg_bits(LMS7param(GFIR3_N_TXTSP), div);
    }
    else
    {
        Modify_SPI_Reg_bits(LMS7param(GFIR1_N_RXTSP), div);
        Modify_SPI_Reg_bits(LMS7param(GFIR2_N_RXTSP), div);
        Modify_SPI_Reg_bits(LMS7param(GFIR3_N_RXTSP), div);
    }

    OpStatus status;
    if ((status = SetGFIRCoefficients(dir, 0, coef2, L * 5)) != OpStatus::SUCCESS)
        return status;
    if ((status = SetGFIRCoefficients(dir, 1, coef2, L * 5)) != OpStatus::SUCCESS)
        return status;
    if ((status = SetGFIRCoefficients(dir, 2, coef2, L * 15)) != OpStatus::SUCCESS)
        return status;

    std::stringstream ss;
    ss << "LMS " << (dir == TRXDir::Tx ? "Tx" : "Rx") << " GFIR coefficients (BW: " << bandwidth << " MHz):\n";
    ss << "GFIR1 = GFIR2:";
    for (int i = 0; i < L * 5; ++i)
        ss << " " << coef2[i];
    ss << std::endl;
    ss << "GFIR3:";
    for (int i = 0; i < L * 15; ++i)
        ss << " " << coef[i];
    ss << std::endl;
    lime::info(ss.str());

    return ResetLogicRegisters();
}

void LMS7002M::SetOnCGENChangeCallback(CGENChangeCallbackType callback, void* userData)
{
    mCallback_onCGENChange = callback;
    mCallback_onCGENChange_userData = userData;
}<|MERGE_RESOLUTION|>--- conflicted
+++ resolved
@@ -411,14 +411,7 @@
     return OpStatus::SUCCESS;
 }
 
-<<<<<<< HEAD
-int LMS7002M::ResetChip()
-=======
-/** @brief Sends reset signal to chip, after reset enables B channel controls
-    @return 0-success, other-failure
-*/
 OpStatus LMS7002M::ResetChip()
->>>>>>> 89862994
 {
     OpStatus status;
 
@@ -453,21 +446,12 @@
 
 OpStatus LMS7002M::SoftReset()
 {
-<<<<<<< HEAD
-    auto reg_0x0020 = SPI_read(0x0020, true);
-    auto reg_0x002E = SPI_read(0x002E, true);
-    int status = SPI_write(0x0020, 0x0);
-    status |= SPI_write(0x0020, reg_0x0020);
-    status |= SPI_write(0x002E, reg_0x002E); //must write, enables/disabled MIMO channel B
-    return status;
-=======
     auto reg_0x0020 = this->SPI_read(0x0020, true);
     auto reg_0x002E = this->SPI_read(0x002E, true);
     this->SPI_write(0x0020, 0x0);
     this->SPI_write(0x0020, reg_0x0020);
     this->SPI_write(0x002E, reg_0x002E); //must write, enables/disabled MIMO channel B
     return OpStatus::SUCCESS;
->>>>>>> 89862994
 }
 
 OpStatus LMS7002M::LoadConfigLegacyFile(const std::string& filename)
@@ -482,12 +466,7 @@
 
     uint16_t addr = 0;
     uint16_t value = 0;
-<<<<<<< HEAD
-    int status;
-=======
-    Channel ch = this->GetActiveChannel(); //remember used channel
     OpStatus status;
->>>>>>> 89862994
     typedef INI<std::string, std::string, std::string> ini_t;
     ini_t parser(filename, true);
     if (parser.select("FILE INFO") == false)
@@ -649,26 +628,12 @@
                 }
             }
         }
-<<<<<<< HEAD
-        return 0;
-=======
-        this->SetActiveChannel(ch);
         return OpStatus::SUCCESS;
->>>>>>> 89862994
     }
     return ReportError(OpStatus::INVALID_VALUE, "LoadConfigLegacyFile(%s) - invalid format", filename.c_str());
 }
 
-<<<<<<< HEAD
-int LMS7002M::LoadConfig(const std::string& filename, bool tuneDynamicValues)
-=======
-/** @brief Reads configuration file and uploads registers to chip
-    @param filename Configuration source file
-    @param tuneDynamicValues Whether to tune the dynamic values or not
-    @return 0 - success, other - failure
-*/
 OpStatus LMS7002M::LoadConfig(const std::string& filename, bool tuneDynamicValues)
->>>>>>> 89862994
 {
     std::ifstream f(filename);
     if (f.good() == false) //file not found
@@ -793,11 +758,7 @@
     return OpStatus::SUCCESS;
 }
 
-<<<<<<< HEAD
-int LMS7002M::ResetLogicRegisters()
-=======
-OpStatus LMS7002M::ResetLogicregisters()
->>>>>>> 89862994
+OpStatus LMS7002M::ResetLogicRegisters()
 {
     const uint16_t x0020_value = SPI_read(0x0020); //reset logic registers
     const uint16_t addr[] = { 0x0020, 0x0020 };
@@ -807,15 +768,7 @@
     return SPI_write_batch(addr, values, 2);
 }
 
-<<<<<<< HEAD
-int LMS7002M::SaveConfig(const std::string& filename)
-=======
-/** @brief Reads all registers from chip and saves to file
-    @param filename destination filename
-    @return 0-success, other failure
-*/
 OpStatus LMS7002M::SaveConfig(const std::string& filename)
->>>>>>> 89862994
 {
     std::ofstream fout;
     fout.open(filename);
@@ -1194,14 +1147,9 @@
     int ind = this->GetActiveChannelIndex() % 2;
     if (opt_gain_tbb[ind] <= 0)
     {
-<<<<<<< HEAD
-        if (CalibrateTxGain() != 0) //set optimal BB gain
-            return -1;
-=======
-        status = CalibrateTxGain(0, nullptr);
+        status = CalibrateTxGain();
         if (status != OpStatus::SUCCESS) //set optimal BB gain
             return status;
->>>>>>> 89862994
         if (std::fabs(gain) < 0.2) // optimal gain = ~0dB
             return OpStatus::SUCCESS;
     }
@@ -1221,11 +1169,7 @@
 
     if (opt_gain_tbb[ind] <= 0)
     {
-<<<<<<< HEAD
-        if (CalibrateTxGain() != 0)
-=======
-        if (CalibrateTxGain(0, nullptr) != OpStatus::SUCCESS)
->>>>>>> 89862994
+        if (CalibrateTxGain() != OpStatus::SUCCESS)
             return 0.0;
         Modify_SPI_Reg_bits(LMS7param(CG_IAMP_TBB), g_current, true); //restore
     }
@@ -1375,17 +1319,7 @@
         return dir == TRXDir::Tx ? cgenFreq : clklfreq / 4.0;
 }
 
-<<<<<<< HEAD
-int LMS7002M::SetFrequencyCGEN(const float_type freq_Hz, const bool retainNCOfrequencies, CGEN_details* output)
-=======
-/** @brief Sets CLKGEN frequency, calculations use receiver'r reference clock
-    @param freq_Hz desired frequency in Hz
-    @param retainNCOfrequencies recalculate NCO coefficients to keep currently set frequencies
-    @param output if not null outputs calculated CGEN parameters
-    @return 0-succes, other-cannot deliver desired frequency
-*/
 OpStatus LMS7002M::SetFrequencyCGEN(const float_type freq_Hz, const bool retainNCOfrequencies, CGEN_details* output)
->>>>>>> 89862994
 {
     if (freq_Hz > CGEN_MAX_FREQ)
         throw std::logic_error("requested CGEN frequency too high");
@@ -1483,14 +1417,7 @@
     return (Get_SPI_Reg_bits(LMS7param(VCO_CMPHO).address, 13, 12, true) & 0x3) == 2;
 }
 
-<<<<<<< HEAD
-int LMS7002M::TuneCGENVCO()
-=======
-/** @brief Performs VCO tuning operations for CLKGEN
-    @return 0-success, other-failure
-*/
 OpStatus LMS7002M::TuneCGENVCO()
->>>>>>> 89862994
 {
 #ifndef NDEBUG
     lime::debug("ICT_VCO_CGEN: %d", Get_SPI_Reg_bits(LMS7param(ICT_VCO_CGEN)));
@@ -1535,15 +1462,7 @@
     return OpStatus::ERROR;
 }
 
-<<<<<<< HEAD
-int LMS7002M::TuneVCO(VCO_Module module) // 0-cgen, 1-SXR, 2-SXT
-=======
-/** @brief Performs VCO tuning operations for CLKGEN, SXR, SXT modules
-    @param module module selection for tuning 0-cgen, 1-SXR, 2-SXT
-    @return 0-success, other-failure
-*/
 OpStatus LMS7002M::TuneVCO(VCO_Module module) // 0-cgen, 1-SXR, 2-SXT
->>>>>>> 89862994
 {
     if (module == VCO_Module::VCO_CGEN)
         return TuneCGENVCO();
@@ -1722,32 +1641,12 @@
     return (SPI_read(address, fromChip) & (~(~0u << (msb + 1)))) >> lsb; //shift bits to LSB
 }
 
-<<<<<<< HEAD
-int LMS7002M::Modify_SPI_Reg_bits(const LMS7Parameter& param, const uint16_t value, bool fromChip)
-=======
-/** @brief Change given parameter value
-    @param param LMS7002M control parameter
-    @param fromChip read initial value directly from chip
-    @param value new parameter value
-*/
 OpStatus LMS7002M::Modify_SPI_Reg_bits(const LMS7Parameter& param, const uint16_t value, bool fromChip)
->>>>>>> 89862994
 {
     return Modify_SPI_Reg_bits(param.address, param.msb, param.lsb, value, fromChip);
 }
 
-<<<<<<< HEAD
-int LMS7002M::Modify_SPI_Reg_bits(const uint16_t address, const uint8_t msb, const uint8_t lsb, const uint16_t value, bool fromChip)
-=======
-/** @brief Change given parameter value
-    @param address register address
-    @param msb Most significant byte
-    @param lsb Least significant byte
-    @param value new bits value, the value is shifted left by lsb bits
-    @param fromChip read initial value directly from chip
-*/
 OpStatus LMS7002M::Modify_SPI_Reg_bits(const uint16_t address, const uint8_t msb, const uint8_t lsb, const uint16_t value, bool fromChip)
->>>>>>> 89862994
 {
     uint16_t spiDataReg = SPI_read(address, fromChip); //read current SPI reg data
     uint16_t spiMask = (~(~0u << (msb - lsb + 1))) << (lsb); // creates bit mask
@@ -1796,17 +1695,7 @@
     throw std::logic_error("Parameter " + name + " not found");
 }
 
-<<<<<<< HEAD
-int LMS7002M::SetFrequencySX(TRXDir dir, float_type freq_Hz, SX_details* output)
-=======
-/** @brief Sets SX frequency
-    @param dir Rx/Tx module selection
-    @param freq_Hz desired frequency in Hz
-    @param output if not null outputs intermediate calculation values
-    @return 0-success, other-cannot deliver requested frequency
-*/
 OpStatus LMS7002M::SetFrequencySX(TRXDir dir, float_type freq_Hz, SX_details* output)
->>>>>>> 89862994
 {
     static std::map<float_type, int8_t> tuning_cache_sel_vco;
     static std::map<float_type, int16_t> tuning_cache_csw_value;
@@ -1973,17 +1862,7 @@
     return OpStatus::SUCCESS;
 }
 
-<<<<<<< HEAD
-int LMS7002M::SetFrequencySXWithSpurCancelation(TRXDir dir, float_type freq_Hz, float_type BW)
-=======
-/** @brief Sets SX frequency with Reference clock spur cancelation
-    @param dir Rx/Tx module selection
-    @param freq_Hz desired frequency in Hz
-    @param BW BW
-    @return 0-success, other-cannot deliver requested frequency
-*/
 OpStatus LMS7002M::SetFrequencySXWithSpurCancelation(TRXDir dir, float_type freq_Hz, float_type BW)
->>>>>>> 89862994
 {
     const float BWOffset = 2e6;
     BW += BWOffset; //offset to avoid ref clock on BW edge
@@ -2065,17 +1944,7 @@
     return dMul;
 }
 
-<<<<<<< HEAD
-int LMS7002M::SetNCOFrequency(TRXDir dir, uint8_t index, float_type freq_Hz)
-=======
-/** @brief Sets chosen NCO's frequency
-    @param dir transmitter or receiver selection
-    @param index NCO index from 0 to 15
-    @param freq_Hz desired NCO frequency
-    @return 0-success, other-failure
-*/
 OpStatus LMS7002M::SetNCOFrequency(TRXDir dir, uint8_t index, float_type freq_Hz)
->>>>>>> 89862994
 {
     if (index > 15)
         return ReportError(OpStatus::INVALID_VALUE, "SetNCOFrequency(index = %d) - index out of range [0, 15]", int(index));
@@ -2105,16 +1974,7 @@
     return refClk_Hz * (fcw / 4294967296.0);
 }
 
-<<<<<<< HEAD
-int LMS7002M::SetNCOPhaseOffsetForMode0(TRXDir dir, float_type angle_deg)
-=======
-/** @brief Sets chosen NCO phase offset angle when memory table MODE is 0
-@param dir transmitter or receiver selection
-@param angle_deg phase offset angle in degrees
-@return 0-success, other-failure
-*/
 OpStatus LMS7002M::SetNCOPhaseOffsetForMode0(TRXDir dir, float_type angle_deg)
->>>>>>> 89862994
 {
     uint16_t addr = dir == TRXDir::Tx ? 0x0241 : 0x0441;
     uint16_t pho = (uint16_t)(65536 * (angle_deg / 360));
@@ -2122,17 +1982,7 @@
     return OpStatus::SUCCESS;
 }
 
-<<<<<<< HEAD
-int LMS7002M::SetNCOPhaseOffset(TRXDir dir, uint8_t index, float_type angle_deg)
-=======
-/** @brief Sets chosen NCO's phase offset angle
-    @param dir transmitter or receiver selection
-    @param index PHO index from 0 to 15
-    @param angle_deg phase offset angle in degrees
-    @return 0-success, other-failure
-*/
 OpStatus LMS7002M::SetNCOPhaseOffset(TRXDir dir, uint8_t index, float_type angle_deg)
->>>>>>> 89862994
 {
     if (index > 15)
         return ReportError(OpStatus::INVALID_VALUE, "SetNCOPhaseOffset(index = %d) - index out of range [0, 15]", int(index));
@@ -2150,21 +2000,13 @@
 
     if (angles_deg != nullptr)
     {
-<<<<<<< HEAD
         for (uint8_t i = 0; i < 16 && i < count; i++)
-            if (SetNCOPhaseOffset(dir, i, angles_deg[i]) != 0)
-                return -1;
-        if (Modify_SPI_Reg_bits(dir == TRXDir::Tx ? LMS7_SEL_TX : LMS7_SEL_RX, 0) != 0)
-            return -1;
-=======
-        for (unsigned i = 0; i < 16; i++)
         {
             status = SetNCOPhaseOffset(dir, i, angles_deg[i]);
             if (status != OpStatus::SUCCESS)
                 return status;
         }
         return Modify_SPI_Reg_bits(dir == TRXDir::Tx ? LMS7_SEL_TX : LMS7_SEL_RX, 0);
->>>>>>> 89862994
     }
     return OpStatus::SUCCESS;
 }
@@ -2185,20 +2027,7 @@
     return angle;
 }
 
-<<<<<<< HEAD
-int LMS7002M::SetGFIRCoefficients(TRXDir dir, uint8_t gfirIndex, const float_type* coef, uint8_t coefCount)
-=======
-/** @brief Uploads given FIR coefficients to chip
-    @param dir Transmitter or receiver selection
-    @param gfirIndex GIR index from 0 to 2
-    @param coef array of coefficients (normalized from -1 to 1)
-    @param coefCount number of coefficients
-    @return 0-success, other-failure
-
-    This function does not change GFIR*_L or GFIR*_N parameters, they have to be set manually
-*/
 OpStatus LMS7002M::SetGFIRCoefficients(TRXDir dir, uint8_t gfirIndex, const float_type* coef, uint8_t coefCount)
->>>>>>> 89862994
 {
     if (gfirIndex > 2)
     {
@@ -2255,18 +2084,7 @@
     return SPI_write_batch(addrs, (const uint16_t*)words, actualCoefCount, true);
 }
 
-<<<<<<< HEAD
-int LMS7002M::GetGFIRCoefficients(TRXDir dir, uint8_t gfirIndex, float_type* coef, uint8_t coefCount)
-=======
-/** @brief Returns currently loaded FIR coefficients.
-    @param dir Transmitter or receiver selection.
-    @param GFIR_index GFIR index from 0 to 2.
-    @param coef Array of returned coefficients (normalized from -1 to 1)
-    @param coefCount Number of coefficients to read.
-    @return 0-success, other-failure.
-*/
 OpStatus LMS7002M::GetGFIRCoefficients(TRXDir dir, uint8_t gfirIndex, float_type* coef, uint8_t coefCount)
->>>>>>> 89862994
 {
     OpStatus status = OpStatus::ERROR;
 
@@ -2314,17 +2132,7 @@
     return status;
 }
 
-<<<<<<< HEAD
-int LMS7002M::SPI_write(uint16_t address, uint16_t data, bool toChip)
-=======
-/** @brief Write given data value to whole register
-    @param address SPI address
-    @param data new register value
-    @param toChip whether we're writing to the chip or not
-    @return 0-succes, other-failure
-*/
 OpStatus LMS7002M::SPI_write(uint16_t address, uint16_t data, bool toChip)
->>>>>>> 89862994
 {
     if (address == 0x0640 || address == 0x0641)
     {
@@ -2342,17 +2150,7 @@
         return this->SPI_write_batch(&address, &data, 1, toChip);
 }
 
-<<<<<<< HEAD
-uint16_t LMS7002M::SPI_read(uint16_t address, bool fromChip, int* status)
-=======
-/** @brief Reads whole register value from given address
-    @param address SPI address
-    @param status operation status(optional)
-    @param fromChip read value directly from chip
-    @return register value
-*/
 uint16_t LMS7002M::SPI_read(uint16_t address, bool fromChip, OpStatus* status)
->>>>>>> 89862994
 {
     fromChip |= !useCache;
     //registers containing read only registers, which values can change
@@ -2424,18 +2222,7 @@
     return 0;
 }
 
-<<<<<<< HEAD
-int LMS7002M::SPI_write_batch(const uint16_t* spiAddr, const uint16_t* spiData, uint16_t cnt, bool toChip)
-=======
-/** @brief Batches multiple register writes into least amount of transactions
-    @param spiAddr spi register addresses to be written
-    @param spiData registers data to be written
-    @param cnt number of registers to write
-    @param toChip force write to chip
-    @return 0-success, other-failure
-*/
 OpStatus LMS7002M::SPI_write_batch(const uint16_t* spiAddr, const uint16_t* spiData, uint16_t cnt, bool toChip)
->>>>>>> 89862994
 {
     toChip |= !useCache;
     int mac = mRegistersMap->GetValue(0, LMS7param(MAC).address) & 0x0003;
@@ -2480,17 +2267,7 @@
     return OpStatus::SUCCESS;
 }
 
-<<<<<<< HEAD
-int LMS7002M::SPI_read_batch(const uint16_t* spiAddr, uint16_t* spiData, uint16_t cnt)
-=======
-/** @brief Batches multiple register reads into least amount of transactions
-    @param spiAddr SPI addresses to read
-    @param spiData array for read data
-    @param cnt number of registers to read
-    @return 0-success, other-failure
-*/
 OpStatus LMS7002M::SPI_read_batch(const uint16_t* spiAddr, uint16_t* spiData, uint16_t cnt)
->>>>>>> 89862994
 {
     if (!controlPort)
     {
@@ -2525,26 +2302,14 @@
     return OpStatus::SUCCESS;
 }
 
-<<<<<<< HEAD
-int LMS7002M::RegistersTest(const std::string& fileName)
-=======
-/** @brief Performs registers test by writing known data and confirming readback data
-    @return 0-registers test passed, other-failure
-*/
 OpStatus LMS7002M::RegistersTest(const std::string& fileName)
->>>>>>> 89862994
 {
     char chex[16];
     if (!controlPort)
         return ReportError(OpStatus::IO_FAILURE, "No device connected");
 
-<<<<<<< HEAD
-    int status;
+    OpStatus status;
     ChannelScope scope(this);
-=======
-    OpStatus status;
-    Channel ch = this->GetActiveChannel();
->>>>>>> 89862994
 
     //backup both channel data for restoration after test
     std::vector<uint16_t> ch1Addresses;
@@ -2780,14 +2545,7 @@
     SPI_write(0x010E, valToSend);
 }
 
-<<<<<<< HEAD
-int LMS7002M::SetDefaults(MemorySection module)
-=======
-/** @brief Sets given module registers to default values
-    @return 0-success, other-failure
-*/
 OpStatus LMS7002M::SetDefaults(MemorySection module)
->>>>>>> 89862994
 {
     OpStatus status;
     std::vector<uint16_t> addrs;
@@ -2892,12 +2650,7 @@
     return true;
 }
 
-<<<<<<< HEAD
-int LMS7002M::UploadAll()
-=======
-*/
 OpStatus LMS7002M::UploadAll()
->>>>>>> 89862994
 {
     if (!controlPort)
         return ReportError(OpStatus::IO_FAILURE, "No device connected");
@@ -2943,28 +2696,13 @@
     return OpStatus::SUCCESS;
 }
 
-<<<<<<< HEAD
-int LMS7002M::DownloadAll()
-{
-    if (!controlPort)
-    {
-        lime::error("No device connected");
-        return -1;
-    }
-    int status;
-    ChannelScope scope(this, true);
-=======
-/** @brief Reads all registers from the chip to host
-
-*/
 OpStatus LMS7002M::DownloadAll()
 {
     if (!controlPort)
         return ReportError(OpStatus::IO_FAILURE, "No device connected");
 
     OpStatus status;
-    Channel ch = this->GetActiveChannel(false);
->>>>>>> 89862994
+    ChannelScope scope(this, true);
 
     std::vector<uint16_t> addrToRead = mRegistersMap->GetUsedAddresses(0);
     std::vector<uint16_t> dataReceived;
@@ -2990,23 +2728,10 @@
     for (uint16_t i = 0; i < addrToRead.size(); ++i)
         mRegistersMap->SetValue(1, addrToRead[i], dataReceived[i]);
 
-<<<<<<< HEAD
-    return 0;
-}
-
-int LMS7002M::SetInterfaceFrequency(float_type cgen_freq_Hz, const uint8_t interpolation, const uint8_t decimation)
-=======
-    this->SetActiveChannel(ch); //retore previously used channel
-
     return OpStatus::SUCCESS;
 }
 
-/** @brief Configures interfaces for desired frequency
-    @return 0-success, other-failure
-    Sets interpolation and decimation, changes MCLK sources and TSP clock dividers accordingly to selected interpolation and decimation
-*/
 OpStatus LMS7002M::SetInterfaceFrequency(float_type cgen_freq_Hz, const uint8_t interpolation, const uint8_t decimation)
->>>>>>> 89862994
 {
     OpStatus status;
     status = Modify_SPI_Reg_bits(LMS7param(HBD_OVR_RXTSP), decimation);
@@ -3274,13 +2999,8 @@
     }
     if (controlPort)
         UploadAll();
-<<<<<<< HEAD
-
-    return 0;
-=======
-    this->SetActiveChannel(ch);
+
     return OpStatus::SUCCESS;
->>>>>>> 89862994
 }
 
 OpStatus LMS7002M::CalibrateAnalogRSSI_DC_Offset()
@@ -3358,11 +3078,7 @@
     }
 }
 
-<<<<<<< HEAD
-void LMS7002M::SetClockFreq(ClockID clk_id, double freq)
-=======
-OpStatus LMS7002M::SetClockFreq(ClockID clk_id, double freq, uint8_t channel)
->>>>>>> 89862994
+OpStatus LMS7002M::SetClockFreq(ClockID clk_id, double freq)
 {
     switch (clk_id)
     {
@@ -3410,11 +3126,7 @@
     return interface_Hz;
 }
 
-<<<<<<< HEAD
-int LMS7002M::SetGFIRFilter(TRXDir dir, Channel ch, bool enabled, double bandwidth)
-=======
-OpStatus LMS7002M::SetGFIRFilter(TRXDir dir, unsigned ch, bool enabled, double bandwidth)
->>>>>>> 89862994
+OpStatus LMS7002M::SetGFIRFilter(TRXDir dir, Channel ch, bool enabled, double bandwidth)
 {
     ChannelScope scope(this, ch);
     const bool bypassFIR = !enabled;
