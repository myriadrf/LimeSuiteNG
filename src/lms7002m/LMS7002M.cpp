/**
@file LMS7002M.cpp
@author Lime Microsystems (www.limemicro.com)
@brief Implementation of LMS7002M transceiver configuring
*/

#include "limesuite/LMS7002M.h"

#define _USE_MATH_DEFINES

#include <algorithm>
#include <cassert>
#include <chrono>
#include <cmath>
#include <ciso646>
#include <cstdio>
#include <fstream>
#include <iostream>
#include <unordered_set>
#include <thread>

#ifdef __GNUC__
    #pragma GCC diagnostic push
    #pragma GCC diagnostic ignored "-Wold-style-cast"
#endif
#include "cpp-feather-ini-parser/INI.h"
#ifdef __GNUC__
    #pragma GCC diagnostic pop
#endif

#include "lms_gfir.h"
#include "limesuite/commonTypes.h"
#include "limesuite/IComms.h"
#include "LMS7002M_RegistersMap.h"
#include "Logger.h"
#include "mcu_programs.h"
#include "MCU_BD.h"

using namespace lime;

float_type LMS7002M::gVCO_frequency_table[3][2] = { { 3800e6, 5222e6 }, { 4961e6, 6754e6 }, { 6306e6, 7714e6 } };
float_type LMS7002M::gCGEN_VCO_frequencies[2] = { 1930e6, 2940e6 };

/// Define for parameter enumeration if prefix might be needed
extern std::vector<std::reference_wrapper<const LMS7Parameter>> LMS7parameterList;

// Module addresses needs to be sorted in ascending order
const std::vector<LMS7002M::ReadOnlyRegister> LMS7002M::readOnlyRegisters{
    { 0x002F, 0x0000 },
    { 0x008C, 0x0FFF },
    { 0x00A8, 0x007F },
    { 0x00A9, 0x0000 },
    { 0x00AA, 0x0000 },
    { 0x00AB, 0x0000 },
    { 0x00AC, 0x0000 },
    { 0x0123, 0x003F },
    { 0x0209, 0x0000 },
    { 0x020A, 0x0000 },
    { 0x020B, 0x0000 },
    { 0x040E, 0x0000 },
    { 0x040F, 0x0000 },
};

/** @brief Switches LMS7002M SPI to requested channel and restores previous channel when going out of scope */
class ChannelScope
{
  public:
    /**
      @brief Convenient constructor when using explicit MAC value.
      @param chip The chip to use.
      @param mac The channel to use.
      @param useCache Whether to use caching or not.
     */
    ChannelScope(LMS7002M* chip, LMS7002M::Channel mac, bool useCache = false)
        : mChip(chip)
        , mNeedsRestore(false)
    {
        mStoredValue = chip->GetActiveChannel(!useCache);
        if (mStoredValue == mac)
            return;

        chip->SetActiveChannel(mac);
        mNeedsRestore = true;
    }

    /**
      @brief Convenient constructor when using channel index starting from 0.
      @param chip The chip to use.
      @param index The channel index.
      @param useCache Whether to use caching or not.
     */
    ChannelScope(LMS7002M* chip, uint8_t index, bool useCache = false)
        : mChip(chip)
        , mNeedsRestore(false)
    {
        assert(index < 2);
        mStoredValue = chip->GetActiveChannel(!useCache);
        auto expectedChannel = index > 0 ? LMS7002M::Channel::ChB : LMS7002M::Channel::ChA;
        if (mStoredValue == expectedChannel)
            return;

        mChip->SetActiveChannel(expectedChannel);
        mNeedsRestore = true;
    }

    /** @brief Destroy the Channel Scope object and reset the active channel. */
    ~ChannelScope()
    {
        if (mNeedsRestore)
            mChip->SetActiveChannel(mStoredValue);
    }

  private:
    LMS7002M* mChip; ///< The chip to modify
    LMS7002M::Channel mStoredValue; ///< The channel to restore to
    bool mNeedsRestore; ///< Whether the channel needs restoring or not
};

/** @brief Simple logging function to print status messages
    @param text message to print
    @param type message type for filtering specific information
*/
void LMS7002M::Log(const char* text, LogType type)
{
    switch (type)
    {
    case LogType::LOG_INFO:
        lime::info(text);
        if (log_callback)
            log_callback(text, type);
        break;
    case LogType::LOG_WARNING:
        lime::warning(text);
        if (log_callback)
            log_callback(text, type);
        break;
    case LogType::LOG_ERROR:
        lime::error(text);
        if (log_callback)
            log_callback(text, type);
        break;
    case LogType::LOG_DATA:
        lime::debug(text);
        if (log_callback)
            log_callback(text, type);
        break;
    }
}

//Compatibility for vasprintf under MSVC
#if defined(_MSC_VER) || !defined(__unix__)
int vasprintf(char** strp, const char* fmt, va_list ap)
{
    int r = _vscprintf(fmt, ap);
    if (r < 0)
        return r;
    *strp = (char*)malloc(r + 1);
    return vsprintf_s(*strp, r + 1, fmt, ap);
}
#endif

void LMS7002M::Log(LogType type, const char* format, va_list argList)
{
    char* message = NULL;
    if (vasprintf(&message, format, argList) != -1)
    {
        Log(message, type);
        free(message);
    }
}

/** @brief Sets connection which is used for data communication with chip
*/
void LMS7002M::SetConnection(std::shared_ptr<ISPI> port)
{
    controlPort = port;

    if (controlPort != nullptr)
    {
        unsigned byte_array_size = 0;
        unsigned chipRev = this->Get_SPI_Reg_bits(LMS7_MASK, true);
        if (chipRev >= 1)
            byte_array_size = 1024 * 16;
        else
            byte_array_size = 1024 * 8;
        mcuControl->Initialize(port, byte_array_size);
    }
}

/** @brief Creates LMS7002M main control object.
It requires IConnection to be set by SetConnection() to communicate with chip
*/
LMS7002M::LMS7002M(std::shared_ptr<ISPI> port)
    : mCallback_onCGENChange(nullptr)
    , mCallback_onCGENChange_userData(nullptr)
    , useCache(0)
    , mRegistersMap(new LMS7002M_RegistersMap())
    , controlPort(port)
    , _cachedRefClockRate(30.72e6)
{
    mCalibrationByMCU = true;
    opt_gain_tbb[0] = -1;
    opt_gain_tbb[1] = -1;
    //memory intervals for registers tests and calibration algorithms
    MemorySectionAddresses[LimeLight][0] = 0x0020;
    MemorySectionAddresses[LimeLight][1] = 0x002F;
    MemorySectionAddresses[EN_DIR][0] = 0x0081;
    MemorySectionAddresses[EN_DIR][1] = 0x0081;
    MemorySectionAddresses[AFE][0] = 0x0082;
    MemorySectionAddresses[AFE][1] = 0x0082;
    MemorySectionAddresses[BIAS][0] = 0x0084;
    MemorySectionAddresses[BIAS][1] = 0x0084;
    MemorySectionAddresses[XBUF][0] = 0x0085;
    MemorySectionAddresses[XBUF][1] = 0x0085;
    MemorySectionAddresses[CGEN][0] = 0x0086;
    MemorySectionAddresses[CGEN][1] = 0x008C;
    MemorySectionAddresses[LDO][0] = 0x0092;
    MemorySectionAddresses[LDO][1] = 0x00A7;
    MemorySectionAddresses[BIST][0] = 0x00A8;
    MemorySectionAddresses[BIST][1] = 0x00AC;
    MemorySectionAddresses[CDS][0] = 0x00AD;
    MemorySectionAddresses[CDS][1] = 0x00AE;
    MemorySectionAddresses[TRF][0] = 0x0100;
    MemorySectionAddresses[TRF][1] = 0x0104;
    MemorySectionAddresses[TBB][0] = 0x0105;
    MemorySectionAddresses[TBB][1] = 0x010B;
    MemorySectionAddresses[RFE][0] = 0x010C;
    MemorySectionAddresses[RFE][1] = 0x0114;
    MemorySectionAddresses[RBB][0] = 0x0115;
    MemorySectionAddresses[RBB][1] = 0x011A;
    MemorySectionAddresses[SX][0] = 0x011C;
    MemorySectionAddresses[SX][1] = 0x0124;
    MemorySectionAddresses[TRX_GAIN][0] = 0x0125;
    MemorySectionAddresses[TRX_GAIN][1] = 0x0126;
    MemorySectionAddresses[TxTSP][0] = 0x0200;
    MemorySectionAddresses[TxTSP][1] = 0x020C;
    MemorySectionAddresses[TxNCO][0] = 0x0240;
    MemorySectionAddresses[TxNCO][1] = 0x0261;
    MemorySectionAddresses[TxGFIR1][0] = 0x0280;
    MemorySectionAddresses[TxGFIR1][1] = 0x02A7;
    MemorySectionAddresses[TxGFIR2][0] = 0x02C0;
    MemorySectionAddresses[TxGFIR2][1] = 0x02E7;
    MemorySectionAddresses[TxGFIR3a][0] = 0x0300;
    MemorySectionAddresses[TxGFIR3a][1] = 0x0327;
    MemorySectionAddresses[TxGFIR3b][0] = 0x0340;
    MemorySectionAddresses[TxGFIR3b][1] = 0x0367;
    MemorySectionAddresses[TxGFIR3c][0] = 0x0380;
    MemorySectionAddresses[TxGFIR3c][1] = 0x03A7;
    MemorySectionAddresses[RxTSP][0] = 0x0400;
    MemorySectionAddresses[RxTSP][1] = 0x040F;
    MemorySectionAddresses[RxNCO][0] = 0x0440;
    MemorySectionAddresses[RxNCO][1] = 0x0461;
    MemorySectionAddresses[RxGFIR1][0] = 0x0480;
    MemorySectionAddresses[RxGFIR1][1] = 0x04A7;
    MemorySectionAddresses[RxGFIR2][0] = 0x04C0;
    MemorySectionAddresses[RxGFIR2][1] = 0x04E7;
    MemorySectionAddresses[RxGFIR3a][0] = 0x0500;
    MemorySectionAddresses[RxGFIR3a][1] = 0x0527;
    MemorySectionAddresses[RxGFIR3b][0] = 0x0540;
    MemorySectionAddresses[RxGFIR3b][1] = 0x0567;
    MemorySectionAddresses[RxGFIR3c][0] = 0x0580;
    MemorySectionAddresses[RxGFIR3c][1] = 0x05A7;
    MemorySectionAddresses[RSSI_DC_CALIBRATION][0] = 0x05C0;
    MemorySectionAddresses[RSSI_DC_CALIBRATION][1] = 0x05CC;
    MemorySectionAddresses[RSSI_PDET_TEMP_CONFIG][0] = 0x0600;
    MemorySectionAddresses[RSSI_PDET_TEMP_CONFIG][1] = 0x0606;
    MemorySectionAddresses[RSSI_DC_CONFIG][0] = 0x0640;
    MemorySectionAddresses[RSSI_DC_CONFIG][1] = 0x0641;

    mRegistersMap->InitializeDefaultValues(LMS7parameterList);
    mcuControl = new MCU_BD();
    mcuControl->Initialize(nullptr);
}

LMS7002M::~LMS7002M()
{
    delete mcuControl;
    delete mRegistersMap;
}

void LMS7002M::SetActiveChannel(const Channel ch)
{
    if (ch == this->GetActiveChannel(false))
        return;
    this->Modify_SPI_Reg_bits(LMS7param(MAC), static_cast<uint16_t>(ch));
}

LMS7002M::Channel LMS7002M::GetActiveChannel(bool fromChip)
{
    auto ch = Get_SPI_Reg_bits(LMS7param(MAC), fromChip);
    return static_cast<Channel>(ch);
}

size_t LMS7002M::GetActiveChannelIndex(bool fromChip)
{
    return this->GetActiveChannel(fromChip) == Channel::ChB ? 1 : 0;
}

OpStatus LMS7002M::EnableChannel(TRXDir dir, const uint8_t channel, const bool enable)
{
    ChannelScope scope(this, channel);

    const Channel ch = this->GetActiveChannel();
    this->SetActiveChannel(channel > 0 ? Channel::ChB : Channel::ChA);

    const bool isTx = dir == TRXDir::Tx;
    //--- LML ---
    if (ch == Channel::ChA)
    {
        if (isTx)
            this->Modify_SPI_Reg_bits(LMS7param(TXEN_A), enable ? 1 : 0);
        else
            this->Modify_SPI_Reg_bits(LMS7param(RXEN_A), enable ? 1 : 0);
    }
    else
    {
        if (isTx)
            this->Modify_SPI_Reg_bits(LMS7param(TXEN_B), enable ? 1 : 0);
        else
            this->Modify_SPI_Reg_bits(LMS7param(RXEN_B), enable ? 1 : 0);
    }

    //--- ADC/DAC ---
    Modify_SPI_Reg_bits(LMS7param(EN_DIR_AFE), 1);

    if (!enable)
    {
        bool disable;
        if (ch == Channel::ChA)
            disable = Get_SPI_Reg_bits(isTx ? LMS7_TXEN_B : LMS7_RXEN_B) == 0;
        else
            disable = Get_SPI_Reg_bits(isTx ? LMS7_TXEN_A : LMS7_RXEN_A) == 0;
        Modify_SPI_Reg_bits(isTx ? LMS7_PD_TX_AFE1 : LMS7_PD_RX_AFE1, disable);
    }
    else
        Modify_SPI_Reg_bits(isTx ? LMS7_PD_TX_AFE1 : LMS7_PD_RX_AFE1, 0);

    if (ch == Channel::ChB)
        Modify_SPI_Reg_bits(isTx ? LMS7_PD_TX_AFE2 : LMS7_PD_RX_AFE2, enable ? 0 : 1);

    int disabledChannels = (Get_SPI_Reg_bits(LMS7_PD_AFE.address, 4, 1) & 0xF); //check if all channels are disabled
    Modify_SPI_Reg_bits(LMS7param(EN_G_AFE), disabledChannels == 0xF ? 0 : 1);
    Modify_SPI_Reg_bits(LMS7param(PD_AFE), disabledChannels == 0xF ? 1 : 0);

    //--- digital ---
    if (isTx)
    {
        this->Modify_SPI_Reg_bits(LMS7param(EN_TXTSP), enable ? 1 : 0);
        this->Modify_SPI_Reg_bits(LMS7param(ISINC_BYP_TXTSP), enable ? 0 : 1);
        this->Modify_SPI_Reg_bits(LMS7param(GFIR3_BYP_TXTSP), 1);
        this->Modify_SPI_Reg_bits(LMS7param(GFIR2_BYP_TXTSP), 1);
        this->Modify_SPI_Reg_bits(LMS7param(GFIR1_BYP_TXTSP), 1);

        if (!enable)
        {
            this->Modify_SPI_Reg_bits(LMS7param(CMIX_BYP_TXTSP), 1);
            this->Modify_SPI_Reg_bits(LMS7param(DC_BYP_TXTSP), 1);
            this->Modify_SPI_Reg_bits(LMS7param(GC_BYP_TXTSP), 1);
            this->Modify_SPI_Reg_bits(LMS7param(PH_BYP_TXTSP), 1);
        }
    }
    else
    {
        this->Modify_SPI_Reg_bits(LMS7param(EN_RXTSP), enable ? 1 : 0);
        this->Modify_SPI_Reg_bits(LMS7param(DC_BYP_RXTSP), enable ? 0 : 1);
        this->Modify_SPI_Reg_bits(LMS7param(DCLOOP_STOP), enable ? 0 : 1);
        this->Modify_SPI_Reg_bits(LMS7param(AGC_MODE_RXTSP), 2); //bypass
        this->Modify_SPI_Reg_bits(LMS7param(AGC_BYP_RXTSP), 1);
        this->Modify_SPI_Reg_bits(LMS7param(GFIR3_BYP_RXTSP), 1);
        this->Modify_SPI_Reg_bits(LMS7param(GFIR2_BYP_RXTSP), 1);
        this->Modify_SPI_Reg_bits(LMS7param(GFIR1_BYP_RXTSP), 1);
        if (!enable)
        {
            this->Modify_SPI_Reg_bits(LMS7param(CMIX_BYP_RXTSP), 1);
            this->Modify_SPI_Reg_bits(LMS7param(GC_BYP_RXTSP), 1);
            this->Modify_SPI_Reg_bits(LMS7param(PH_BYP_RXTSP), 1);
        }
    }

    //--- baseband ---
    if (isTx)
    {
        this->Modify_SPI_Reg_bits(LMS7param(EN_DIR_TBB), 1);
        this->Modify_SPI_Reg_bits(LMS7param(EN_G_TBB), enable ? 1 : 0);
        this->Modify_SPI_Reg_bits(LMS7param(PD_LPFIAMP_TBB), enable ? 0 : 1);
    }
    else
    {
        this->Modify_SPI_Reg_bits(LMS7param(EN_DIR_RBB), 1);
        this->Modify_SPI_Reg_bits(LMS7param(EN_G_RBB), enable ? 1 : 0);
        this->Modify_SPI_Reg_bits(LMS7param(PD_PGA_RBB), enable ? 0 : 1);
    }

    //--- frontend ---
    if (isTx)
    {
        this->Modify_SPI_Reg_bits(LMS7param(EN_DIR_TRF), 1);
        this->Modify_SPI_Reg_bits(LMS7param(EN_G_TRF), enable ? 1 : 0);
        this->Modify_SPI_Reg_bits(LMS7param(PD_TLOBUF_TRF), enable ? 0 : 1);
        this->Modify_SPI_Reg_bits(LMS7param(PD_TXPAD_TRF), enable ? 0 : 1);
    }
    else
    {
        this->Modify_SPI_Reg_bits(LMS7param(EN_DIR_RFE), 1);
        this->Modify_SPI_Reg_bits(LMS7param(EN_G_RFE), enable ? 1 : 0);
        this->Modify_SPI_Reg_bits(LMS7param(PD_MXLOBUF_RFE), enable ? 0 : 1);
        this->Modify_SPI_Reg_bits(LMS7param(PD_QGEN_RFE), enable ? 0 : 1);
        this->Modify_SPI_Reg_bits(LMS7param(PD_TIA_RFE), enable ? 0 : 1);
        this->Modify_SPI_Reg_bits(LMS7param(PD_LNA_RFE), enable ? 0 : 1);
    }

    //--- synthesizers ---
    if (isTx)
    {
        this->SetActiveChannel(Channel::ChSXT);
        this->Modify_SPI_Reg_bits(LMS7param(EN_DIR_SXRSXT), 1);
        this->Modify_SPI_Reg_bits(LMS7param(EN_G), (disabledChannels & 3) == 3 ? 0 : 1);
        if (ch == Channel::ChB) //enable LO to channel B
        {
            this->SetActiveChannel(Channel::ChA);
            this->Modify_SPI_Reg_bits(LMS7param(EN_NEXTTX_TRF), enable ? 1 : 0);
        }
    }
    else
    {
        this->SetActiveChannel(Channel::ChSXR);
        this->Modify_SPI_Reg_bits(LMS7param(EN_DIR_SXRSXT), 1);
        this->Modify_SPI_Reg_bits(LMS7param(EN_G), (disabledChannels & 0xC) == 0xC ? 0 : 1);
        if (ch == Channel::ChB) //enable LO to channel B
        {
            this->SetActiveChannel(Channel::ChA);
            this->Modify_SPI_Reg_bits(LMS7param(EN_NEXTRX_RFE), enable ? 1 : 0);
        }
    }
    this->SetActiveChannel(ch);

    return OpStatus::SUCCESS;
}

/** @brief Sends reset signal to chip, after reset enables B channel controls
    @return 0-success, other-failure
*/
OpStatus LMS7002M::ResetChip()
{
    OpStatus status;

    const std::vector<uint16_t> usedAddresses = mRegistersMap->GetUsedAddresses(0);

    std::vector<uint16_t> addrs;
    addrs.reserve(usedAddresses.size() + 2);
    std::vector<uint16_t> values;
    values.reserve(usedAddresses.size() + 2);

    addrs.push_back(0x0006); // SPISW_CTRL
    values.push_back(0x0000); // ensure baseband is controlling SPI

    addrs.push_back(0x0020);
    uint16_t x0020default = mRegistersMap->GetDefaultValue(0x0020);
    values.push_back(x0020default | 0x3); // enable simultaneous A&B write

    for (uint16_t addr : usedAddresses)
    {
        if (addr == 0x0020) // skip address containing MAC, to continue writing both channels
            continue;
        addrs.push_back(addr);
        values.push_back(mRegistersMap->GetDefaultValue(addr));
    }
    addrs.push_back(0x0020);
    values.push_back((x0020default & ~0x3) | 0x1); // back to A channel only

    status = SPI_write_batch(addrs.data(), values.data(), addrs.size(), true);
    status = Modify_SPI_Reg_bits(LMS7param(MIMO_SISO), 0); //enable B channel after reset
    return status;
}

OpStatus LMS7002M::SoftReset()
{
    auto reg_0x0020 = this->SPI_read(0x0020, true);
    auto reg_0x002E = this->SPI_read(0x002E, true);
    this->SPI_write(0x0020, 0x0);
    this->SPI_write(0x0020, reg_0x0020);
    this->SPI_write(0x002E, reg_0x002E); //must write, enables/disabled MIMO channel B
    return OpStatus::SUCCESS;
}

OpStatus LMS7002M::LoadConfigLegacyFile(const std::string& filename)
{
    std::ifstream f(filename);
    if (f.good() == false) //file not found
    {
        f.close();
        return ReportError(OpStatus::FILE_NOT_FOUND, "LoadConfigLegacyFile(%s) - file not found", filename.c_str());
    }
    f.close();

    uint16_t addr = 0;
    uint16_t value = 0;
    Channel ch = this->GetActiveChannel(); //remember used channel
    OpStatus status;
    typedef INI<std::string, std::string, std::string> ini_t;
    ini_t parser(filename, true);
    if (parser.select("FILE INFO") == false)
        return ReportError(
            OpStatus::INVALID_VALUE, "LoadConfigLegacyFile(%s) - invalid format, missing FILE INFO section", filename.c_str());

    std::string type = "";
    type = parser.get("type", "undefined");

    if (type.find("LMS7002 configuration") == std::string::npos)
    {
        return ReportError(
            OpStatus::INVALID_VALUE, "LoadConfigLegacyFile(%s) - invalid format, missing LMS7002 configuration", filename.c_str());
    }

    int fileVersion = 0;
    fileVersion = parser.get("version", 0);

    std::vector<uint16_t> addrToWrite;
    std::vector<uint16_t> dataToWrite;
    if (fileVersion == 1)
    {
        if (parser.select("Reference clocks"))
        {
            this->SetReferenceClk_SX(TRXDir::Rx, parser.get("SXR reference frequency MHz", 30.72) * 1e6);
            this->SetReferenceClk_SX(TRXDir::Tx, parser.get("SXT reference frequency MHz", 30.72) * 1e6);
        }

        if (parser.select("LMS7002 registers ch.A") == true)
        {
            ini_t::sectionsit_t section = parser.sections.find("LMS7002 registers ch.A");

            uint16_t x0020_value = 0;
            this->SetActiveChannel(Channel::ChA); //select A channel
            for (ini_t::keysit_t pairs = section->second->begin(); pairs != section->second->end(); pairs++)
            {
                sscanf(pairs->first.c_str(), "%hx", &addr);
                sscanf(pairs->second.c_str(), "%hx", &value);
                if (addr == LMS7param(MAC).address) //skip register containing channel selection
                {
                    x0020_value = value;
                    continue;
                }
                addrToWrite.push_back(addr);
                dataToWrite.push_back(value);
            }
            status = SPI_write_batch(&addrToWrite[0], &dataToWrite[0], addrToWrite.size(), true);
            if (status != OpStatus::SUCCESS && controlPort != nullptr)
                return status;

            //parse FCW or PHO
            if (parser.select("NCO Rx ch.A") == true)
            {
                char varname[64];
                int mode = Get_SPI_Reg_bits(LMS7param(MODE_RX));
                if (mode == 0) //FCW
                {
                    for (int i = 0; i < 16; ++i)
                    {
                        sprintf(varname, "FCW%02i", i);
                        SetNCOFrequency(TRXDir::Rx, i, parser.get(varname, 0.0));
                    }
                }
                else
                {
                    for (int i = 0; i < 16; ++i)
                    {
                        sprintf(varname, "PHO%02i", i);
                        SetNCOPhaseOffset(TRXDir::Rx, i, parser.get(varname, 0.0));
                    }
                }
            }
            if (parser.select("NCO Tx ch.A") == true)
            {
                char varname[64];
                int mode = Get_SPI_Reg_bits(LMS7param(MODE_TX));
                if (mode == 0) //FCW
                {
                    for (int i = 0; i < 16; ++i)
                    {
                        sprintf(varname, "FCW%02i", i);
                        SetNCOFrequency(TRXDir::Tx, i, parser.get(varname, 0.0));
                    }
                }
                else
                {
                    for (int i = 0; i < 16; ++i)
                    {
                        sprintf(varname, "PHO%02i", i);
                        SetNCOPhaseOffset(TRXDir::Tx, i, parser.get(varname, 0.0));
                    }
                }
            }
            status = SPI_write(0x0020, x0020_value);
            if (status != OpStatus::SUCCESS && controlPort != nullptr)
                return status;
        }

        this->SetActiveChannel(Channel::ChB);

        if (parser.select("LMS7002 registers ch.B") == true)
        {
            addrToWrite.clear();
            dataToWrite.clear();
            ini_t::sectionsit_t section = parser.sections.find("LMS7002 registers ch.B");
            for (ini_t::keysit_t pairs = section->second->begin(); pairs != section->second->end(); pairs++)
            {
                sscanf(pairs->first.c_str(), "%hx", &addr);
                sscanf(pairs->second.c_str(), "%hx", &value);
                addrToWrite.push_back(addr);
                dataToWrite.push_back(value);
            }
            this->SetActiveChannel(Channel::ChB); //select B channel
            status = SPI_write_batch(&addrToWrite[0], &dataToWrite[0], addrToWrite.size(), true);
            if (status != OpStatus::SUCCESS && controlPort != nullptr)
                return status;

            //parse FCW or PHO
            if (parser.select("NCO Rx ch.B") == true)
            {
                char varname[64];
                int mode = Get_SPI_Reg_bits(LMS7param(MODE_RX));
                if (mode == 0) //FCW
                {
                    for (int i = 0; i < 16; ++i)
                    {
                        sprintf(varname, "FCW%02i", i);
                        SetNCOFrequency(TRXDir::Rx, i, parser.get(varname, 0.0));
                    }
                }
                else
                {
                    for (int i = 0; i < 16; ++i)
                    {
                        sprintf(varname, "PHO%02i", i);
                        SetNCOPhaseOffset(TRXDir::Rx, i, parser.get(varname, 0.0));
                    }
                }
            }
            if (parser.select("NCO Tx ch.A") == true)
            {
                char varname[64];
                int mode = Get_SPI_Reg_bits(LMS7param(MODE_TX));
                if (mode == 0) //FCW
                {
                    for (int i = 0; i < 16; ++i)
                    {
                        sprintf(varname, "FCW%02i", i);
                        SetNCOFrequency(TRXDir::Tx, i, parser.get(varname, 0.0));
                    }
                }
                else
                {
                    for (int i = 0; i < 16; ++i)
                    {
                        sprintf(varname, "PHO%02i", i);
                        SetNCOPhaseOffset(TRXDir::Tx, i, parser.get(varname, 0.0));
                    }
                }
            }
        }
        this->SetActiveChannel(ch);
        return OpStatus::SUCCESS;
    }
    return ReportError(OpStatus::INVALID_VALUE, "LoadConfigLegacyFile(%s) - invalid format", filename.c_str());
}

/** @brief Reads configuration file and uploads registers to chip
    @param filename Configuration source file
    @param tuneDynamicValues Whether to tune the dynamic values or not
    @return 0 - success, other - failure
*/
OpStatus LMS7002M::LoadConfig(const std::string& filename, bool tuneDynamicValues)
{
    std::ifstream f(filename);
    if (f.good() == false) //file not found
    {
        f.close();
        return ReportError(OpStatus::FILE_NOT_FOUND, "LoadConfig(%s) - file not found", filename.c_str());
    }
    f.close();

    uint16_t addr = 0;
    uint16_t value = 0;
    Channel ch = this->GetActiveChannel(); //remember used channel

    OpStatus status;
    typedef INI<std::string, std::string, std::string> ini_t;
    ini_t parser(filename, true);
    if (parser.select("file_info") == false)
    {
        //try loading as legacy format
        status = LoadConfigLegacyFile(filename);
        this->SetActiveChannel(Channel::ChA);
        return status;
    }
    std::string type = "";
    type = parser.get("type", "undefined");

    if (type.find("lms7002m_minimal_config") == std::string::npos)
    {
        return ReportError(
            OpStatus::INVALID_VALUE, "LoadConfig(%s) - invalid format, missing lms7002m_minimal_config", filename.c_str());
    }

    int fileVersion = 0;
    fileVersion = parser.get("version", 0);

    std::vector<uint16_t> addrToWrite;
    std::vector<uint16_t> dataToWrite;

    if (fileVersion == 1)
    {
        if (parser.select("lms7002_registers_a") == true)
        {
            ini_t::sectionsit_t section = parser.sections.find("lms7002_registers_a");

            uint16_t x0020_value = 0;
            this->SetActiveChannel(Channel::ChA); //select A channel
            for (ini_t::keysit_t pairs = section->second->begin(); pairs != section->second->end(); pairs++)
            {
                sscanf(pairs->first.c_str(), "%hx", &addr);
                sscanf(pairs->second.c_str(), "%hx", &value);
                if (addr == LMS7param(MAC).address) //skip register containing channel selection
                {
                    x0020_value = value;
                    continue;
                }

                if (addr >= 0x5C3 && addr <= 0x5CA) //enable analog DC correction
                {
                    addrToWrite.push_back(addr);
                    dataToWrite.push_back(value & 0x3FFF);
                    addrToWrite.push_back(addr);
                    dataToWrite.push_back(value | 0x8000);
                }
                else
                {
                    addrToWrite.push_back(addr);
                    dataToWrite.push_back(value);
                }
            }

            status = SPI_write_batch(&addrToWrite[0], &dataToWrite[0], addrToWrite.size(), true);
            if (status != OpStatus::SUCCESS && controlPort != nullptr)
                return status;
            status = SPI_write(0x0020, x0020_value);
            if (status != OpStatus::SUCCESS && controlPort != nullptr)
                return status;
            this->SetActiveChannel(Channel::ChB);
            if (status != OpStatus::SUCCESS && controlPort != nullptr)
                return status;
        }

        if (parser.select("lms7002_registers_b") == true)
        {
            addrToWrite.clear();
            dataToWrite.clear();
            ini_t::sectionsit_t section = parser.sections.find("lms7002_registers_b");
            for (ini_t::keysit_t pairs = section->second->begin(); pairs != section->second->end(); pairs++)
            {
                sscanf(pairs->first.c_str(), "%hx", &addr);
                sscanf(pairs->second.c_str(), "%hx", &value);
                addrToWrite.push_back(addr);
                dataToWrite.push_back(value);
            }
            this->SetActiveChannel(Channel::ChB); //select B channel
            status = SPI_write_batch(&addrToWrite[0], &dataToWrite[0], addrToWrite.size(), true);
            if (status != OpStatus::SUCCESS && controlPort != nullptr)
                return status;
        }
        this->SetActiveChannel(ch);

        parser.select("reference_clocks");
        this->SetReferenceClk_SX(TRXDir::Rx, parser.get("sxr_ref_clk_mhz", 30.72) * 1e6);
        this->SetReferenceClk_SX(TRXDir::Tx, parser.get("sxt_ref_clk_mhz", 30.72) * 1e6);
    }

    ResetLogicregisters();

    if (tuneDynamicValues)
    {
        Modify_SPI_Reg_bits(LMS7param(MAC), 2);
        if (!Get_SPI_Reg_bits(LMS7param(PD_VCO)))
            TuneVCO(VCO_Module::VCO_SXT);
        Modify_SPI_Reg_bits(LMS7param(MAC), 1);
        if (!Get_SPI_Reg_bits(LMS7param(PD_VCO)))
            TuneVCO(VCO_Module::VCO_SXR);
        if (!Get_SPI_Reg_bits(LMS7param(PD_VCO_CGEN)))
        {
            TuneVCO(VCO_Module::VCO_CGEN);
            if (mCallback_onCGENChange)
                return mCallback_onCGENChange(mCallback_onCGENChange_userData);
        }
    }
    this->SetActiveChannel(Channel::ChA);
    return OpStatus::SUCCESS;
}

OpStatus LMS7002M::ResetLogicregisters()
{
    const uint16_t x0020_value = SPI_read(0x0020); //reset logic registers
    const uint16_t addr[] = { 0x0020, 0x0020 };
    const uint16_t values[] = {
        static_cast<uint16_t>(x0020_value & 0x553F),
        static_cast<uint16_t>(x0020_value | 0xFFC0),
    };
    //const uint16_t values[] = {x0020_value & 0x55FF, x0020_value | 0xFF00};
    // LRST_TX_B, LRST_TX_A, LRST_RX_B, LRST_RX_A
    return SPI_write_batch(addr, values, 2);
}

/** @brief Reads all registers from chip and saves to file
    @param filename destination filename
    @return 0-success, other failure
*/
OpStatus LMS7002M::SaveConfig(const std::string& filename)
{
    std::ofstream fout;
    fout.open(filename);
    fout << "[file_info]" << std::endl;
    fout << "type=lms7002m_minimal_config" << std::endl;
    fout << "version=1" << std::endl;

    char addr[80];
    char value[80];

    Channel ch = this->GetActiveChannel();

    std::vector<uint16_t> addrToRead;
    for (uint8_t i = 0; i < MEMORY_SECTIONS_COUNT; ++i)
        for (uint16_t addr = MemorySectionAddresses[i][0]; addr <= MemorySectionAddresses[i][1]; ++addr)
            addrToRead.push_back(addr);
    std::vector<uint16_t> dataReceived;
    dataReceived.resize(addrToRead.size(), 0);

    fout << "[lms7002_registers_a]" << std::endl;
    this->SetActiveChannel(Channel::ChA);
    for (uint16_t i = 0; i < addrToRead.size(); ++i)
    {
        if (addrToRead[i] >= 0x5C3 && addrToRead[i] <= 0x5CA)
            SPI_write(addrToRead[i], 0x4000); //perform read-back from DAC
        dataReceived[i] = Get_SPI_Reg_bits(addrToRead[i], 15, 0, false);

        //registers 0x5C3 - 0x53A return inverted value field when DAC value read-back is performed
        if (addrToRead[i] >= 0x5C3 && addrToRead[i] <= 0x5C6 && (dataReceived[i] & 0x400)) //sign bit 10
            dataReceived[i] = 0x400 | (~dataReceived[i] & 0x3FF); //magnitude bits  9:0
        else if (addrToRead[i] >= 0x5C7 && addrToRead[i] <= 0x5CA && (dataReceived[i] & 0x40)) //sign bit 6
            dataReceived[i] = 0x40 | (~dataReceived[i] & 0x3F); //magnitude bits  5:0
        else if (addrToRead[i] == 0x5C2)
            dataReceived[i] &= 0xFF00; //do not save calibration start triggers
        sprintf(addr, "0x%04X", addrToRead[i]);
        sprintf(value, "0x%04X", dataReceived[i]);
        fout << addr << "=" << value << std::endl;
        // add parameter name/value as comments
        for (const LMS7Parameter& parameter : LMS7parameterList)
        {
            if (parameter.address == addrToRead[i])
                fout << "//" << parameter.name << " : " << Get_SPI_Reg_bits(parameter) << std::endl;
        }
    }

    fout << "[lms7002_registers_b]" << std::endl;
    addrToRead.clear(); //add only B channel addresses
    for (uint8_t i = 0; i < MEMORY_SECTIONS_COUNT; ++i)
        if (i != RSSI_DC_CALIBRATION)
            for (uint16_t addr = MemorySectionAddresses[i][0]; addr <= MemorySectionAddresses[i][1]; ++addr)
                if (addr >= 0x0100)
                    addrToRead.push_back(addr);

    this->SetActiveChannel(Channel::ChB);
    for (uint16_t i = 0; i < addrToRead.size(); ++i)
    {
        dataReceived[i] = Get_SPI_Reg_bits(addrToRead[i], 15, 0, false);
        sprintf(addr, "0x%04X", addrToRead[i]);
        sprintf(value, "0x%04X", dataReceived[i]);
        fout << addr << "=" << value << std::endl;
    }

    this->SetActiveChannel(ch); //retore previously used channel

    fout << "[reference_clocks]" << std::endl;
    fout << "sxt_ref_clk_mhz=" << this->GetReferenceClk_SX(TRXDir::Tx) / 1e6 << std::endl;
    fout << "sxr_ref_clk_mhz=" << this->GetReferenceClk_SX(TRXDir::Rx) / 1e6 << std::endl;
    fout.close();
    return OpStatus::SUCCESS;
}

OpStatus LMS7002M::SetRBBPGA_dB(const float_type value, const Channel channel)
{
    ChannelScope scope(this, channel);

    int g_pga_rbb = std::clamp(static_cast<int>(std::round(value)) + 12, 0, 31);
    OpStatus ret = this->Modify_SPI_Reg_bits(LMS7param(G_PGA_RBB), g_pga_rbb);

    int rcc_ctl_pga_rbb = (430.0 * pow(0.65, (g_pga_rbb / 10.0)) - 110.35) / 20.4516 + 16;

    int c_ctl_pga_rbb = 0;
    if (0 <= g_pga_rbb && g_pga_rbb < 8)
        c_ctl_pga_rbb = 3;
    if (8 <= g_pga_rbb && g_pga_rbb < 13)
        c_ctl_pga_rbb = 2;
    if (13 <= g_pga_rbb && g_pga_rbb < 21)
        c_ctl_pga_rbb = 1;
    if (21 <= g_pga_rbb)
        c_ctl_pga_rbb = 0;

    this->Modify_SPI_Reg_bits(LMS7param(RCC_CTL_PGA_RBB), rcc_ctl_pga_rbb);
    ret = this->Modify_SPI_Reg_bits(LMS7param(C_CTL_PGA_RBB), c_ctl_pga_rbb);
    return ret;
}

float_type LMS7002M::GetRBBPGA_dB(const Channel channel)
{
    ChannelScope scope(this, channel);

    auto g_pga_rbb = this->Get_SPI_Reg_bits(LMS7param(G_PGA_RBB));
    return g_pga_rbb - 12;
}

OpStatus LMS7002M::SetRFELNA_dB(const float_type value, const Channel channel)
{
    ChannelScope scope(this, channel);

    const double gmax = 30;
    double val = value - gmax;

    int g_lna_rfe = 0;
    if (val >= 0)
        g_lna_rfe = 15;
    else if (val >= -1)
        g_lna_rfe = 14;
    else if (val >= -2)
        g_lna_rfe = 13;
    else if (val >= -3)
        g_lna_rfe = 12;
    else if (val >= -4)
        g_lna_rfe = 11;
    else if (val >= -5)
        g_lna_rfe = 10;
    else if (val >= -6)
        g_lna_rfe = 9;
    else if (val >= -9)
        g_lna_rfe = 8;
    else if (val >= -12)
        g_lna_rfe = 7;
    else if (val >= -15)
        g_lna_rfe = 6;
    else if (val >= -18)
        g_lna_rfe = 5;
    else if (val >= -21)
        g_lna_rfe = 4;
    else if (val >= -24)
        g_lna_rfe = 3;
    else if (val >= -27)
        g_lna_rfe = 2;
    else
        g_lna_rfe = 1;

    return this->Modify_SPI_Reg_bits(LMS7param(G_LNA_RFE), g_lna_rfe);
}

float_type LMS7002M::GetRFELNA_dB(const Channel channel)
{
    ChannelScope scope(this, channel);

    const double gmax = 30;
    auto g_lna_rfe = this->Get_SPI_Reg_bits(LMS7param(G_LNA_RFE));
    switch (g_lna_rfe)
    {
    case 15:
        return gmax - 0;
    case 14:
        return gmax - 1;
    case 13:
        return gmax - 2;
    case 12:
        return gmax - 3;
    case 11:
        return gmax - 4;
    case 10:
        return gmax - 5;
    case 9:
        return gmax - 6;
    case 8:
        return gmax - 9;
    case 7:
        return gmax - 12;
    case 6:
        return gmax - 15;
    case 5:
        return gmax - 18;
    case 4:
        return gmax - 21;
    case 3:
        return gmax - 24;
    case 2:
        return gmax - 27;
    case 1:
        return gmax - 30;
    }
    return 0.0;
}

OpStatus LMS7002M::SetRFELoopbackLNA_dB(const float_type gain, const Channel channel)
{
    ChannelScope scope(this, channel);

    const double gmax = 40;
    double val = gain - gmax;

    int g_rxloopb_rfe = 0;
    if (val >= 0)
        g_rxloopb_rfe = 15;
    else if (val >= -0.5)
        g_rxloopb_rfe = 14;
    else if (val >= -1)
        g_rxloopb_rfe = 13;
    else if (val >= -1.6)
        g_rxloopb_rfe = 12;
    else if (val >= -2.4)
        g_rxloopb_rfe = 11;
    else if (val >= -3)
        g_rxloopb_rfe = 10;
    else if (val >= -4)
        g_rxloopb_rfe = 9;
    else if (val >= -5)
        g_rxloopb_rfe = 8;
    else if (val >= -6.2)
        g_rxloopb_rfe = 7;
    else if (val >= -7.5)
        g_rxloopb_rfe = 6;
    else if (val >= -9)
        g_rxloopb_rfe = 5;
    else if (val >= -11)
        g_rxloopb_rfe = 4;
    else if (val >= -14)
        g_rxloopb_rfe = 3;
    else if (val >= -17)
        g_rxloopb_rfe = 2;
    else if (val >= -24)
        g_rxloopb_rfe = 1;
    else
        g_rxloopb_rfe = 0;

    return this->Modify_SPI_Reg_bits(LMS7param(G_RXLOOPB_RFE), g_rxloopb_rfe);
}

float_type LMS7002M::GetRFELoopbackLNA_dB(const Channel channel)
{
    ChannelScope scope(this, channel);

    const double gmax = 40;
    auto g_rxloopb_rfe = this->Get_SPI_Reg_bits(LMS7param(G_RXLOOPB_RFE));
    switch (g_rxloopb_rfe)
    {
    case 15:
        return gmax - 0;
    case 14:
        return gmax - 0.5;
    case 13:
        return gmax - 1;
    case 12:
        return gmax - 1.6;
    case 11:
        return gmax - 2.4;
    case 10:
        return gmax - 3;
    case 9:
        return gmax - 4;
    case 8:
        return gmax - 5;
    case 7:
        return gmax - 6.2;
    case 6:
        return gmax - 7.5;
    case 5:
        return gmax - 9;
    case 4:
        return gmax - 11;
    case 3:
        return gmax - 14;
    case 2:
        return gmax - 17;
    case 1:
        return gmax - 24;
    }
    return 0.0;
}

OpStatus LMS7002M::SetRFETIA_dB(const float_type value, const Channel channel)
{
    ChannelScope scope(this, channel);

    const double gmax = 12;
    double val = value - gmax;

    int g_tia_rfe = 0;
    if (val >= 0)
        g_tia_rfe = 3;
    else if (val >= -3)
        g_tia_rfe = 2;
    else
        g_tia_rfe = 1;

    return this->Modify_SPI_Reg_bits(LMS7param(G_TIA_RFE), g_tia_rfe);
}

float_type LMS7002M::GetRFETIA_dB(const Channel channel)
{
    ChannelScope scope(this, channel);

    const double gmax = 12;
    auto g_tia_rfe = this->Get_SPI_Reg_bits(LMS7param(G_TIA_RFE));
    switch (g_tia_rfe)
    {
    case 3:
        return gmax - 0;
    case 2:
        return gmax - 3;
    case 1:
        return gmax - 12;
    }
    return 0.0;
}

OpStatus LMS7002M::SetTRFPAD_dB(const float_type value, const Channel channel)
{
    ChannelScope scope(this, channel);

    const double pmax = 52;
    int loss_int = std::round(pmax - value);

    //different scaling realm
    if (loss_int > 10)
    {
        loss_int = (loss_int + 10) / 2;
    }

    loss_int = std::clamp(loss_int, 0, 31);

    OpStatus ret;
    this->Modify_SPI_Reg_bits(LMS7param(LOSS_LIN_TXPAD_TRF), loss_int);
    ret = this->Modify_SPI_Reg_bits(LMS7param(LOSS_MAIN_TXPAD_TRF), loss_int);
    return ret;
}

float_type LMS7002M::GetTRFPAD_dB(const Channel channel)
{
    ChannelScope scope(this, channel);

    const double pmax = 52;
    auto loss_int = this->Get_SPI_Reg_bits(LMS7param(LOSS_LIN_TXPAD_TRF));
    if (loss_int > 10)
        return pmax - 10 - 2 * (loss_int - 10);
    return pmax - loss_int;
}

OpStatus LMS7002M::SetTRFLoopbackPAD_dB(const float_type gain, const Channel channel)
{
    ChannelScope scope(this, channel);

    //there are 4 discrete gain values, use the midpoints
    int val = 0;
    if (gain >= (-1.4 - 0) / 2)
        val = 0;
    else if (gain >= (-1.4 - 3.3) / 2)
        val = 1;
    else if (gain >= (-3.3 - 4.3) / 2)
        val = 2;
    else
        val = 3;

    return this->Modify_SPI_Reg_bits(LMS7param(L_LOOPB_TXPAD_TRF), val);
}

float_type LMS7002M::GetTRFLoopbackPAD_dB(const Channel channel)
{
    ChannelScope scope(this, channel);

    switch (this->Get_SPI_Reg_bits(LMS7param(L_LOOPB_TXPAD_TRF)))
    {
    case 0:
        return 0.0;
    case 1:
        return -1.4;
    case 2:
        return -3.3;
    case 3:
        return -4.3;
    }
    return 0.0;
}

OpStatus LMS7002M::SetTBBIAMP_dB(const float_type gain, const Channel channel)
{
    OpStatus status;
    ChannelScope scope(this, channel);

    int ind = this->GetActiveChannelIndex() % 2;
    if (opt_gain_tbb[ind] <= 0)
    {
        status = CalibrateTxGain(0, nullptr);
        if (status != OpStatus::SUCCESS) //set optimal BB gain
            return status;
        if (std::fabs(gain) < 0.2) // optimal gain = ~0dB
            return OpStatus::SUCCESS;
    }

    int g_iamp = static_cast<float_type>(opt_gain_tbb[ind]) * pow(10.0, gain / 20.0) + 0.4;
    status = Modify_SPI_Reg_bits(LMS7param(CG_IAMP_TBB), std::clamp(g_iamp, 1, 63), true);

    return status;
}

float_type LMS7002M::GetTBBIAMP_dB(const Channel channel)
{
    ChannelScope scope(this, channel);

    int g_current = Get_SPI_Reg_bits(LMS7param(CG_IAMP_TBB), true);
    int ind = this->GetActiveChannelIndex() % 2;

    if (opt_gain_tbb[ind] <= 0)
    {
        if (CalibrateTxGain(0, nullptr) != OpStatus::SUCCESS)
            return 0.0;
        Modify_SPI_Reg_bits(LMS7param(CG_IAMP_TBB), g_current, true); //restore
    }
    return 20.0 * log10(static_cast<float_type>(g_current) / static_cast<float_type>(opt_gain_tbb[ind]));
}

OpStatus LMS7002M::SetPathRFE(PathRFE path)
{
    int sel_path_rfe;
    int pd_lb1 = 1;
    int pd_lb2 = 1;
    switch (path)
    {
    case PathRFE::LNAH:
        sel_path_rfe = 1;
        break;
    case PathRFE::LB2:
        pd_lb2 = 0;
    case PathRFE::LNAL:
        sel_path_rfe = 2;
        break;
    case PathRFE::LB1:
        pd_lb1 = 0;
    case PathRFE::LNAW:
        sel_path_rfe = 3;
        break;
    default:
        sel_path_rfe = 0;
        break;
    }

    Modify_SPI_Reg_bits(LMS7param(SEL_PATH_RFE), sel_path_rfe);

    int pd_lna_rfe = (path == PathRFE::LB2 || path == PathRFE::LB1 || sel_path_rfe == 0) ? 1 : 0;
    Modify_SPI_Reg_bits(LMS7param(PD_LNA_RFE), pd_lna_rfe);

    Modify_SPI_Reg_bits(LMS7param(PD_RLOOPB_1_RFE), pd_lb1);
    Modify_SPI_Reg_bits(LMS7param(PD_RLOOPB_2_RFE), pd_lb2);
    Modify_SPI_Reg_bits(LMS7param(EN_INSHSW_LB1_RFE), pd_lb1);
    Modify_SPI_Reg_bits(LMS7param(EN_INSHSW_LB2_RFE), pd_lb2);
    Modify_SPI_Reg_bits(LMS7param(EN_INSHSW_L_RFE), (path == PathRFE::LNAL) ? 0 : 1);
    Modify_SPI_Reg_bits(LMS7param(EN_INSHSW_W_RFE), (path == PathRFE::LNAW) ? 0 : 1);

    //enable/disable the loopback path
    const bool loopback = (path == PathRFE::LB1) or (path == PathRFE::LB2);
    Modify_SPI_Reg_bits(LMS7param(EN_LOOPB_TXPAD_TRF), loopback ? 1 : 0);

    return OpStatus::SUCCESS;
}

LMS7002M::PathRFE LMS7002M::GetPathRFE(void)
{
    const int sel_path_rfe = this->Get_SPI_Reg_bits(LMS7param(SEL_PATH_RFE));
    if (this->Get_SPI_Reg_bits(LMS7param(EN_INSHSW_LB1_RFE)) == 0 && sel_path_rfe == 3)
        return PathRFE::LB1;
    if (this->Get_SPI_Reg_bits(LMS7param(EN_INSHSW_LB2_RFE)) == 0 && sel_path_rfe == 2)
        return PathRFE::LB2;
    if (this->Get_SPI_Reg_bits(LMS7param(EN_INSHSW_L_RFE)) == 0 && sel_path_rfe == 2)
        return PathRFE::LNAL;
    if (this->Get_SPI_Reg_bits(LMS7param(EN_INSHSW_W_RFE)) == 0 && sel_path_rfe == 3)
        return PathRFE::LNAW;
    if (sel_path_rfe == 1)
        return PathRFE::LNAH;
    return PathRFE::NONE;
}

OpStatus LMS7002M::SetBandTRF(const int band)
{
    this->Modify_SPI_Reg_bits(LMS7param(SEL_BAND1_TRF), (band == 1) ? 1 : 0);
    this->Modify_SPI_Reg_bits(LMS7param(SEL_BAND2_TRF), (band == 2) ? 1 : 0);

    return OpStatus::SUCCESS;
}

int LMS7002M::GetBandTRF(void)
{
    if (this->Get_SPI_Reg_bits(LMS7param(SEL_BAND1_TRF)) == 1)
        return 1;
    if (this->Get_SPI_Reg_bits(LMS7param(SEL_BAND2_TRF)) == 1)
        return 2;
    return 0;
}

OpStatus LMS7002M::SetPath(TRXDir direction, uint8_t channel, uint8_t path)
{
    ChannelScope scope(this, channel);

    if (direction == TRXDir::Tx)
    {
        return SetBandTRF(path);
    }

    return SetPathRFE(lime::LMS7002M::PathRFE(path));
}

OpStatus LMS7002M::SetReferenceClk_SX(TRXDir dir, float_type freq_Hz)
{
    _cachedRefClockRate = freq_Hz;
    return OpStatus::SUCCESS;
}

/**	@brief Returns reference clock in Hz used for SXT or SXR
	@param dir transmitter or receiver selection
*/
float_type LMS7002M::GetReferenceClk_SX(TRXDir dir)
{
    return _cachedRefClockRate;
}

OpStatus LMS7002M::SetNCOFrequencies(TRXDir dir, const float_type* freq_Hz, uint8_t count, float_type phaseOffset)
{
    for (unsigned i = 0; i < 16 && i < count; i++)
    {
        OpStatus status = SetNCOFrequency(dir, i, freq_Hz[i]);
        if (status != OpStatus::SUCCESS)
            return status;
    }
    return SetNCOPhaseOffsetForMode0(dir, phaseOffset);
}

std::vector<float_type> LMS7002M::GetNCOFrequencies(TRXDir dir, float_type* phaseOffset)
{
    std::vector<float_type> ncos;
    for (int i = 0; i < 16; ++i)
        ncos.push_back(GetNCOFrequency(dir, i, !useCache));
    if (phaseOffset != nullptr)
    {
        uint16_t value = SPI_read(dir == TRXDir::Tx ? 0x0241 : 0x0441);
        *phaseOffset = 360.0 * value / 65536.0;
    }
    return ncos;
}

/**	@return Current CLKGEN frequency in Hz
    Returned frequency depends on reference clock used for Receiver
*/
float_type LMS7002M::GetFrequencyCGEN()
{
    float_type dMul =
        (GetReferenceClk_SX(TRXDir::Rx) / 2.0) / (Get_SPI_Reg_bits(LMS7param(DIV_OUTCH_CGEN), true) + 1); //DIV_OUTCH_CGEN
    uint16_t gINT = Get_SPI_Reg_bits(0x0088, 13, 0, true); //read whole register to reduce SPI transfers
    uint32_t gFRAC = ((gINT & 0xF) * 65536) | Get_SPI_Reg_bits(0x0087, 15, 0, true);
    return dMul * (((gINT >> 4) + 1 + gFRAC / 1048576.0));
}

/** @brief Returns TSP reference frequency
    @param dir TxTSP or RxTSP selection
    @return TSP reference frequency in Hz
*/
float_type LMS7002M::GetReferenceClk_TSP(TRXDir dir)
{
    float_type cgenFreq = GetFrequencyCGEN();
    float_type clklfreq = cgenFreq / pow(2.0, Get_SPI_Reg_bits(LMS7param(CLKH_OV_CLKL_CGEN), true));
    if (Get_SPI_Reg_bits(LMS7param(EN_ADCCLKH_CLKGN), true) == 0)
        return dir == TRXDir::Tx ? clklfreq : cgenFreq / 4.0;
    else
        return dir == TRXDir::Tx ? cgenFreq : clklfreq / 4.0;
}

/** @brief Sets CLKGEN frequency, calculations use receiver'r reference clock
    @param freq_Hz desired frequency in Hz
    @param retainNCOfrequencies recalculate NCO coefficients to keep currently set frequencies
    @param output if not null outputs calculated CGEN parameters
    @return 0-succes, other-cannot deliver desired frequency
*/
OpStatus LMS7002M::SetFrequencyCGEN(const float_type freq_Hz, const bool retainNCOfrequencies, CGEN_details* output)
{
    if (freq_Hz > CGEN_MAX_FREQ)
        throw std::logic_error("requested CGEN frequency too high");
    float_type dFvco;
    float_type dFrac;

    //remember NCO frequencies
    Channel chBck = this->GetActiveChannel();
    std::vector<std::vector<float_type>> rxNCO(2);
    std::vector<std::vector<float_type>> txNCO(2);
    bool rxModeNCO = false;
    bool txModeNCO = false;
    if (retainNCOfrequencies)
    {
        rxModeNCO = Get_SPI_Reg_bits(LMS7param(MODE_RX), true);
        txModeNCO = Get_SPI_Reg_bits(LMS7param(MODE_TX), true);
        for (int ch = 0; ch < 2; ++ch)
        {
            this->SetActiveChannel((ch == 0) ? Channel::ChA : Channel::ChB);
            for (int i = 0; i < 16 && rxModeNCO == 0; ++i)
                rxNCO[ch].push_back(GetNCOFrequency(TRXDir::Rx, i, false));
            for (int i = 0; i < 16 && txModeNCO == 0; ++i)
                txNCO[ch].push_back(GetNCOFrequency(TRXDir::Tx, i, false));
        }
    }
    //VCO frequency selection according to F_CLKH
    uint16_t iHdiv_high = (gCGEN_VCO_frequencies[1] / 2 / freq_Hz) - 1;
    uint16_t iHdiv_low = (gCGEN_VCO_frequencies[0] / 2 / freq_Hz);
    uint16_t iHdiv = (iHdiv_low + iHdiv_high) / 2;
    iHdiv = iHdiv > 255 ? 255 : iHdiv;
    dFvco = 2 * (iHdiv + 1) * freq_Hz;
    if (dFvco <= gCGEN_VCO_frequencies[0] || dFvco >= gCGEN_VCO_frequencies[1])
        return ReportError(OpStatus::ERROR, "SetFrequencyCGEN(%g MHz) - cannot deliver requested frequency", freq_Hz / 1e6);
    //Integer division
    uint16_t gINT = static_cast<uint16_t>(dFvco / GetReferenceClk_SX(TRXDir::Rx) - 1);

    //Fractional division
    dFrac = dFvco / GetReferenceClk_SX(TRXDir::Rx) - static_cast<uint32_t>(dFvco / GetReferenceClk_SX(TRXDir::Rx));
    uint32_t gFRAC = static_cast<uint32_t>(dFrac * 1048576);

    Modify_SPI_Reg_bits(LMS7param(INT_SDM_CGEN), gINT); //INT_SDM_CGEN
    Modify_SPI_Reg_bits(0x0087, 15, 0, gFRAC & 0xFFFF); //INT_SDM_CGEN[15:0]
    Modify_SPI_Reg_bits(0x0088, 3, 0, gFRAC >> 16); //INT_SDM_CGEN[19:16]
    Modify_SPI_Reg_bits(LMS7param(DIV_OUTCH_CGEN), iHdiv); //DIV_OUTCH_CGEN

    lime::debug("INT %d, FRAC %d, DIV_OUTCH_CGEN %d", gINT, gFRAC, iHdiv);
    lime::debug("VCO %.2f MHz, RefClk %.2f MHz", dFvco / 1e6, GetReferenceClk_SX(TRXDir::Rx) / 1e6);

    if (output)
    {
        output->frequency = freq_Hz;
        output->frequencyVCO = dFvco;
        output->referenceClock = GetReferenceClk_SX(TRXDir::Rx);
        output->INT = gINT;
        output->FRAC = gFRAC;
        output->div_outch_cgen = iHdiv;
        output->success = true;
    }

    //recalculate NCO
    for (int ch = 0; ch < 2 && retainNCOfrequencies; ++ch)
    {
        this->SetActiveChannel((ch == 0) ? Channel::ChA : Channel::ChB);
        for (int i = 0; i < 16 && rxModeNCO == 0; ++i)
            SetNCOFrequency(TRXDir::Rx, i, rxNCO[ch][i]);
        for (int i = 0; i < 16 && txModeNCO == 0; ++i)
            SetNCOFrequency(TRXDir::Tx, i, txNCO[ch][i]);
    }
    this->SetActiveChannel(chBck);
    if (TuneVCO(VCO_Module::VCO_CGEN) != OpStatus::SUCCESS)
    {
        if (output)
        {
            output->success = false;
            output->csw = Get_SPI_Reg_bits(LMS7param(CSW_VCO_CGEN));
        }
        return ReportError(OpStatus::ERROR, "SetFrequencyCGEN(%g MHz) failed", freq_Hz / 1e6);
    }
    if (output)
        output->csw = Get_SPI_Reg_bits(LMS7param(CSW_VCO_CGEN));

    if (mCallback_onCGENChange)
        return mCallback_onCGENChange(mCallback_onCGENChange_userData);
    return OpStatus::SUCCESS;
}

bool LMS7002M::GetCGENLocked(void)
{
    return (Get_SPI_Reg_bits(LMS7param(VCO_CMPHO_CGEN).address, 13, 12, true) & 0x3) == 2;
}

bool LMS7002M::GetSXLocked(TRXDir dir)
{
    SetActiveChannel(dir == TRXDir::Tx ? Channel::ChSXT : Channel::ChSXR);
    return (Get_SPI_Reg_bits(LMS7param(VCO_CMPHO).address, 13, 12, true) & 0x3) == 2;
}

/** @brief Performs VCO tuning operations for CLKGEN
    @return 0-success, other-failure
*/
OpStatus LMS7002M::TuneCGENVCO()
{
#ifndef NDEBUG
    lime::debug("ICT_VCO_CGEN: %d", Get_SPI_Reg_bits(LMS7param(ICT_VCO_CGEN)));
#endif
    // Initialization activate VCO and comparator
    OpStatus status = Modify_SPI_Reg_bits(LMS7_PD_VCO_CGEN.address, 2, 1, 0);
    if (status != OpStatus::SUCCESS)
        return status;

    auto checkCSW = [this](int cswVal) {
        Modify_SPI_Reg_bits(LMS7_CSW_VCO_CGEN, cswVal); //write CSW value
        std::this_thread::sleep_for(std::chrono::microseconds(50)); //comparator settling time
        return Get_SPI_Reg_bits(LMS7_VCO_CMPHO_CGEN.address, 13, 12, true); //read comparators
    };
    //find lock
    int csw = 127;
    for (int step = 64; step > 0; step >>= 1)
    {
        auto cmphl = checkCSW(csw);
        if (cmphl == 0)
            csw += step;
        else if (cmphl == 3)
            csw -= step;
        else
            break;
    }
    //search around (+/-7) to determine lock interval
    //number of iterations could be reduced in some cases by narrowing down the search interval in find lock phase
    int cswLow = csw, cswHigh = csw;
    for (int step = 4; step > 0; step >>= 1)
        if (checkCSW(cswLow - step) != 0)
            cswLow = cswLow - step;
    for (int step = 4; step > 0; step >>= 1)
        if (checkCSW(cswHigh + step) == 2)
            cswHigh = cswHigh + step;

    lime::debug("csw %d; interval [%d, %d]", (cswHigh + cswLow) / 2, cswLow, cswHigh);
    auto cmphl = checkCSW((cswHigh + cswLow) / 2);
    if (cmphl == 2)
        return OpStatus::SUCCESS;
    lime::error("TuneVCO(CGEN) - failed to lock (cmphl!=%d)", cmphl);
    return OpStatus::ERROR;
}

/** @brief Performs VCO tuning operations for CLKGEN, SXR, SXT modules
    @param module module selection for tuning 0-cgen, 1-SXR, 2-SXT
    @return 0-success, other-failure
*/
OpStatus LMS7002M::TuneVCO(VCO_Module module) // 0-cgen, 1-SXR, 2-SXT
{
    if (module == VCO_Module::VCO_CGEN)
        return TuneCGENVCO();
    auto settlingTime = std::chrono::microseconds(50); //can be lower
    struct CSWInteval {
        int16_t high;
        int16_t low;
    };
    CSWInteval cswSearch[2];
    const char* moduleName = (module == VCO_Module::VCO_CGEN) ? "CGEN" : ((module == VCO_Module::VCO_SXR) ? "SXR" : "SXT");
    uint8_t cmphl; //comparators
    uint16_t addrVCOpd; // VCO power down address
    uint16_t addrCSW_VCO;
    uint16_t addrCMP; //comparator address
    uint8_t lsb; //SWC lsb index
    uint8_t msb; //SWC msb index

    Channel ch = this->GetActiveChannel(); //remember used channel

    if (module != VCO_Module::VCO_CGEN) //set addresses to SX module
    {
        this->SetActiveChannel(Channel(module));
        addrVCOpd = LMS7param(PD_VCO).address;
        addrCSW_VCO = LMS7param(CSW_VCO).address;
        lsb = LMS7param(CSW_VCO).lsb;
        msb = LMS7param(CSW_VCO).msb;
        addrCMP = LMS7param(VCO_CMPHO).address;
        lime::debug("TuneVCO(%s) ICT_VCO: %d", moduleName, Get_SPI_Reg_bits(LMS7param(ICT_VCO)));
    }
    else //set addresses to CGEN module
    {
        addrVCOpd = LMS7param(PD_VCO_CGEN).address;
        addrCSW_VCO = LMS7param(CSW_VCO_CGEN).address;
        lsb = LMS7param(CSW_VCO_CGEN).lsb;
        msb = LMS7param(CSW_VCO_CGEN).msb;
        addrCMP = LMS7param(VCO_CMPHO_CGEN).address;
        lime::debug("TuneVCO(%s) ICT_VCO_CGEN: %d", moduleName, Get_SPI_Reg_bits(LMS7param(ICT_VCO_CGEN)));
    }
    // Initialization activate VCO and comparator
    OpStatus status = Modify_SPI_Reg_bits(addrVCOpd, 2, 1, 0);
    if (status != OpStatus::SUCCESS)
        return status;
    if (Get_SPI_Reg_bits(addrVCOpd, 2, 1) != 0)
        return ReportError(OpStatus::ERROR, "TuneVCO(%s) - VCO is powered down", moduleName);

    //check if lock is within VCO range
    {
        Modify_SPI_Reg_bits(addrCSW_VCO, msb, lsb, 0);
        std::this_thread::sleep_for(settlingTime);
        cmphl = static_cast<uint8_t>(Get_SPI_Reg_bits(addrCMP, 13, 12, true));
        if (cmphl == 3) //VCO too high
        {
            this->SetActiveChannel(ch); //restore previously used channel
            lime::debug("TuneVCO(%s) - attempted VCO too high", moduleName);
            return OpStatus::ERROR;
        }
        Modify_SPI_Reg_bits(addrCSW_VCO, msb, lsb, 255);
        std::this_thread::sleep_for(settlingTime);
        cmphl = static_cast<uint8_t>(Get_SPI_Reg_bits(addrCMP, 13, 12, true));
        if (cmphl == 0) //VCO too low
        {
            this->SetActiveChannel(ch); //restore previously used channel
            lime::debug("TuneVCO(%s) - attempted VCO too low", moduleName);
            return OpStatus::ERROR;
        }
    }

    //search intervals [0-127][128-255]
    for (int t = 0; t < 2; ++t)
    {
        bool hadLock = false;
        // initialize search range with invalid values
        cswSearch[t].low = 128 * (t + 1); // set low to highest possible value
        cswSearch[t].high = 128 * t; // set high to lowest possible value
        lime::debug("TuneVCO(%s) - searching interval [%i:%i]", moduleName, cswSearch[t].high, cswSearch[t].low);
        Modify_SPI_Reg_bits(addrCSW_VCO, msb, lsb, cswSearch[t].high);
        //binary search for and high value, and on the way store approximate low value
        lime::debug("binary search:");
        for (int i = 6; i >= 0; --i)
        {
            cswSearch[t].high |= 1 << i; //CSW_VCO<i>=1
            Modify_SPI_Reg_bits(addrCSW_VCO, msb, lsb, cswSearch[t].high);
            std::this_thread::sleep_for(settlingTime);
            cmphl = static_cast<uint8_t>(Get_SPI_Reg_bits(addrCMP, 13, 12, true));
            lime::debug("csw=%d\tcmphl=%d", cswSearch[t].high, cmphl);
            if (cmphl & 0x01) // reduce CSW
                cswSearch[t].high &= ~(1 << i); //CSW_VCO<i>=0
            if (cmphl == 2 && cswSearch[t].high < cswSearch[t].low)
            {
                cswSearch[t].low = cswSearch[t].high;
                hadLock = true;
            }
        }
        //linear search to make sure there are no gaps, and move away from edge case
        lime::debug("adjust with linear search:");
        while (cswSearch[t].low <= cswSearch[t].high && cswSearch[t].low > t * 128)
        {
            --cswSearch[t].low;
            Modify_SPI_Reg_bits(addrCSW_VCO, msb, lsb, cswSearch[t].low);
            std::this_thread::sleep_for(settlingTime);
            const uint8_t tempCMPvalue = Get_SPI_Reg_bits(addrCMP, 13, 12, true);
            lime::debug("csw=%d\tcmphl=%d", cswSearch[t].low, tempCMPvalue);
            if (tempCMPvalue != 2)
            {
                ++cswSearch[t].low;
                break;
            }
        }
        if (hadLock)
        {
            lime::debug("CSW: lowest=%d, highest=%d, will use=%d",
                cswSearch[t].low,
                cswSearch[t].high,
                cswSearch[t].low + (cswSearch[t].high - cswSearch[t].low) / 2);
        }
        else
            lime::debug("CSW interval failed to lock");
    }

    //check if the intervals are joined
    int16_t cswHigh, cswLow;
    if (cswSearch[0].high == cswSearch[1].low - 1)
    {
        cswHigh = cswSearch[1].high;
        cswLow = cswSearch[0].low;
        lime::debug("CSW is locking in one continous range: low=%d, high=%d", cswLow, cswHigh);
    }
    //compare which interval is wider
    else
    {
        uint8_t intervalIndex = (cswSearch[1].high - cswSearch[1].low > cswSearch[0].high - cswSearch[0].low);
        cswHigh = cswSearch[intervalIndex].high;
        cswLow = cswSearch[intervalIndex].low;
        lime::debug("choosing wider CSW locking range: low=%d, high=%d", cswLow, cswHigh);
    }

    uint8_t finalCSW = 0;
    if (cswHigh - cswLow == 1)
    {
        lime::debug("TuneVCO(%s) - narrow locking values range detected [%i:%i]. VCO lock status might change with temperature.",
            moduleName,
            cswLow,
            cswHigh);
        //check which of two values really locks
        finalCSW = cswLow;
        Modify_SPI_Reg_bits(addrCSW_VCO, msb, lsb, cswLow);
        std::this_thread::sleep_for(settlingTime);
        cmphl = static_cast<uint8_t>(Get_SPI_Reg_bits(addrCMP, 13, 12, true));
        if (cmphl != 2)
        {
            finalCSW = cswHigh;
            Modify_SPI_Reg_bits(addrCSW_VCO, msb, lsb, cswHigh);
        }
    }
    else
    {
        finalCSW = cswLow + (cswHigh - cswLow) / 2;
        Modify_SPI_Reg_bits(addrCSW_VCO, msb, lsb, finalCSW);
    }
    std::this_thread::sleep_for(settlingTime);
    cmphl = static_cast<uint8_t>(Get_SPI_Reg_bits(addrCMP, 13, 12, true));
    this->SetActiveChannel(ch); //restore previously used channel
    if (cmphl == 2)
    {
        lime::debug("TuneVCO(%s) - confirmed lock with final csw=%i, cmphl=%i", moduleName, finalCSW, cmphl);
        return OpStatus::SUCCESS;
    }
    lime::debug("TuneVCO(%s) - failed lock with final csw=%i, cmphl=%i", moduleName, finalCSW, cmphl);
    return OpStatus::ERROR;
}

/** @brief Returns given parameter value from chip register
    @param param LMS7002M control parameter
    @param fromChip read directly from chip
    @return parameter value
*/
uint16_t LMS7002M::Get_SPI_Reg_bits(const LMS7Parameter& param, bool fromChip)
{
    return Get_SPI_Reg_bits(param.address, param.msb, param.lsb, fromChip);
}

/** @brief Returns given parameter value from chip register
    @param address register address
    @param msb most significant bit index
    @param lsb least significant bit index
    @param fromChip read directly from chip
    @return register bits from selected interval, shifted to right by lsb bits
*/
uint16_t LMS7002M::Get_SPI_Reg_bits(uint16_t address, uint8_t msb, uint8_t lsb, bool fromChip)
{
    return (SPI_read(address, fromChip) & (~(~0u << (msb + 1)))) >> lsb; //shift bits to LSB
}

/** @brief Change given parameter value
    @param param LMS7002M control parameter
    @param fromChip read initial value directly from chip
    @param value new parameter value
*/
OpStatus LMS7002M::Modify_SPI_Reg_bits(const LMS7Parameter& param, const uint16_t value, bool fromChip)
{
    return Modify_SPI_Reg_bits(param.address, param.msb, param.lsb, value, fromChip);
}

/** @brief Change given parameter value
    @param address register address
    @param msb Most significant byte
    @param lsb Least significant byte
    @param value new bits value, the value is shifted left by lsb bits
    @param fromChip read initial value directly from chip
*/
OpStatus LMS7002M::Modify_SPI_Reg_bits(
    const uint16_t address, const uint8_t msb, const uint8_t lsb, const uint16_t value, bool fromChip)
{
    uint16_t spiDataReg = SPI_read(address, fromChip); //read current SPI reg data
    uint16_t spiMask = (~(~0u << (msb - lsb + 1))) << (lsb); // creates bit mask
    spiDataReg = (spiDataReg & (~spiMask)) | ((value << lsb) & spiMask); //clear bits
    return SPI_write(address, spiDataReg); //write modified data back to SPI reg
}

/** @brief Modifies given registers with values applied using masks
    @param addr array of register addresses
    @param masks array of applied masks
    @param values array of values to be written
    @param start starting index of given arrays
    @param stop end index of given arrays
*/
OpStatus LMS7002M::Modify_SPI_Reg_mask(
    const uint16_t* addr, const uint16_t* masks, const uint16_t* values, uint8_t start, uint8_t stop)
{
    OpStatus status = OpStatus::SUCCESS;
    uint16_t reg_data;
    std::vector<uint16_t> addresses;
    std::vector<uint16_t> data;
    while (start <= stop)
    {
        reg_data = SPI_read(addr[start], true, &status); //read current SPI reg data
        reg_data &= ~masks[start]; //clear bits
        reg_data |= (values[start] & masks[start]);
        addresses.push_back(addr[start]);
        data.push_back(reg_data);
        ++start;
    }
    if (status != OpStatus::SUCCESS)
        return status;
    status = SPI_write_batch(&addresses[0], &data[0], addresses.size());
    return status;
}

/** @brief Get parameter by name
    @param name parameter name
*/
const LMS7Parameter& LMS7002M::GetParam(const std::string& name)
{
    for (const LMS7Parameter& parameter : LMS7parameterList)
    {
        if (std::string(parameter.name) == name)
        {
            return parameter;
        }
    }

    throw std::logic_error("Parameter " + name + " not found");
}

/** @brief Sets SX frequency
    @param dir Rx/Tx module selection
    @param freq_Hz desired frequency in Hz
    @param output if not null outputs intermediate calculation values
    @return 0-success, other-cannot deliver requested frequency
*/
OpStatus LMS7002M::SetFrequencySX(TRXDir dir, float_type freq_Hz, SX_details* output)
{
    static std::map<float_type, int8_t> tuning_cache_sel_vco;
    static std::map<float_type, int16_t> tuning_cache_csw_value;

    assert(freq_Hz > 0);

    const char* vcoNames[] = { "VCOL", "VCOM", "VCOH" };
    const uint8_t sxVCO_N = 2; //number of entries in VCO frequencies
    const float_type m_dThrF = 5500e6; //threshold to enable additional divider
    float_type VCOfreq;
    int8_t div_loch;
    int8_t sel_vco;
    bool canDeliverFrequency = false;
    uint16_t integerPart;
    uint32_t fractionalPart;
    int16_t csw_value;

    //find required VCO frequency
    for (div_loch = 6; div_loch >= 0; --div_loch)
    {
        VCOfreq = (1 << (div_loch + 1)) * freq_Hz;
        if ((VCOfreq >= gVCO_frequency_table[0][0]) && (VCOfreq <= gVCO_frequency_table[2][sxVCO_N - 1]))
        {
            canDeliverFrequency = true;
            break;
        }
    }
    if (canDeliverFrequency == false)
        return ReportError(OpStatus::OUT_OF_RANGE,
            "SetFrequencySX%s(%g MHz) - required VCO frequencies are out of range [%g-%g] MHz",
            dir == TRXDir::Tx ? "T" : "R",
            freq_Hz / 1e6,
            gVCO_frequency_table[0][0] / 1e6,
            gVCO_frequency_table[2][sxVCO_N - 1] / 1e6);

    const float_type refClk_Hz = GetReferenceClk_SX(dir);
    assert(refClk_Hz > 0);
    double divider = refClk_Hz * (1 + (VCOfreq > m_dThrF));
    integerPart = static_cast<uint16_t>(VCOfreq / divider - 4);
    fractionalPart = static_cast<uint32_t>((VCOfreq / divider - static_cast<uint32_t>(VCOfreq / divider)) * 1048576);

    Channel ch = this->GetActiveChannel();
    this->SetActiveChannel(dir == TRXDir::Tx ? Channel::ChSXT : Channel::ChSXR);
    Modify_SPI_Reg_bits(LMS7param(EN_INTONLY_SDM), 0);
    Modify_SPI_Reg_bits(LMS7param(INT_SDM), integerPart); //INT_SDM
    Modify_SPI_Reg_bits(0x011D, 15, 0, fractionalPart & 0xFFFF); //FRAC_SDM[15:0]
    Modify_SPI_Reg_bits(0x011E, 3, 0, (fractionalPart >> 16)); //FRAC_SDM[19:16]
    Modify_SPI_Reg_bits(LMS7param(DIV_LOCH), div_loch); //DIV_LOCH
    Modify_SPI_Reg_bits(LMS7param(EN_DIV2_DIVPROG), (VCOfreq > m_dThrF)); //EN_DIV2_DIVPROG

    lime::info("SetFrequencySX%s, (%.3f MHz)INT %d, FRAC %d, DIV_LOCH %d, EN_DIV2_DIVPROG %d",
        dir == TRXDir::Tx ? "T" : "R",
        freq_Hz / 1e6,
        integerPart,
        fractionalPart,
        div_loch,
        (VCOfreq > m_dThrF));
    lime::debug("Expected VCO %.2f MHz, RefClk %.2f MHz", VCOfreq / 1e6, refClk_Hz / 1e6);

    if (output)
    {
        output->frequency = freq_Hz;
        output->frequencyVCO = VCOfreq;
        output->referenceClock = GetReferenceClk_SX(dir);
        output->INT = integerPart;
        output->FRAC = fractionalPart;
        output->en_div2_divprog = (VCOfreq > m_dThrF);
        output->div_loch = div_loch;
    }

    // turn on VCO and comparator
    Modify_SPI_Reg_bits(LMS7param(PD_VCO), 0); //
    Modify_SPI_Reg_bits(LMS7param(PD_VCO_COMP), 0);

    // try setting tuning values from the cache, if it fails perform full tuning
    if (useCache && tuning_cache_sel_vco.count(freq_Hz) > 0)
    {
        sel_vco = tuning_cache_sel_vco[freq_Hz];
        csw_value = tuning_cache_csw_value[freq_Hz];
        Modify_SPI_Reg_bits(LMS7param(SEL_VCO), sel_vco);
        Modify_SPI_Reg_bits(LMS7param(CSW_VCO).address, LMS7param(CSW_VCO).msb, LMS7param(CSW_VCO).lsb, csw_value);
        // probably no need for this as the interface is already very slow..
        std::this_thread::sleep_for(std::chrono::microseconds(50));
        auto cmphl = static_cast<uint8_t>(Get_SPI_Reg_bits(LMS7param(VCO_CMPHO).address, 13, 12, true));
        if (cmphl == 2)
        {
            lime::info("Fast Tune success; vco=%d value=%d", tuning_cache_sel_vco[freq_Hz], tuning_cache_csw_value[freq_Hz]);
            this->SetActiveChannel(ch); //restore used channel
            if (output)
            {
                output->success = true;
                output->sel_vco = sel_vco;
                output->csw = csw_value;
            }
            return OpStatus::SUCCESS;
        }
    }

    canDeliverFrequency = false;
    int tuneScore[] = { -128, -128, -128 }; //best is closest to 0
    for (int i = 0; i < 5; i++) //attempt tune multiple times
    {
        for (sel_vco = 0; sel_vco < 3; ++sel_vco)
        {
            lime::debug("Tuning %s :", vcoNames[sel_vco]);
            Modify_SPI_Reg_bits(LMS7param(SEL_VCO), sel_vco);
            OpStatus status = TuneVCO(dir == TRXDir::Tx ? VCO_Module::VCO_SXT : VCO_Module::VCO_SXR);
            if (status == OpStatus::SUCCESS)
            {
                tuneScore[sel_vco] = -128 + Get_SPI_Reg_bits(LMS7param(CSW_VCO), true);
                canDeliverFrequency = true;
                lime::debug("%s : csw=%d %s",
                    vcoNames[sel_vco],
                    tuneScore[sel_vco] + 128,
                    (status == OpStatus::SUCCESS ? "tune ok" : "tune fail"));
            }
            else
            {
                lime::debug("%s : failed to lock", vcoNames[sel_vco]);
            }
        }
        if (canDeliverFrequency) //tune OK
            break;
        auto bias = Get_SPI_Reg_bits(LMS7param(ICT_VCO));
        if (bias == 255)
            break;
        bias = bias + 32 > 255 ? 255 : bias + 32; //retry with higher bias current
        Modify_SPI_Reg_bits(LMS7param(ICT_VCO), bias);
    }

    if (abs(tuneScore[0]) < abs(tuneScore[1]))
    {
        if (abs(tuneScore[0]) < abs(tuneScore[2]))
            sel_vco = 0;
        else
            sel_vco = 2;
    }
    else
    {
        if (abs(tuneScore[1]) < abs(tuneScore[2]))
            sel_vco = 1;
        else
            sel_vco = 2;
    }
    csw_value = tuneScore[sel_vco] + 128;
    lime::debug("Selected: %s, CSW_VCO: %i", vcoNames[sel_vco], csw_value);

    if (output)
    {
        if (canDeliverFrequency)
            output->success = true;
        output->sel_vco = sel_vco;
        output->csw = csw_value;
    }
    Modify_SPI_Reg_bits(LMS7param(SEL_VCO), sel_vco);
    Modify_SPI_Reg_bits(LMS7param(CSW_VCO), csw_value);

    // save successful tuning results in cache
    if (useCache && canDeliverFrequency)
    {
        tuning_cache_sel_vco[freq_Hz] = sel_vco;
        tuning_cache_csw_value[freq_Hz] = csw_value;
    }

    this->SetActiveChannel(ch); //restore used channel

    if (canDeliverFrequency == false)
        return ReportError(
            OpStatus::ERROR, "SetFrequencySX%s(%g MHz) - cannot deliver frequency", dir == TRXDir::Tx ? "T" : "R", freq_Hz / 1e6);
    return OpStatus::SUCCESS;
}

/** @brief Sets SX frequency with Reference clock spur cancelation
    @param dir Rx/Tx module selection
    @param freq_Hz desired frequency in Hz
    @param BW BW
    @return 0-success, other-cannot deliver requested frequency
*/
OpStatus LMS7002M::SetFrequencySXWithSpurCancelation(TRXDir dir, float_type freq_Hz, float_type BW)
{
    const float BWOffset = 2e6;
    BW += BWOffset; //offset to avoid ref clock on BW edge
    bool needCancelation = false;
    float_type refClk = GetReferenceClk_SX(TRXDir::Rx);
    int low = (freq_Hz - BW / 2) / refClk;
    int high = (freq_Hz + BW / 2) / refClk;
    if (low != high)
        needCancelation = true;

    OpStatus status;
    float newFreq(0);
    if (needCancelation)
    {
        newFreq = static_cast<int>(freq_Hz / refClk + 0.5) * refClk;
        TuneRxFilter(BW - BWOffset + 2 * abs(freq_Hz - newFreq));
        status = SetFrequencySX(dir, newFreq);
    }
    else
        status = SetFrequencySX(dir, freq_Hz);
    if (status != OpStatus::SUCCESS)
        return status;
    const int ch = Get_SPI_Reg_bits(LMS7param(MAC));
    for (int i = 0; i < 2; ++i)
    {
        Modify_SPI_Reg_bits(LMS7param(MAC), i + 1);
        SetNCOFrequency(TRXDir::Rx, 15, 0);
    }
    if (needCancelation)
    {
        Modify_SPI_Reg_bits(LMS7param(MAC), ch);
        Modify_SPI_Reg_bits(LMS7param(EN_INTONLY_SDM), 1);

        /*uint16_t gINT = Get_SPI_Reg_bits(0x011E, 13, 0);	// read whole register to reduce SPI transfers
        uint32_t gFRAC = ((gINT&0xF) * 65536) | Get_SPI_Reg_bits(0x011D, 15, 0);
        bool upconvert = gFRAC > (1 << 19);
        gINT = gINT >> 4;
        if(upconvert)
        {
            gINT+=;
            Modify_SPI_Reg_bits(LMS7param(INT_SDM), gINT);
        }
        Modify_SPI_Reg_bits(0x011D, 15, 0, 0);
        Modify_SPI_Reg_bits(0x011E, 3, 0, 0);*/
        //const float_type refClk_Hz = GetReferenceClk_SX(dir);
        //float actualFreq = (float_type)refClk_Hz / (1 << (Get_SPI_Reg_bits(LMS7param(DIV_LOCH)) + 1));
        //actualFreq *= (gINT + 4) * (Get_SPI_Reg_bits(LMS7param(EN_DIV2_DIVPROG)) + 1);
        float actualFreq = newFreq;
        float userFreq = freq_Hz;
        bool upconvert = actualFreq > userFreq;
        for (int i = 0; i < 2; ++i)
        {
            Modify_SPI_Reg_bits(LMS7param(MAC), i + 1);
            Modify_SPI_Reg_bits(LMS7param(CMIX_SC_RXTSP), !upconvert);
            Modify_SPI_Reg_bits(LMS7param(CMIX_BYP_RXTSP), 0);
            Modify_SPI_Reg_bits(LMS7param(SEL_RX), 15);
            Modify_SPI_Reg_bits(LMS7param(CMIX_GAIN_RXTSP), 1);
            SetNCOFrequency(TRXDir::Rx, 14, 0);
            SetNCOFrequency(TRXDir::Rx, 15, abs(actualFreq - userFreq));
        }
    }

    Modify_SPI_Reg_bits(LMS7param(MAC), ch);
    return OpStatus::SUCCESS;
}

/**	@brief Returns currently set SXR/SXT frequency
	@return SX frequency Hz
*/
float_type LMS7002M::GetFrequencySX(TRXDir dir)
{
    ChannelScope(this, dir == TRXDir::Tx ? Channel::ChSXT : Channel::ChSXR);

    float_type dMul;
    uint16_t gINT = Get_SPI_Reg_bits(0x011E, 13, 0); // read whole register to reduce SPI transfers
    uint32_t gFRAC = ((gINT & 0xF) * 65536) | Get_SPI_Reg_bits(0x011D, 15, 0);

    const float_type refClk_Hz = GetReferenceClk_SX(dir);
    dMul = refClk_Hz / (1 << (Get_SPI_Reg_bits(LMS7param(DIV_LOCH)) + 1));
    //Calculate real frequency according to the calculated parameters
    dMul = dMul * ((gINT >> 4) + 4 + gFRAC / 1048576.0) * (Get_SPI_Reg_bits(LMS7param(EN_DIV2_DIVPROG)) + 1);
    return dMul;
}

/** @brief Sets chosen NCO's frequency
    @param dir transmitter or receiver selection
    @param index NCO index from 0 to 15
    @param freq_Hz desired NCO frequency
    @return 0-success, other-failure
*/
OpStatus LMS7002M::SetNCOFrequency(TRXDir dir, uint8_t index, float_type freq_Hz)
{
    if (index > 15)
        return ReportError(OpStatus::INVALID_VALUE, "SetNCOFrequency(index = %d) - index out of range [0, 15]", index);
    float_type refClk_Hz = GetReferenceClk_TSP(dir);
    if (freq_Hz < 0 || freq_Hz / refClk_Hz > 0.5)
        return ReportError(OpStatus::OUT_OF_RANGE,
            "SetNCOFrequency(index = %d) - Frequency(%g MHz) out of range [0-%g) MHz",
            index,
            freq_Hz / 1e6,
            refClk_Hz / 2e6);
    uint16_t addr = dir == TRXDir::Tx ? 0x0240 : 0x0440;
    uint32_t fcw = static_cast<uint32_t>((freq_Hz / refClk_Hz) * 4294967296);
    SPI_write(addr + 2 + index * 2, (fcw >> 16)); //NCO frequency control word register MSB part.
    SPI_write(addr + 3 + index * 2, fcw); //NCO frequency control word register LSB part.
    return OpStatus::SUCCESS;
}

/** @brief Returns chosen NCO's frequency in Hz
    @param dir transmitter or receiver selection
    @param index NCO index from 0 to 15
    @param fromChip read frequency directly from chip or local registers
    @return NCO frequency in Hz
*/
float_type LMS7002M::GetNCOFrequency(TRXDir dir, uint8_t index, bool fromChip)
{
    if (index > 15)
        return ReportError(ERANGE, "GetNCOFrequency_MHz(index = %d) - index out of range [0, 15]", index);
    float_type refClk_Hz = GetReferenceClk_TSP(dir);
    uint16_t addr = dir == TRXDir::Tx ? 0x0240 : 0x0440;
    uint32_t fcw = 0;
    fcw |= SPI_read(addr + 2 + index * 2, fromChip) << 16; //NCO frequency control word register MSB part.
    fcw |= SPI_read(addr + 3 + index * 2, fromChip); //NCO frequency control word register LSB part.
    return refClk_Hz * (fcw / 4294967296.0);
}

/** @brief Sets chosen NCO phase offset angle when memory table MODE is 0
@param dir transmitter or receiver selection
@param angle_deg phase offset angle in degrees
@return 0-success, other-failure
*/
OpStatus LMS7002M::SetNCOPhaseOffsetForMode0(TRXDir dir, float_type angle_deg)
{
    uint16_t addr = dir == TRXDir::Tx ? 0x0241 : 0x0441;
    uint16_t pho = static_cast<uint16_t>(65536 * (angle_deg / 360));
    SPI_write(addr, pho);
    return OpStatus::SUCCESS;
}

/** @brief Sets chosen NCO's phase offset angle
    @param dir transmitter or receiver selection
    @param index PHO index from 0 to 15
    @param angle_deg phase offset angle in degrees
    @return 0-success, other-failure
*/
OpStatus LMS7002M::SetNCOPhaseOffset(TRXDir dir, uint8_t index, float_type angle_deg)
{
    if (index > 15)
        return ReportError(OpStatus::INVALID_VALUE, "SetNCOPhaseOffset(index = %d) - index out of range [0, 15]", index);
    uint16_t addr = dir == TRXDir::Tx ? 0x0244 : 0x0444;
    uint16_t pho = static_cast<uint16_t>(65536 * (angle_deg / 360));
    SPI_write(addr + index, pho);
    return OpStatus::SUCCESS;
}

OpStatus LMS7002M::SetNCOPhases(TRXDir dir, const float_type* angles_deg, uint8_t count, float_type frequencyOffset)
{
    OpStatus status = SetNCOFrequency(dir, 0, frequencyOffset);
    if (status != OpStatus::SUCCESS)
        return status;

    if (angles_deg != nullptr)
    {
        for (unsigned i = 0; i < 16; i++)
        {
            status = SetNCOPhaseOffset(dir, i, angles_deg[i]);
            if (status != OpStatus::SUCCESS)
                return status;
        }
        return Modify_SPI_Reg_bits(dir == TRXDir::Tx ? LMS7_SEL_TX : LMS7_SEL_RX, 0);
    }
    return OpStatus::SUCCESS;
}

std::vector<float_type> LMS7002M::GetNCOPhases(TRXDir dir, float_type* frequencyOffset)
{
    std::vector<float_type> angles_deg;
    return angles_deg;
}

/** @brief Returns chosen NCO's phase offset angle in radians
    @param dir transmitter or receiver selection
    @param index PHO index from 0 to 15
    @return phase offset angle in degrees
*/
float_type LMS7002M::GetNCOPhaseOffset_Deg(TRXDir dir, uint8_t index)
{
    if (index > 15)
        return ReportError(ERANGE, "GetNCOPhaseOffset_Deg(index = %d) - index out of range [0, 15]", index);
    uint16_t addr = dir == TRXDir::Tx ? 0x0244 : 0x0444;
    uint16_t pho = SPI_read(addr + index);
    float_type angle = 360 * pho / 65536.0;
    return angle;
}

/** @brief Uploads given FIR coefficients to chip
    @param dir Transmitter or receiver selection
    @param gfirIndex GIR index from 0 to 2
    @param coef array of coefficients (normalized from -1 to 1)
    @param coefCount number of coefficients
    @return 0-success, other-failure

    This function does not change GFIR*_L or GFIR*_N parameters, they have to be set manually
*/
OpStatus LMS7002M::SetGFIRCoefficients(TRXDir dir, uint8_t gfirIndex, const float_type* coef, uint8_t coefCount)
{
    if (gfirIndex > 2)
    {
        lime::warning("SetGFIRCoefficients: Invalid GFIR index(%i). Will configure GFIR[2].", gfirIndex);
        gfirIndex = 2;
    }

    const uint16_t startAddr = 0x0280 + (gfirIndex * 0x40) + (dir == TRXDir::Tx ? 0 : 0x0200);
    const uint8_t maxCoefCount = gfirIndex < 2 ? 40 : 120;
    const uint8_t bankCount = gfirIndex < 2 ? 5 : 15;

    if (coefCount > maxCoefCount)
    {
        return ReportError(OpStatus::OUT_OF_RANGE,
            "SetGFIRCoefficients: too many coefficients(%i), GFIR[%i] can have only %i",
            coefCount,
            gfirIndex,
            maxCoefCount);
    }

    uint16_t addrs[120];
    int16_t words[120];
    // actual used coefficients count is multiple of 'bankCount'
    // if coefCount is not multiple, extra '0' coefficients will be written
    const uint8_t bankLength = std::ceil(static_cast<float>(coefCount) / bankCount);
    const int16_t actualCoefCount = bankLength * bankCount;
    assert(actualCoefCount <= maxCoefCount);

    for (int i = 0; i < actualCoefCount; ++i)
    {
        uint8_t bank = i / bankLength;
        uint8_t bankRow = i % bankLength;
        addrs[i] = startAddr + (bank * 8) + bankRow;
        addrs[i] += 24 * (bank / 5);

        if (i < coefCount)
        {
            words[i] = coef[i] * 32767;

            if (coef[i] < -1 || coef[i] > 1)
            {
                lime::warning("Coefficient %f is outside of range [-1:1], incorrect value will be written.", coef[i]);
            }
        }
        else
        {
            words[i] = 0;
        }
    }
    LMS7Parameter gfirL_param = LMS7param(GFIR1_L_TXTSP);
    gfirL_param.address += gfirIndex + (dir == TRXDir::Tx ? 0 : 0x0200);
    Modify_SPI_Reg_bits(gfirL_param, bankLength - 1);

    return SPI_write_batch(addrs, reinterpret_cast<const uint16_t*>(words), actualCoefCount, true);
}

/** @brief Returns currently loaded FIR coefficients.
    @param dir Transmitter or receiver selection.
    @param GFIR_index GFIR index from 0 to 2.
    @param coef Array of returned coefficients (normalized from -1 to 1)
    @param coefCount Number of coefficients to read.
    @return 0-success, other-failure.
*/
OpStatus LMS7002M::GetGFIRCoefficients(TRXDir dir, uint8_t gfirIndex, float_type* coef, uint8_t coefCount)
{
    OpStatus status = OpStatus::ERROR;

    if (gfirIndex > 2)
    {
        lime::warning("GetGFIRCoefficients: Invalid GFIR index(%i). Will read GFIR[2].", gfirIndex);
        gfirIndex = 2;
    }

    const uint16_t startAddr = 0x0280 + (gfirIndex * 0x40) + (dir == TRXDir::Tx ? 0 : 0x0200);
    const uint8_t coefLimit = gfirIndex < 2 ? 40 : 120;

    if (coefCount > coefLimit)
    {
        return ReportError(
            OpStatus::OUT_OF_RANGE, "GetGFIRCoefficients(coefCount=%d) - exceeds coefLimit=%d", coefCount, coefLimit);
    }

    std::vector<uint16_t> addresses;
    for (uint8_t index = 0; index < coefCount; ++index)
    {
        addresses.push_back(startAddr + index + 24 * (index / 40));
    }

    int16_t spiData[120];
    std::memset(spiData, 0, 120 * sizeof(int16_t));
    if (controlPort)
    {
        status = SPI_read_batch(&addresses[0], reinterpret_cast<uint16_t*>(spiData), coefCount);
        for (uint8_t index = 0; index < coefCount; ++index)
        {
            coef[index] = spiData[index] / 32768.0;
        }
    }
    else
    {
        const int channel = Get_SPI_Reg_bits(LMS7param(MAC), false) > 1 ? 1 : 0;
        for (uint8_t index = 0; index < coefCount; ++index)
        {
            uint16_t value = mRegistersMap->GetValue(channel, addresses[index]);
            coef[index] = *reinterpret_cast<int16_t*>(&value) / 32768.0;
        }
        status = OpStatus::SUCCESS;
    }

    return status;
}

/** @brief Write given data value to whole register
    @param address SPI address
    @param data new register value
    @param toChip whether we're writing to the chip or not
    @return 0-succes, other-failure
*/
OpStatus LMS7002M::SPI_write(uint16_t address, uint16_t data, bool toChip)
{
    if (address == 0x0640 || address == 0x0641)
    {
        MCU_BD* mcu = GetMCUControls();
        mcu->RunProcedure(MCU_FUNCTION_GET_PROGRAM_ID);
        if (mcu->WaitForMCU(100) != MCU_ID_CALIBRATIONS_SINGLE_IMAGE)
            mcu->Program_MCU(mcu_program_lms7_dc_iq_calibration_bin, MCU_BD::MCU_PROG_MODE::SRAM);
        SPI_write(0x002D, address);
        SPI_write(0x020C, data);
        mcu->RunProcedure(7);
        mcu->WaitForMCU(50);
        return SPI_read(0x040B) == data ? OpStatus::SUCCESS : OpStatus::ERROR;
    }
    else
        return this->SPI_write_batch(&address, &data, 1, toChip);
}

/** @brief Reads whole register value from given address
    @param address SPI address
    @param status operation status(optional)
    @param fromChip read value directly from chip
    @return register value
*/
uint16_t LMS7002M::SPI_read(uint16_t address, bool fromChip, OpStatus* status)
{
    fromChip |= !useCache;
    //registers containing read only registers, which values can change
    static const std::unordered_set<uint16_t> volatileRegs = { 0,
        1,
        2,
        3,
        4,
        5,
        6,
        0x002F,
        0x008C,
        0x00A8,
        0x00A9,
        0x00AA,
        0x00AB,
        0x00AC,
        0x0123,
        0x0209,
        0x020A,
        0x020B,
        0x040E,
        0x040F,
        0x05C3,
        0x05C4,
        0x05C5,
        0x05C6,
        0x05C7,
        0x05C8,
        0x05C9,
        0x05CA };
    if (volatileRegs.find(address) != volatileRegs.end())
        fromChip = true;

    if (!controlPort || fromChip == false)
    {
        if (status && !controlPort)
            *status = ReportError(OpStatus::IO_FAILURE, "chip not connected");
        uint8_t mac = mRegistersMap->GetValue(0, LMS7param(MAC).address) & 0x0003;
        uint8_t channel = (mac == 2) ? 1 : 0; //only when MAC is B -> use register space B
        if (address < 0x0100)
            channel = 0; //force A when below MAC mapped register space
        return mRegistersMap->GetValue(channel, address);
    }
    if (controlPort)
    {
        uint16_t data = 0;
        OpStatus st;
        if (address == 0x0640 || address == 0x0641)
        {
            MCU_BD* mcu = GetMCUControls();
            mcu->RunProcedure(MCU_FUNCTION_GET_PROGRAM_ID);
            if (mcu->WaitForMCU(100) != MCU_ID_CALIBRATIONS_SINGLE_IMAGE)
                mcu->Program_MCU(mcu_program_lms7_dc_iq_calibration_bin, MCU_BD::MCU_PROG_MODE::SRAM);
            SPI_write(0x002D, address);
            mcu->RunProcedure(8);
            mcu->WaitForMCU(50);
            uint16_t rdVal = SPI_read(0x040B, true, status);
            return rdVal;
        }
        else
            st = this->SPI_read_batch(&address, &data, 1);
        if (status != nullptr)
            *status = st;
        return data;
    }
    return 0;
}

/** @brief Batches multiple register writes into least amount of transactions
    @param spiAddr spi register addresses to be written
    @param spiData registers data to be written
    @param cnt number of registers to write
    @param toChip force write to chip
    @return 0-success, other-failure
*/
OpStatus LMS7002M::SPI_write_batch(const uint16_t* spiAddr, const uint16_t* spiData, uint16_t cnt, bool toChip)
{
    toChip |= !useCache;
    int mac = mRegistersMap->GetValue(0, LMS7param(MAC).address) & 0x0003;
    std::vector<uint32_t> data;
    for (size_t i = 0; i < cnt; ++i)
    {
        //write which register cache based on MAC bits
        //or always when below the MAC mapped register space
        bool wr0 = ((mac & 0x1) != 0) || (spiAddr[i] < 0x0100);
        bool wr1 = ((mac & 0x2) != 0) && (spiAddr[i] >= 0x0100);

        if (!toChip)
        {
            if (wr0 && (mRegistersMap->GetValue(0, spiAddr[i]) == spiData[i]))
                wr0 = false;
            if (wr1 && (mRegistersMap->GetValue(1, spiAddr[i]) == spiData[i]))
                wr1 = false;
            if (!(wr0 || wr1))
                continue;
        }

        data.push_back((1 << 31) | (static_cast<uint32_t>(spiAddr[i]) << 16) | spiData[i]); //msbit 1=SPI write
        if (wr0)
            mRegistersMap->SetValue(0, spiAddr[i], spiData[i]);
        if (wr1)
            mRegistersMap->SetValue(1, spiAddr[i], spiData[i]);

        //refresh mac, because batch might also change active channel
        if (spiAddr[i] == LMS7param(MAC).address)
            mac = mRegistersMap->GetValue(0, LMS7param(MAC).address) & 0x0003;
    }

    if (data.size() == 0)
        return OpStatus::SUCCESS;
    if (!controlPort)
    {
        if (useCache)
            return OpStatus::SUCCESS;
        return ReportError(OpStatus::IO_FAILURE, "No device connected");
    }
    controlPort->SPI(data.data(), nullptr, data.size());
    return OpStatus::SUCCESS;
}

/** @brief Batches multiple register reads into least amount of transactions
    @param spiAddr SPI addresses to read
    @param spiData array for read data
    @param cnt number of registers to read
    @return 0-success, other-failure
*/
OpStatus LMS7002M::SPI_read_batch(const uint16_t* spiAddr, uint16_t* spiData, uint16_t cnt)
{
    if (!controlPort)
    {
        return ReportError(OpStatus::IO_FAILURE, "No device connected");
    }

    std::vector<uint32_t> dataWr(cnt);
    std::vector<uint32_t> dataRd(cnt);
    for (size_t i = 0; i < cnt; ++i)
    {
        dataWr[i] = spiAddr[i];
    }

    controlPort->SPI(dataWr.data(), dataRd.data(), cnt);

    int mac = mRegistersMap->GetValue(0, LMS7param(MAC).address) & 0x0003;

    for (size_t i = 0; i < cnt; ++i)
    {
        spiData[i] = dataRd[i] & 0xffff;

        //write which register cache based on MAC bits
        //or always when below the MAC mapped register space
        bool wr0 = ((mac & 0x1) != 0) or (spiAddr[i] < 0x0100);
        bool wr1 = ((mac & 0x2) != 0) and (spiAddr[i] >= 0x0100);

        if (wr0)
            mRegistersMap->SetValue(0, spiAddr[i], spiData[i]);
        if (wr1)
            mRegistersMap->SetValue(1, spiAddr[i], spiData[i]);
    }
    return OpStatus::SUCCESS;
}

/** @brief Performs registers test by writing known data and confirming readback data
    @return 0-registers test passed, other-failure
*/
OpStatus LMS7002M::RegistersTest(const std::string& fileName)
{
    char chex[16];
    if (!controlPort)
        return ReportError(OpStatus::IO_FAILURE, "No device connected");

    OpStatus status;
    Channel ch = this->GetActiveChannel();

    //backup both channel data for restoration after test
    std::vector<uint16_t> ch1Addresses;
    for (uint8_t i = 0; i < MEMORY_SECTIONS_COUNT; ++i)
        for (uint16_t addr = MemorySectionAddresses[i][0]; addr <= MemorySectionAddresses[i][1]; ++addr)
            ch1Addresses.push_back(addr);
    std::vector<uint16_t> ch1Data;
    ch1Data.resize(ch1Addresses.size(), 0);

    //backup A channel
    this->SetActiveChannel(Channel::ChA);
    status = SPI_read_batch(&ch1Addresses[0], &ch1Data[0], ch1Addresses.size());
    if (status != OpStatus::SUCCESS)
        return status;

    std::vector<uint16_t> ch2Addresses;
    for (uint8_t i = 0; i < MEMORY_SECTIONS_COUNT; ++i)
        for (uint16_t addr = MemorySectionAddresses[i][0]; addr <= MemorySectionAddresses[i][1]; ++addr)
            if (addr >= 0x0100)
                ch2Addresses.push_back(addr);
    std::vector<uint16_t> ch2Data;
    ch2Data.resize(ch2Addresses.size(), 0);

    this->SetActiveChannel(Channel::ChB);
    status = SPI_read_batch(&ch2Addresses[0], &ch2Data[0], ch2Addresses.size());
    if (status != OpStatus::SUCCESS)
        return status;

    //test registers
    ResetChip();
    Modify_SPI_Reg_bits(LMS7param(MIMO_SISO), 0);
    Modify_SPI_Reg_bits(LMS7param(PD_RX_AFE2), 0);
    Modify_SPI_Reg_bits(LMS7param(PD_TX_AFE2), 0);
    this->SetActiveChannel(Channel::ChA);

    std::stringstream ss;

    //check single channel memory sections
    std::vector<MemorySection> modulesToCheck = { AFE,
        BIAS,
        XBUF,
        CGEN,
        BIST,
        CDS,
        TRF,
        TBB,
        RFE,
        RBB,
        SX,
        TxTSP,
        TxNCO,
        TxGFIR1,
        TxGFIR2,
        TxGFIR3a,
        TxGFIR3b,
        TxGFIR3c,
        RxTSP,
        RxNCO,
        RxGFIR1,
        RxGFIR2,
        RxGFIR3a,
        RxGFIR3b,
        RxGFIR3c,
        LimeLight,
        LDO };
    const std::string moduleNames[] = { "AFE",
        "BIAS",
        "XBUF",
        "CGEN",
        "BIST",
        "CDS",
        "TRF",
        "TBB",
        "RFE",
        "RBB",
        "SX",
        "TxTSP",
        "TxNCO",
        "TxGFIR1",
        "TxGFIR2",
        "TxGFIR3a",
        "TxGFIR3b",
        "TxGFIR3c",
        "RxTSP",
        "RxNCO",
        "RxGFIR1",
        "RxGFIR2",
        "RxGFIR3a",
        "RxGFIR3b",
        "RxGFIR3c",
        "LimeLight",
        "LDO" };

    const uint16_t patterns[] = { 0xAAAA, 0x5555 };
    const uint8_t patternsCount = 2;

    bool allTestSuccess = true;

    for (unsigned i = 0; i < modulesToCheck.size(); ++i)
    {
        bool moduleTestsSuccess = true;
        uint16_t startAddr = MemorySectionAddresses[modulesToCheck[i]][0];
        uint16_t endAddr = MemorySectionAddresses[modulesToCheck[i]][1];
        uint8_t channelCount = startAddr >= 0x0100 ? 2 : 1;
        for (int cc = 1; cc <= channelCount; ++cc)
        {
            Modify_SPI_Reg_bits(LMS7param(MAC), cc);
            sprintf(chex, "0x%04X", startAddr);
            ss << moduleNames[i] << "  [" << chex << ":";
            sprintf(chex, "0x%04X", endAddr);
            ss << chex << "]";
            if (startAddr >= 0x0100)
            {
                ss << " Ch." << (cc == 1 ? "A" : "B");
            }
            ss << std::endl;
            for (uint8_t p = 0; p < patternsCount; ++p)
                moduleTestsSuccess &= RegistersTestInterval(startAddr, endAddr, patterns[p], ss) == OpStatus::SUCCESS;
        }
        allTestSuccess &= moduleTestsSuccess;
    }

    //restore register values
    this->SetActiveChannel(Channel::ChA);
    SPI_write_batch(&ch1Addresses[0], &ch1Data[0], ch1Addresses.size(), true);
    this->SetActiveChannel(Channel::ChB);
    SPI_write_batch(&ch2Addresses[0], &ch2Data[0], ch2Addresses.size(), true);
    this->SetActiveChannel(ch);

    if (!fileName.empty())
    {
        std::fstream fout;
        fout.open(fileName, std::ios::out);
        fout << ss.str() << std::endl;
        fout.close();
    }

    if (allTestSuccess)
        return OpStatus::SUCCESS;
    return ReportError(OpStatus::ERROR, "RegistersTest() failed");
}

/** @brief Performs registers test for given address interval by writing given pattern data
    @param startAddr first register address
    @param endAddr last reigster address
    @param pattern data to be written into registers
    @param ss stringstream to use
    @return 0-register test passed, other-failure
*/
OpStatus LMS7002M::RegistersTestInterval(uint16_t startAddr, uint16_t endAddr, uint16_t pattern, std::stringstream& ss)
{
    std::vector<uint16_t> addrToWrite;
    std::vector<uint16_t> dataToWrite;
    std::vector<uint16_t> dataReceived;
    std::vector<uint16_t> dataMasks;

    for (uint16_t addr = startAddr; addr <= endAddr; ++addr)
    {
        addrToWrite.push_back(addr);
    }
    dataMasks.resize(addrToWrite.size(), 0xFFFF);
    for (std::size_t j = 0; j < readOnlyRegisters.size(); ++j)
    {
        for (std::size_t k = 0; k < addrToWrite.size(); ++k)
        {
            if (readOnlyRegisters[j].address == addrToWrite[k])
            {
                dataMasks[k] = readOnlyRegisters[j].mask;
                break;
            }
        }
    }

    dataToWrite.clear();
    dataReceived.clear();
    for (uint16_t j = 0; j < addrToWrite.size(); ++j)
    {
        if (addrToWrite[j] == 0x00A6)
            dataToWrite.push_back(0x1 | (pattern & ~0x2));
        else if (addrToWrite[j] == 0x0084)
            dataToWrite.push_back(pattern & ~0x19);
        else
            dataToWrite.push_back(pattern & dataMasks[j]);
    }
    dataReceived.resize(addrToWrite.size(), 0);
    OpStatus status;
    status = SPI_write_batch(&addrToWrite[0], &dataToWrite[0], addrToWrite.size(), true);
    if (status != OpStatus::SUCCESS)
        return status;
    status = SPI_read_batch(&addrToWrite[0], &dataReceived[0], addrToWrite.size());
    if (status != OpStatus::SUCCESS)
        return status;
    bool registersMatch = true;
    char ctemp[16];
    for (uint16_t j = 0; j < dataToWrite.size(); ++j)
    {
        if (dataToWrite[j] != (dataReceived[j] & dataMasks[j]))
        {
            registersMatch = false;
            sprintf(ctemp, "0x%04X", addrToWrite[j]);
            ss << "\t" << ctemp << "(wr/rd): ";
            sprintf(ctemp, "0x%04X", dataToWrite[j]);
            ss << ctemp << "/";
            sprintf(ctemp, "0x%04X", dataReceived[j]);
            ss << ctemp << std::endl;
        }
    }
    if (registersMatch)
    {
        sprintf(ctemp, "0x%04X", pattern);
        ss << "\tRegisters OK (" << ctemp << ")\n";
    }
    if (registersMatch)
        return OpStatus::SUCCESS;
    return ReportError(OpStatus::ERROR, "RegistersTestInterval(startAddr=0x%x, endAddr=0x%x) - failed", startAddr, endAddr);
}

/** @brief Sets Rx Dc offsets by converting two's complementary numbers to sign and magnitude
*/
void LMS7002M::SetRxDCOFF(int8_t offsetI, int8_t offsetQ)
{
    uint16_t valToSend = 0;
    if (offsetI < 0)
        valToSend |= 0x40;
    valToSend |= labs(offsetI);
    valToSend = valToSend << 7;
    if (offsetQ < 0)
        valToSend |= 0x40;
    valToSend |= labs(offsetQ);
    SPI_write(0x010E, valToSend);
}

/** @brief Sets given module registers to default values
    @return 0-success, other-failure
*/
OpStatus LMS7002M::SetDefaults(MemorySection module)
{
    OpStatus status;
    std::vector<uint16_t> addrs;
    std::vector<uint16_t> values;
    for (uint32_t address = MemorySectionAddresses[module][0]; address <= MemorySectionAddresses[module][1]; ++address)
    {
        addrs.push_back(address);
        values.push_back(mRegistersMap->GetDefaultValue(address));
    }
    status = SPI_write_batch(&addrs[0], &values[0], addrs.size());
    return status;
}

void LMS7002M::ModifyRegistersDefaults(const std::vector<std::pair<uint16_t, uint16_t>>& registerValues)
{
    for (const auto& addrValuePair : registerValues)
        mRegistersMap->SetDefaultValue(addrValuePair.first, addrValuePair.second);
}

/** @brief Reads all chip configuration and checks if it matches with local registers copy
*/
bool LMS7002M::IsSynced()
{
    if (!controlPort)
        return false;
    bool isSynced = true;

    Channel ch = this->GetActiveChannel();

    std::vector<uint16_t> addrToRead = mRegistersMap->GetUsedAddresses(0);
    std::vector<uint16_t> dataReceived;
    dataReceived.resize(addrToRead.size(), 0);

    this->SetActiveChannel(Channel::ChA);
    std::vector<uint32_t> dataWr(addrToRead.size());
    std::vector<uint32_t> dataRd(addrToRead.size());
    for (size_t i = 0; i < addrToRead.size(); ++i)
        dataWr[i] = (static_cast<uint32_t>(addrToRead[i]) << 16);
    controlPort->SPI(dataWr.data(), dataRd.data(), dataWr.size());

    for (size_t i = 0; i < addrToRead.size(); ++i)
        dataReceived[i] = dataRd[i] & 0xFFFF;

    //check if local copy matches chip
    for (uint16_t i = 0; i < addrToRead.size(); ++i)
    {
        uint16_t regValue = mRegistersMap->GetValue(0, addrToRead[i]);
        if (addrToRead[i] <= readOnlyRegisters[readOnlyRegisters.size() - 1].address &&
            addrToRead[i] >= readOnlyRegisters[0].address)
        {
            //mask out readonly bits
            for (std::size_t j = 0; j < readOnlyRegisters.size(); ++j)
            {
                if (readOnlyRegisters[j].address == addrToRead[i])
                {
                    dataReceived[i] &= readOnlyRegisters[j].mask;
                    regValue &= readOnlyRegisters[j].mask;
                    break;
                }
            }
        }
        if (dataReceived[i] != regValue)
        {
            lime::debug("Addr: 0x%04X  gui: 0x%04X  chip: 0x%04X", addrToRead[i], regValue, dataReceived[i]);
            isSynced = false;
            goto isSyncedEnding;
        }
    }

    addrToRead.clear(); //add only B channel addresses
    addrToRead = mRegistersMap->GetUsedAddresses(1);
    dataWr.resize(addrToRead.size());
    dataRd.resize(addrToRead.size());
    for (size_t i = 0; i < addrToRead.size(); ++i)
        dataWr[i] = (static_cast<uint32_t>(addrToRead[i]) << 16);
    controlPort->SPI(dataWr.data(), dataRd.data(), dataWr.size());
    for (size_t i = 0; i < addrToRead.size(); ++i)
        dataReceived[i] = dataRd[i] & 0xFFFF;
    this->SetActiveChannel(Channel::ChB);

    //check if local copy matches chip
    for (uint16_t i = 0; i < addrToRead.size(); ++i)
    {
        uint16_t regValue = mRegistersMap->GetValue(1, addrToRead[i]);
        if (addrToRead[i] <= readOnlyRegisters[readOnlyRegisters.size() - 1].address &&
            addrToRead[i] >= readOnlyRegisters[0].address)
        {
            //mask out readonly bits
            for (std::size_t j = 0; j < readOnlyRegisters.size(); ++j)
            {
                if (readOnlyRegisters[j].address == addrToRead[i])
                {
                    dataReceived[i] &= readOnlyRegisters[j].mask;
                    regValue &= readOnlyRegisters[j].mask;
                    break;
                }
            }
        }
        if (dataReceived[i] != regValue)
        {
            lime::debug("Addr: 0x%04X  gui: 0x%04X  chip: 0x%04X", addrToRead[i], regValue, dataReceived[i]);
            isSynced = false;
            goto isSyncedEnding;
        }
    }
isSyncedEnding:
    this->SetActiveChannel(ch); //restore previously used channel
    return isSynced;
}

/** @brief Writes all registers from host to chip

*/
OpStatus LMS7002M::UploadAll()
{
    if (!controlPort)
        return ReportError(OpStatus::IO_FAILURE, "No device connected");

    Channel ch = this->GetActiveChannel(); //remember used channel

    OpStatus status;

    std::vector<uint16_t> addrToWrite;
    std::vector<uint16_t> dataToWrite;

    uint16_t x0020_value = mRegistersMap->GetValue(0, 0x0020);
    this->SetActiveChannel(Channel::ChA); //select A channel

    addrToWrite = mRegistersMap->GetUsedAddresses(0);
    //remove 0x0020 register from list, to not change MAC
    addrToWrite.erase(std::find(addrToWrite.begin(), addrToWrite.end(), 0x0020));
    for (auto address : addrToWrite)
        dataToWrite.push_back(mRegistersMap->GetValue(0, address));

    status = SPI_write_batch(&addrToWrite[0], &dataToWrite[0], addrToWrite.size(), true);
    if (status != OpStatus::SUCCESS)
        return status;
    //after all channel A registers have been written, update 0x0020 register value
    status = SPI_write(0x0020, x0020_value);
    if (status != OpStatus::SUCCESS)
        return status;
    this->SetActiveChannel(Channel::ChB);
    if (status != OpStatus::SUCCESS)
        return status;

    addrToWrite = mRegistersMap->GetUsedAddresses(1);
    dataToWrite.clear();
    for (auto address : addrToWrite)
    {
        dataToWrite.push_back(mRegistersMap->GetValue(1, address));
    }
    this->SetActiveChannel(Channel::ChB); //select B channel
    status = SPI_write_batch(&addrToWrite[0], &dataToWrite[0], addrToWrite.size(), true);
    if (status != OpStatus::SUCCESS)
        return status;
    this->SetActiveChannel(ch); //restore last used channel

    return OpStatus::SUCCESS;
}

/** @brief Reads all registers from the chip to host

*/
OpStatus LMS7002M::DownloadAll()
{
    if (!controlPort)
        return ReportError(OpStatus::IO_FAILURE, "No device connected");

    OpStatus status;
    Channel ch = this->GetActiveChannel(false);

    std::vector<uint16_t> addrToRead = mRegistersMap->GetUsedAddresses(0);
    std::vector<uint16_t> dataReceived;
    dataReceived.resize(addrToRead.size(), 0);
    this->SetActiveChannel(Channel::ChA);
    status = SPI_read_batch(&addrToRead[0], &dataReceived[0], addrToRead.size());
    if (status != OpStatus::SUCCESS)
        return status;

    for (uint16_t i = 0; i < addrToRead.size(); ++i)
    {
        mRegistersMap->SetValue(0, addrToRead[i], dataReceived[i]);
    }

    addrToRead.clear(); //add only B channel addresses
    addrToRead = mRegistersMap->GetUsedAddresses(1);
    dataReceived.resize(addrToRead.size(), 0);

    this->SetActiveChannel(Channel::ChB);
    status = SPI_read_batch(&addrToRead[0], &dataReceived[0], addrToRead.size());
    if (status != OpStatus::SUCCESS)
        return status;
    for (uint16_t i = 0; i < addrToRead.size(); ++i)
        mRegistersMap->SetValue(1, addrToRead[i], dataReceived[i]);

    this->SetActiveChannel(ch); //retore previously used channel

    return OpStatus::SUCCESS;
}

/** @brief Configures interfaces for desired frequency
    @return 0-success, other-failure
    Sets interpolation and decimation, changes MCLK sources and TSP clock dividers accordingly to selected interpolation and decimation
*/
OpStatus LMS7002M::SetInterfaceFrequency(float_type cgen_freq_Hz, const uint8_t hbi, const uint8_t hbd)
{
    OpStatus status;
    status = Modify_SPI_Reg_bits(LMS7param(HBD_OVR_RXTSP), hbd);
    if (status != OpStatus::SUCCESS)
        return status;
    Modify_SPI_Reg_bits(LMS7param(HBI_OVR_TXTSP), hbi);

    auto siso = Get_SPI_Reg_bits(LMS7_LML2_SISODDR);
    int mclk2src = Get_SPI_Reg_bits(LMS7param(MCLK2SRC));
    if (hbd == 7 || (hbd == 0 && siso == 0)) //bypass
    {
        Modify_SPI_Reg_bits(LMS7param(RXTSPCLKA_DIV), 0);
        Modify_SPI_Reg_bits(LMS7param(RXDIVEN), false);
        Modify_SPI_Reg_bits(LMS7param(MCLK2SRC), (mclk2src & 1) | 0x2);
    }
    else
    {
<<<<<<< HEAD
        uint8_t divider = static_cast<uint8_t>(std::pow(2.0, decimation + siso));
=======
        uint8_t divider = (uint8_t)pow(2.0, hbd + siso);
>>>>>>> 6cc2642b
        if (divider > 1)
            Modify_SPI_Reg_bits(LMS7param(RXTSPCLKA_DIV), (divider / 2) - 1);
        else
            Modify_SPI_Reg_bits(LMS7param(RXTSPCLKA_DIV), 0);
        Modify_SPI_Reg_bits(LMS7param(RXDIVEN), true);
        Modify_SPI_Reg_bits(LMS7param(MCLK2SRC), mclk2src & 1);
    }

    if (Get_SPI_Reg_bits(LMS7param(RX_MUX)) == 0)
    {
        bool mimoBypass = (hbd == 7) && (siso == 0);
        Modify_SPI_Reg_bits(LMS7param(RXRDCLK_MUX), mimoBypass ? 3 : 1);
        Modify_SPI_Reg_bits(LMS7param(RXWRCLK_MUX), mimoBypass ? 1 : 2);
    }

    siso = Get_SPI_Reg_bits(LMS7_LML1_SISODDR);
    int mclk1src = Get_SPI_Reg_bits(LMS7param(MCLK1SRC));
    if (hbi == 7 || (hbi == 0 && siso == 0)) //bypass
    {
        Modify_SPI_Reg_bits(LMS7param(TXTSPCLKA_DIV), 0);
        Modify_SPI_Reg_bits(LMS7param(TXDIVEN), false);
        status = Modify_SPI_Reg_bits(LMS7param(MCLK1SRC), (mclk1src & 1) | 0x2);
    }
    else
    {
<<<<<<< HEAD
        uint8_t divider = static_cast<uint8_t>(std::pow(2.0, interpolation + siso));
=======
        uint8_t divider = (uint8_t)pow(2.0, hbi + siso);
>>>>>>> 6cc2642b
        if (divider > 1)
            Modify_SPI_Reg_bits(LMS7param(TXTSPCLKA_DIV), (divider / 2) - 1);
        else
            Modify_SPI_Reg_bits(LMS7param(TXTSPCLKA_DIV), 0);
        Modify_SPI_Reg_bits(LMS7param(TXDIVEN), true);
        status = Modify_SPI_Reg_bits(LMS7param(MCLK1SRC), mclk1src & 1);
    }

    if (Get_SPI_Reg_bits(LMS7param(TX_MUX)) == 0)
    {
        bool mimoBypass = (hbi == 7) && (siso == 0);
        Modify_SPI_Reg_bits(LMS7param(TXRDCLK_MUX), mimoBypass ? 0 : 2);
        Modify_SPI_Reg_bits(LMS7param(TXWRCLK_MUX), 0);
    }

    //clock rate already set because the readback frequency is pretty-close,
    //dont set the cgen frequency again to save time due to VCO selection
    // const auto freqDiff = std::abs(this->GetFrequencyCGEN() - cgen_freq_Hz);
    // if (not this->GetCGENLocked() or freqDiff > 10.0)
    {
        status = SetFrequencyCGEN(cgen_freq_Hz);
        if (status != OpStatus::SUCCESS)
            return status;
    }
    return status;
}

void LMS7002M::ConfigureLML_RF2BB(
    const LMLSampleSource s0, const LMLSampleSource s1, const LMLSampleSource s2, const LMLSampleSource s3)
{
    //map a sample source to a position
    std::map<LMLSampleSource, int> m;
    m[LMLSampleSource::AI] = 1;
    m[LMLSampleSource::AQ] = 0;
    m[LMLSampleSource::BI] = 3;
    m[LMLSampleSource::BQ] = 2;

    //load the same config on both LMLs
    //only one will get used based on direction
    this->Modify_SPI_Reg_bits(LMS7param(LML1_S3S), m[s3]);
    this->Modify_SPI_Reg_bits(LMS7param(LML1_S2S), m[s2]);
    this->Modify_SPI_Reg_bits(LMS7param(LML1_S1S), m[s1]);
    this->Modify_SPI_Reg_bits(LMS7param(LML1_S0S), m[s0]);

    this->Modify_SPI_Reg_bits(LMS7param(LML2_S3S), m[s3]);
    this->Modify_SPI_Reg_bits(LMS7param(LML2_S2S), m[s2]);
    this->Modify_SPI_Reg_bits(LMS7param(LML2_S1S), m[s1]);
    this->Modify_SPI_Reg_bits(LMS7param(LML2_S0S), m[s0]);
}

void LMS7002M::ConfigureLML_BB2RF(
    const LMLSampleSource s0, const LMLSampleSource s1, const LMLSampleSource s2, const LMLSampleSource s3)
{
    //map a sample source to a position
    std::map<LMLSampleSource, int> m;
    m[s3] = 2;
    m[s2] = 3;
    m[s0] = 1;
    m[s1] = 0;

    //load the same config on both LMLs
    //only one will get used based on direction
    this->Modify_SPI_Reg_bits(LMS7param(LML1_BQP), m[LMLSampleSource::BQ]);
    this->Modify_SPI_Reg_bits(LMS7param(LML1_BIP), m[LMLSampleSource::BI]);
    this->Modify_SPI_Reg_bits(LMS7param(LML1_AQP), m[LMLSampleSource::AQ]);
    this->Modify_SPI_Reg_bits(LMS7param(LML1_AIP), m[LMLSampleSource::AI]);

    this->Modify_SPI_Reg_bits(LMS7param(LML2_BQP), m[LMLSampleSource::BQ]);
    this->Modify_SPI_Reg_bits(LMS7param(LML2_BIP), m[LMLSampleSource::BI]);
    this->Modify_SPI_Reg_bits(LMS7param(LML2_AQP), m[LMLSampleSource::AQ]);
    this->Modify_SPI_Reg_bits(LMS7param(LML2_AIP), m[LMLSampleSource::AI]);
}

OpStatus LMS7002M::SetRxDCRemoval(const bool enable)
{
    this->Modify_SPI_Reg_bits(LMS7param(DC_BYP_RXTSP), enable ? 0 : 1);
    this->Modify_SPI_Reg_bits(LMS7param(DCCORR_AVG_RXTSP), 0x7);
    return OpStatus::SUCCESS;
}

OpStatus LMS7002M::EnableSXTDD(bool tdd)
{
    Modify_SPI_Reg_bits(LMS7_MAC, 2);
    Modify_SPI_Reg_bits(LMS7_PD_LOCH_T2RBUF, tdd ? 0 : 1);
    Modify_SPI_Reg_bits(LMS7_MAC, 1);
    return Modify_SPI_Reg_bits(LMS7_PD_VCO, tdd ? 1 : 0);
}

bool LMS7002M::GetRxDCRemoval(void)
{
    return this->Get_SPI_Reg_bits(LMS7param(DC_BYP_RXTSP)) == 0;
}

OpStatus LMS7002M::SetDCOffset(TRXDir dir, const float_type I, const float_type Q)
{
    const bool bypass = I == 0.0 and Q == 0.0;
    if (dir == TRXDir::Tx)
    {
        this->Modify_SPI_Reg_bits(LMS7param(DC_BYP_TXTSP), bypass ? 1 : 0);
        this->Modify_SPI_Reg_bits(LMS7param(DCCORRI_TXTSP), std::lrint(I * 127));
        this->Modify_SPI_Reg_bits(LMS7param(DCCORRQ_TXTSP), std::lrint(Q * 127));
    }
    else
    {
        Modify_SPI_Reg_bits(LMS7param(EN_DCOFF_RXFE_RFE), bypass ? 0 : 1);
        unsigned val = std::lrint(std::abs(I * 63)) + (I < 0 ? 64 : 0);
        Modify_SPI_Reg_bits(LMS7param(DCOFFI_RFE), val);
        val = std::lrint(std::abs(Q * 63)) + (Q < 0 ? 64 : 0);
        Modify_SPI_Reg_bits(LMS7param(DCOFFQ_RFE), val);
    }
    return OpStatus::SUCCESS;
}

void LMS7002M::GetDCOffset(TRXDir dir, float_type& I, float_type& Q)
{
    if (dir == TRXDir::Tx)
    {
        I = static_cast<int8_t>(this->Get_SPI_Reg_bits(LMS7param(DCCORRI_TXTSP))) / 127.0; //signed 8-bit
        Q = static_cast<int8_t>(this->Get_SPI_Reg_bits(LMS7param(DCCORRQ_TXTSP))) / 127.0; //signed 8-bit
    }
    else
    {
        auto i = Get_SPI_Reg_bits(LMS7param(DCOFFI_RFE));
        I = ((i & 0x40) ? -1.0 : 1.0) * (i & 0x3F) / 63.0;
        auto q = Get_SPI_Reg_bits(LMS7param(DCOFFQ_RFE));
        Q = ((q & 0x40) ? -1.0 : 1.0) * (q & 0x3F) / 63.0;
    }
}

OpStatus LMS7002M::SetIQBalance(const TRXDir dir, const float_type phase, const float_type gainI, const float_type gainQ)
{
    const bool bypassPhase = (phase == 0.0);
    const bool bypassGain = ((gainI == 1.0) and (gainQ == 1.0)) or ((gainI == 0.0) and (gainQ == 0.0));
    int iqcorr = std::lrint(2047 * (phase / (M_PI / 2)));
    int gcorri = std::lrint(2047 * gainI);
    int gcorrq = std::lrint(2047 * gainQ);

    this->Modify_SPI_Reg_bits(dir == TRXDir::Tx ? LMS7param(PH_BYP_TXTSP) : LMS7param(PH_BYP_RXTSP), bypassPhase ? 1 : 0);
    this->Modify_SPI_Reg_bits(dir == TRXDir::Tx ? LMS7param(GC_BYP_TXTSP) : LMS7param(GC_BYP_RXTSP), bypassGain ? 1 : 0);
    this->Modify_SPI_Reg_bits(dir == TRXDir::Tx ? LMS7param(IQCORR_TXTSP) : LMS7param(IQCORR_RXTSP), iqcorr);
    this->Modify_SPI_Reg_bits(dir == TRXDir::Tx ? LMS7param(GCORRI_TXTSP) : LMS7param(GCORRI_RXTSP), gcorri);
    this->Modify_SPI_Reg_bits(dir == TRXDir::Tx ? LMS7param(GCORRQ_TXTSP) : LMS7param(GCORRQ_RXTSP), gcorrq);
    return OpStatus::SUCCESS;
}

void LMS7002M::GetIQBalance(const TRXDir dir, float_type& phase, float_type& gainI, float_type& gainQ)
{
    int iqcorr =
        static_cast<int16_t>(this->Get_SPI_Reg_bits(dir == TRXDir::Tx ? LMS7param(IQCORR_TXTSP) : LMS7param(IQCORR_RXTSP)) << 4) >>
        4; //sign extend 12-bit
    int gcorri = static_cast<int16_t>(
        this->Get_SPI_Reg_bits(dir == TRXDir::Tx ? LMS7param(GCORRI_TXTSP) : LMS7param(GCORRI_RXTSP))); //unsigned 11-bit
    int gcorrq = static_cast<int16_t>(
        this->Get_SPI_Reg_bits(dir == TRXDir::Tx ? LMS7param(GCORRQ_TXTSP) : LMS7param(GCORRQ_RXTSP))); //unsigned 11-bit

    phase = (M_PI / 2) * iqcorr / 2047.0;
    gainI = gcorri / 2047.0;
    gainQ = gcorrq / 2047.0;
}

void LMS7002M::EnableValuesCache(bool enabled)
{
    useCache = enabled;
}

bool LMS7002M::IsValuesCacheEnabled()
{
    return useCache;
}

MCU_BD* LMS7002M::GetMCUControls() const
{
    return mcuControl;
}

void LMS7002M::EnableCalibrationByMCU(bool enabled)
{
    mCalibrationByMCU = enabled;
}

float_type LMS7002M::GetTemperature()
{
    if (CalibrateInternalADC(32) != OpStatus::SUCCESS)
        return 0;
    Modify_SPI_Reg_bits(LMS7_RSSI_PD, 0);
    Modify_SPI_Reg_bits(LMS7_RSSI_RSSIMODE, 0);
    uint16_t biasMux = Get_SPI_Reg_bits(LMS7_MUX_BIAS_OUT);
    Modify_SPI_Reg_bits(LMS7_MUX_BIAS_OUT, 2);

    std::this_thread::sleep_for(std::chrono::microseconds(250));
    const uint16_t reg606 = SPI_read(0x0606, true);
    float Vtemp = (reg606 >> 8) & 0xFF;
    Vtemp *= 1.84;
    float Vptat = reg606 & 0xFF;
    Vptat *= 1.84;
    float Vdiff = Vptat - Vtemp;
    Vdiff /= 1.05;
    float temperature = 45.0 + Vdiff;
    Modify_SPI_Reg_bits(LMS7_MUX_BIAS_OUT, biasMux);
    lime::debug("Vtemp 0x%04X, Vptat 0x%04X, Vdiff = %.2f, temp= %.3f", (reg606 >> 8) & 0xFF, reg606 & 0xFF, Vdiff, temperature);
    return temperature;
}

void LMS7002M::SetLogCallback(std::function<void(const char*, LogType)> callback)
{
    log_callback = callback;
}

OpStatus LMS7002M::CopyChannelRegisters(const Channel src, const Channel dest, const bool copySX)
{
    Channel ch = this->GetActiveChannel(); //remember used channel

    std::vector<uint16_t> addrToWrite;
    addrToWrite = mRegistersMap->GetUsedAddresses(1);
    if (!copySX)
    {
        for (uint32_t address = MemorySectionAddresses[SX][0]; address <= MemorySectionAddresses[SX][1]; ++address)
            addrToWrite.erase(std::find(addrToWrite.begin(), addrToWrite.end(), address));
    }
    for (auto address : addrToWrite)
    {
        uint16_t data = mRegistersMap->GetValue(src == Channel::ChA ? 0 : 1, address);
        mRegistersMap->SetValue(dest == Channel::ChA ? 0 : 1, address, data);
    }
    if (controlPort)
        UploadAll();
    this->SetActiveChannel(ch);
    return OpStatus::SUCCESS;
}

OpStatus LMS7002M::CalibrateAnalogRSSI_DC_Offset()
{
    Modify_SPI_Reg_bits(LMS7_EN_INSHSW_W_RFE, 1);
    CalibrateInternalADC(0);
    Modify_SPI_Reg_bits(LMS7param(PD_RSSI_RFE), 0);
    Modify_SPI_Reg_bits(LMS7param(PD_TIA_RFE), 0);

    /*Modify_SPI_Reg_bits(LMS7param(RSSIDC_RSEL), 22);
    Modify_SPI_Reg_bits(LMS7param(RSSIDC_HYSCMP), 0);
    Modify_SPI_Reg_bits(LMS7param(RSSIDC_PD), 0);*/
    SPI_write(0x0640, 22 << 4);

    Modify_SPI_Reg_bits(LMS7param(RSSIDC_DCO2), 0);

    int value = -63;
    uint8_t wrValue = abs(value);
    if (value < 0)
        wrValue |= 0x40;
    Modify_SPI_Reg_bits(LMS7param(RSSIDC_DCO1), wrValue, true);
    uint8_t cmp = Get_SPI_Reg_bits(LMS7param(RSSIDC_CMPSTATUS), true);
    uint8_t cmpPrev = cmp;
    std::vector<int8_t> edges;
    for (value = -63; value < 64; ++value)
    {
        wrValue = abs(value);
        if (value < 0)
            wrValue |= 0x40;
        Modify_SPI_Reg_bits(LMS7param(RSSIDC_DCO1), wrValue, true);
        std::this_thread::sleep_for(std::chrono::microseconds(5));
        cmp = Get_SPI_Reg_bits(LMS7param(RSSIDC_CMPSTATUS), true);
        if (cmp != cmpPrev)
        {
            edges.push_back(value);
            cmpPrev = cmp;
        }
        if (edges.size() > 1)
            break;
    }
    if (edges.size() != 2)
    {
        lime::debug("Not found");
        return ReportError(OpStatus::INVALID_VALUE, "Failed to find value");
    }
    int8_t found = (edges[0] + edges[1]) / 2;
    wrValue = abs(found);
    if (found < 0)
        wrValue |= 0x40;
    Modify_SPI_Reg_bits(LMS7param(RSSIDC_DCO1), wrValue, true);
    lime::debug("Found %i", found);
    Modify_SPI_Reg_bits(LMS7_EN_INSHSW_W_RFE, 0);
    return OpStatus::SUCCESS;
}

double LMS7002M::GetClockFreq(ClockID clk_id, uint8_t channel)
{
    switch (clk_id)
    {
    case ClockID::CLK_REFERENCE:
        return GetReferenceClk_SX(TRXDir::Rx);
    case ClockID::CLK_SXR:
        return GetFrequencySX(TRXDir::Rx);
    case ClockID::CLK_SXT:
        return GetFrequencySX(TRXDir::Tx);
    case ClockID::CLK_CGEN:
        return GetFrequencyCGEN();
    case ClockID::CLK_RXTSP:
        return GetReferenceClk_TSP(TRXDir::Rx);
    case ClockID::CLK_TXTSP:
        return GetReferenceClk_TSP(TRXDir::Tx);
    default:
        lime::ReportError(EINVAL, "Invalid clock ID.");
        return 0;
    }
}

OpStatus LMS7002M::SetClockFreq(ClockID clk_id, double freq, uint8_t channel)
{
    switch (clk_id)
    {
    case ClockID::CLK_REFERENCE:
        // TODO: recalculate CGEN,SXR/T
        break;
    case ClockID::CLK_CGEN:
        return SetFrequencyCGEN(freq, true, nullptr);
        break;
    case ClockID::CLK_SXR:
        return SetFrequencySX(TRXDir::Rx, freq, nullptr);
        break;
    case ClockID::CLK_SXT:
        return SetFrequencySX(TRXDir::Rx, freq, nullptr);
        break;
    case ClockID::CLK_RXTSP:
    case ClockID::CLK_TXTSP:
        return ReportError(OpStatus::INVALID_VALUE, "RxTSP/TxTSP Clocks are read only");
    default:
        return ReportError(OpStatus::INVALID_VALUE, "LMS7002M::SetClockFreq Unknown clock id");
    }
    return OpStatus::SUCCESS;
}

float_type LMS7002M::GetSampleRate(TRXDir dir, Channel ch)
{
    ChannelScope scope(this, ch);
    return GetSampleRate(dir);
}

float_type LMS7002M::GetSampleRate(TRXDir dir)
{
    const auto& parameter = dir == TRXDir::Tx ? LMS7_HBI_OVR_TXTSP : LMS7_HBD_OVR_RXTSP;

    uint16_t ratio = Get_SPI_Reg_bits(parameter);

    double interface_Hz = GetReferenceClk_TSP(dir);

    // If decimation/interpolation is 0 (2^1) or 7 (bypass), interface clocks should not be divided
    if (ratio != 7)
    {
        interface_Hz /= 2 * pow(2.0, ratio);
    }

    return interface_Hz;
}

OpStatus LMS7002M::SetGFIRFilter(TRXDir dir, unsigned ch, bool enabled, double bandwidth)
{
    ChannelScope scope(this, ch);
    const bool bypassFIR = !enabled;
    if (dir == TRXDir::Tx)
    {
        Modify_SPI_Reg_bits(LMS7param(GFIR1_BYP_TXTSP), bypassFIR);
        Modify_SPI_Reg_bits(LMS7param(GFIR2_BYP_TXTSP), bypassFIR);
        Modify_SPI_Reg_bits(LMS7param(GFIR3_BYP_TXTSP), bypassFIR);
    }
    else
    {
        Modify_SPI_Reg_bits(LMS7param(GFIR1_BYP_RXTSP), bypassFIR);
        Modify_SPI_Reg_bits(LMS7param(GFIR2_BYP_RXTSP), bypassFIR);
        Modify_SPI_Reg_bits(LMS7param(GFIR3_BYP_RXTSP), bypassFIR);
        const bool sisoDDR = Get_SPI_Reg_bits(LMS7_LML1_SISODDR);
        const bool clockIsNotInverted = !(enabled | sisoDDR);
        if (ch % 2)
        {
            Modify_SPI_Reg_bits(LMS7param(CDSN_RXBLML), clockIsNotInverted);
            Modify_SPI_Reg_bits(LMS7param(CDS_RXBLML), enabled ? 3 : 0);
        }
        else
        {
            Modify_SPI_Reg_bits(LMS7param(CDSN_RXALML), clockIsNotInverted);
            Modify_SPI_Reg_bits(LMS7param(CDS_RXALML), enabled ? 3 : 0);
        }
    }
    if (!enabled)
        return OpStatus::SUCCESS;

    if (bandwidth <= 0)
        return OpStatus::INVALID_VALUE;

    double w, w2;
    int L;
    int div = 1;

    bandwidth /= 1e6;
    double interface_MHz;
    int ratio;
    if (dir == TRXDir::Tx)
    {
        ratio = Get_SPI_Reg_bits(LMS7param(HBI_OVR_TXTSP));
    }
    else
    {
        ratio = Get_SPI_Reg_bits(LMS7param(HBD_OVR_RXTSP));
    }

    interface_MHz = GetReferenceClk_TSP(dir) / 1e6;
    if (ratio != 7)
        div = (2 << (ratio));

    w = (bandwidth / 2) / (interface_MHz / div);
    L = div > 8 ? 8 : div;
    div -= 1;

    w2 = w * 1.1;
    if (w2 > 0.495)
    {
        w2 = w * 1.05;
        if (w2 > 0.495)
        {
            lime::error("GFIR LPF cannot be set to the requested bandwidth (%f)", bandwidth);
            return OpStatus::ERROR;
        }
    }

    double coef[120];
    double coef2[40];

    GenerateFilter(L * 15, w, w2, 1.0, 0, coef);
    GenerateFilter(L * 5, w, w2, 1.0, 0, coef2);

    if (dir == TRXDir::Tx)
    {
        Modify_SPI_Reg_bits(LMS7param(GFIR1_N_TXTSP), div);
        Modify_SPI_Reg_bits(LMS7param(GFIR2_N_TXTSP), div);
        Modify_SPI_Reg_bits(LMS7param(GFIR3_N_TXTSP), div);
    }
    else
    {
        Modify_SPI_Reg_bits(LMS7param(GFIR1_N_RXTSP), div);
        Modify_SPI_Reg_bits(LMS7param(GFIR2_N_RXTSP), div);
        Modify_SPI_Reg_bits(LMS7param(GFIR3_N_RXTSP), div);
    }

    OpStatus status;
    if ((status = SetGFIRCoefficients(dir, 0, coef2, L * 5)) != OpStatus::SUCCESS)
        return status;
    if ((status = SetGFIRCoefficients(dir, 1, coef2, L * 5)) != OpStatus::SUCCESS)
        return status;
    if ((status = SetGFIRCoefficients(dir, 2, coef2, L * 15)) != OpStatus::SUCCESS)
        return status;

    std::stringstream ss;
    ss << "LMS " << (dir == TRXDir::Tx ? "Tx" : "Rx") << " GFIR coefficients (BW: " << bandwidth << " MHz):\n";
    ss << "GFIR1 = GFIR2:";
    for (int i = 0; i < L * 5; ++i)
        ss << " " << coef2[i];
    ss << std::endl;
    ss << "GFIR3:";
    for (int i = 0; i < L * 15; ++i)
        ss << " " << coef[i];
    ss << std::endl;
    lime::info(ss.str());

    return ResetLogicregisters();
}

void LMS7002M::SetOnCGENChangeCallback(CGENChangeCallbackType callback, void* userData)
{
    mCallback_onCGENChange = callback;
    mCallback_onCGENChange_userData = userData;
}<|MERGE_RESOLUTION|>--- conflicted
+++ resolved
@@ -2967,11 +2967,7 @@
     }
     else
     {
-<<<<<<< HEAD
-        uint8_t divider = static_cast<uint8_t>(std::pow(2.0, decimation + siso));
-=======
-        uint8_t divider = (uint8_t)pow(2.0, hbd + siso);
->>>>>>> 6cc2642b
+        uint8_t divider = static_cast<uint8_t>(std::pow(2.0, hbd + siso));
         if (divider > 1)
             Modify_SPI_Reg_bits(LMS7param(RXTSPCLKA_DIV), (divider / 2) - 1);
         else
@@ -2997,11 +2993,7 @@
     }
     else
     {
-<<<<<<< HEAD
-        uint8_t divider = static_cast<uint8_t>(std::pow(2.0, interpolation + siso));
-=======
-        uint8_t divider = (uint8_t)pow(2.0, hbi + siso);
->>>>>>> 6cc2642b
+        uint8_t divider = static_cast<uint8_t>(std::pow(2.0, hbi + siso));
         if (divider > 1)
             Modify_SPI_Reg_bits(LMS7param(TXTSPCLKA_DIV), (divider / 2) - 1);
         else
