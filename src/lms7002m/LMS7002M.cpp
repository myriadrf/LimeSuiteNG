--- conflicted
+++ resolved
@@ -2757,15 +2757,7 @@
     return OpStatus::SUCCESS;
 }
 
-<<<<<<< HEAD
-OpStatus LMS7002M::SetInterfaceFrequency(float_type cgen_freq_Hz, const uint8_t interpolation, const uint8_t decimation)
-=======
-/** @brief Configures interfaces for desired frequency
-    @return 0-success, other-failure
-    Sets interpolation and decimation, changes MCLK sources and TSP clock dividers accordingly to selected interpolation and decimation
-*/
 OpStatus LMS7002M::SetInterfaceFrequency(float_type cgen_freq_Hz, const uint8_t hbi, const uint8_t hbd)
->>>>>>> 47a75e40
 {
     OpStatus status;
     status = Modify_SPI_Reg_bits(LMS7param(HBD_OVR_RXTSP), hbd);
