/**
@file LMS7002M.cpp
@author Lime Microsystems (www.limemicro.com)
@brief Implementation of LMS7002M transceiver configuring
*/

#define _USE_MATH_DEFINES
#include "limesuiteng/LMS7002M.h"

#include <algorithm>
#include <cassert>
#include <chrono>
#include <cmath>
#include <ciso646>
#include <cstdio>
#include <fstream>
#include <iostream>
#include <string_view>
#include <unordered_set>
#include <thread>

#ifdef __GNUC__
    #pragma GCC diagnostic push
    #pragma GCC diagnostic ignored "-Wold-style-cast"
#endif
#include "cpp-feather-ini-parser/INI.h"
#ifdef __GNUC__
    #pragma GCC diagnostic pop
#endif

#include "lms_gfir.h"
#include "limesuiteng/types.h"
#include "comms/IComms.h"
#include "LMS7002M_RegistersMap.h"
#include "limesuiteng/Logger.h"
#include "mcu_programs.h"
#include "MCU_BD.h"
#include "utilities/toString.h"

using namespace lime;
using namespace std::literals::string_literals;
using namespace std::literals::string_view_literals;

constexpr std::array<std::array<float_type, 2>, 3> LMS7002M::gVCO_frequency_table{
    { { 3800e6, 5222e6 }, { 4961e6, 6754e6 }, { 6306e6, 7714e6 } }
};
constexpr std::array<float_type, 2> LMS7002M::gCGEN_VCO_frequencies{ 1930e6, 2940e6 };

constexpr LMS7002M::Channel IntToChannel(int channel)
{
    return channel > 0 ? LMS7002M::Channel::ChB : LMS7002M::Channel::ChA;
}

/// Define for parameter enumeration if prefix might be needed
extern std::vector<std::reference_wrapper<const LMS7Parameter>> LMS7parameterList;

// Module addresses needs to be sorted in ascending order
const std::vector<LMS7002M::ReadOnlyRegister> LMS7002M::readOnlyRegisters{
    { 0x002F, 0x0000 },
    { 0x008C, 0x0FFF },
    { 0x00A8, 0x007F },
    { 0x00A9, 0x0000 },
    { 0x00AA, 0x0000 },
    { 0x00AB, 0x0000 },
    { 0x00AC, 0x0000 },
    { 0x0123, 0x003F },
    { 0x0209, 0x0000 },
    { 0x020A, 0x0000 },
    { 0x020B, 0x0000 },
    { 0x040E, 0x0000 },
    { 0x040F, 0x0000 },
};

const std::map<LMS7002M::MemorySection, std::array<uint16_t, 2>> LMS7002M::MemorySectionAddresses{
    { LMS7002M::MemorySection::LimeLight, { 0x0020, 0x002F } },
    { LMS7002M::MemorySection::EN_DIR, { 0x0081, 0x0081 } },
    { LMS7002M::MemorySection::AFE, { 0x0082, 0x0082 } },
    { LMS7002M::MemorySection::BIAS, { 0x0084, 0x0084 } },
    { LMS7002M::MemorySection::XBUF, { 0x0085, 0x0085 } },
    { LMS7002M::MemorySection::CGEN, { 0x0086, 0x008C } },
    { LMS7002M::MemorySection::LDO, { 0x0092, 0x00A7 } },
    { LMS7002M::MemorySection::BIST, { 0x00A8, 0x00AC } },
    { LMS7002M::MemorySection::CDS, { 0x00AD, 0x00AE } },
    { LMS7002M::MemorySection::TRF, { 0x0100, 0x0104 } },
    { LMS7002M::MemorySection::TBB, { 0x0105, 0x010B } },
    { LMS7002M::MemorySection::RFE, { 0x010C, 0x0114 } },
    { LMS7002M::MemorySection::RBB, { 0x0115, 0x011A } },
    { LMS7002M::MemorySection::SX, { 0x011C, 0x0124 } },
    { LMS7002M::MemorySection::TRX_GAIN, { 0x0125, 0x0126 } },
    { LMS7002M::MemorySection::TxTSP, { 0x0200, 0x020C } },
    { LMS7002M::MemorySection::TxNCO, { 0x0240, 0x0261 } },
    { LMS7002M::MemorySection::TxGFIR1, { 0x0280, 0x02A7 } },
    { LMS7002M::MemorySection::TxGFIR2, { 0x02C0, 0x02E7 } },
    { LMS7002M::MemorySection::TxGFIR3a, { 0x0300, 0x0327 } },
    { LMS7002M::MemorySection::TxGFIR3b, { 0x0340, 0x0367 } },
    { LMS7002M::MemorySection::TxGFIR3c, { 0x0380, 0x03A7 } },
    { LMS7002M::MemorySection::RxTSP, { 0x0400, 0x040F } },
    { LMS7002M::MemorySection::RxNCO, { 0x0440, 0x0461 } },
    { LMS7002M::MemorySection::RxGFIR1, { 0x0480, 0x04A7 } },
    { LMS7002M::MemorySection::RxGFIR2, { 0x04C0, 0x04E7 } },
    { LMS7002M::MemorySection::RxGFIR3a, { 0x0500, 0x0527 } },
    { LMS7002M::MemorySection::RxGFIR3b, { 0x0540, 0x0567 } },
    { LMS7002M::MemorySection::RxGFIR3c, { 0x0580, 0x05A7 } },
    { LMS7002M::MemorySection::RSSI_DC_CALIBRATION, { 0x05C0, 0x05CC } },
    { LMS7002M::MemorySection::RSSI_PDET_TEMP_CONFIG, { 0x0600, 0x0606 } },
    { LMS7002M::MemorySection::RSSI_DC_CONFIG, { 0x0640, 0x0641 } },
};

/** @brief Switches LMS7002M SPI to requested channel and restores previous channel when going out of scope */
class ChannelScope
{
  public:
    /**
   * @brief Saves the current channel and restores it at scope exit.
   * @param chip The chip to use.
   * @param useCache Whether to use caching or not.
   */
    ChannelScope(LMS7002M* chip, bool useCache = false)
        : mChip(chip)
        , mStoredValue(chip->GetActiveChannel(!useCache))
        , mNeedsRestore(true)
    {
    }

    /**
      @brief Convenient constructor when using explicit MAC value.
      @param chip The chip to use.
      @param mac The channel to use.
      @param useCache Whether to use caching or not.
     */
    ChannelScope(LMS7002M* chip, LMS7002M::Channel mac, bool useCache = false)
        : mChip(chip)
        , mStoredValue(chip->GetActiveChannel(!useCache))
        , mNeedsRestore(false)
    {
        if (mStoredValue == mac)
            return;

        mChip->SetActiveChannel(mac);
        mNeedsRestore = true;
    }

    /**
      @brief Convenient constructor when using channel index starting from 0.
      @param chip The chip to use.
      @param index The channel index.
      @param useCache Whether to use caching or not.
     */
    ChannelScope(LMS7002M* chip, uint8_t index, bool useCache = false)
        : mChip(chip)
        , mNeedsRestore(false)
    {
        assert(index < 2);
        mStoredValue = chip->GetActiveChannel(!useCache);
        auto expectedChannel = IntToChannel(index);
        if (mStoredValue == expectedChannel)
            return;

        mChip->SetActiveChannel(expectedChannel);
        mNeedsRestore = true;
    }

    /** @brief Destroy the Channel Scope object and reset the active channel. */
    ~ChannelScope()
    {
        if (mNeedsRestore)
            mChip->SetActiveChannel(mStoredValue);
    }

  private:
    LMS7002M* mChip; ///< The chip to modify
    LMS7002M::Channel mStoredValue; ///< The channel to restore to
    bool mNeedsRestore; ///< Whether the channel needs restoring or not
};

/** @brief Sets connection which is used for data communication with chip
*/
void LMS7002M::SetConnection(std::shared_ptr<ISPI> port)
{
    controlPort = port;

    if (controlPort != nullptr)
    {
        unsigned byte_array_size = 0;
        unsigned chipRev = this->Get_SPI_Reg_bits(LMS7_MASK, true);
        if (chipRev >= 1)
            byte_array_size = 1024 * 16;
        else
            byte_array_size = 1024 * 8;
        mcuControl->Initialize(port, byte_array_size);
    }
}

/** @brief Creates LMS7002M main control object.
It requires IConnection to be set by SetConnection() to communicate with chip
*/
LMS7002M::LMS7002M(std::shared_ptr<ISPI> port)
    : mCallback_onCGENChange(nullptr)
    , mCallback_onCGENChange_userData(nullptr)
    , useCache(0)
    , mRegistersMap(new LMS7002M_RegistersMap())
    , controlPort(port)
    , _cachedRefClockRate(30.72e6)
{
    opt_gain_tbb[0] = -1;
    opt_gain_tbb[1] = -1;

    mRegistersMap->InitializeDefaultValues(LMS7parameterList);
    mcuControl = new MCU_BD();
    mcuControl->Initialize(controlPort);
}

LMS7002M::~LMS7002M()
{
    delete mcuControl;
    delete mRegistersMap;
}

void LMS7002M::SetActiveChannel(const Channel ch)
{
    if (ch == this->GetActiveChannel(false))
        return;
    this->Modify_SPI_Reg_bits(LMS7param(MAC), static_cast<uint16_t>(ch));
}

LMS7002M::Channel LMS7002M::GetActiveChannel(bool fromChip)
{
    auto ch = Get_SPI_Reg_bits(LMS7param(MAC), fromChip);
    return static_cast<Channel>(ch);
}

size_t LMS7002M::GetActiveChannelIndex(bool fromChip)
{
    return this->GetActiveChannel(fromChip) == Channel::ChB ? 1 : 0;
}

OpStatus LMS7002M::EnableChannel(TRXDir dir, const uint8_t channel, const bool enable)
{
    ChannelScope scope(this, channel, false);

    const Channel ch = IntToChannel(channel);

    const bool isTx = dir == TRXDir::Tx;
    //--- LML ---
    if (ch == Channel::ChA)
    {
        if (isTx)
            this->Modify_SPI_Reg_bits(LMS7param(TXEN_A), enable ? 1 : 0);
        else
            this->Modify_SPI_Reg_bits(LMS7param(RXEN_A), enable ? 1 : 0);
    }
    else
    {
        if (isTx)
            this->Modify_SPI_Reg_bits(LMS7param(TXEN_B), enable ? 1 : 0);
        else
            this->Modify_SPI_Reg_bits(LMS7param(RXEN_B), enable ? 1 : 0);
    }

    //--- ADC/DAC ---
    Modify_SPI_Reg_bits(LMS7param(EN_DIR_AFE), 1);

    if (!enable)
    {
        bool disable;
        if (ch == Channel::ChA)
            disable = Get_SPI_Reg_bits(isTx ? LMS7_TXEN_B : LMS7_RXEN_B) == 0;
        else
            disable = Get_SPI_Reg_bits(isTx ? LMS7_TXEN_A : LMS7_RXEN_A) == 0;
        Modify_SPI_Reg_bits(isTx ? LMS7_PD_TX_AFE1 : LMS7_PD_RX_AFE1, disable);
    }
    else
        Modify_SPI_Reg_bits(isTx ? LMS7_PD_TX_AFE1 : LMS7_PD_RX_AFE1, 0);

    if (ch == Channel::ChB)
        Modify_SPI_Reg_bits(isTx ? LMS7_PD_TX_AFE2 : LMS7_PD_RX_AFE2, enable ? 0 : 1);

    int disabledChannels = (Get_SPI_Reg_bits(LMS7_PD_AFE.address, 4, 1) & 0xF); //check if all channels are disabled
    Modify_SPI_Reg_bits(LMS7param(EN_G_AFE), disabledChannels == 0xF ? 0 : 1);
    Modify_SPI_Reg_bits(LMS7param(PD_AFE), disabledChannels == 0xF ? 1 : 0);

    //--- digital ---
    if (isTx)
    {
        this->Modify_SPI_Reg_bits(LMS7param(EN_TXTSP), enable ? 1 : 0);
        this->Modify_SPI_Reg_bits(LMS7param(ISINC_BYP_TXTSP), enable ? 0 : 1);
        this->Modify_SPI_Reg_bits(LMS7param(GFIR3_BYP_TXTSP), 1);
        this->Modify_SPI_Reg_bits(LMS7param(GFIR2_BYP_TXTSP), 1);
        this->Modify_SPI_Reg_bits(LMS7param(GFIR1_BYP_TXTSP), 1);

        if (!enable)
        {
            this->Modify_SPI_Reg_bits(LMS7param(CMIX_BYP_TXTSP), 1);
            this->Modify_SPI_Reg_bits(LMS7param(DC_BYP_TXTSP), 1);
            this->Modify_SPI_Reg_bits(LMS7param(GC_BYP_TXTSP), 1);
            this->Modify_SPI_Reg_bits(LMS7param(PH_BYP_TXTSP), 1);
        }
    }
    else
    {
        this->Modify_SPI_Reg_bits(LMS7param(EN_RXTSP), enable ? 1 : 0);
        this->Modify_SPI_Reg_bits(LMS7param(DC_BYP_RXTSP), enable ? 0 : 1);
        this->Modify_SPI_Reg_bits(LMS7param(DCLOOP_STOP), enable ? 0 : 1);
        this->Modify_SPI_Reg_bits(LMS7param(AGC_MODE_RXTSP), 2); //bypass
        this->Modify_SPI_Reg_bits(LMS7param(AGC_BYP_RXTSP), 1);
        this->Modify_SPI_Reg_bits(LMS7param(GFIR3_BYP_RXTSP), 1);
        this->Modify_SPI_Reg_bits(LMS7param(GFIR2_BYP_RXTSP), 1);
        this->Modify_SPI_Reg_bits(LMS7param(GFIR1_BYP_RXTSP), 1);
        if (!enable)
        {
            this->Modify_SPI_Reg_bits(LMS7param(CMIX_BYP_RXTSP), 1);
            this->Modify_SPI_Reg_bits(LMS7param(GC_BYP_RXTSP), 1);
            this->Modify_SPI_Reg_bits(LMS7param(PH_BYP_RXTSP), 1);
        }
    }

    //--- baseband ---
    if (isTx)
    {
        this->Modify_SPI_Reg_bits(LMS7param(EN_DIR_TBB), 1);
        this->Modify_SPI_Reg_bits(LMS7param(EN_G_TBB), enable ? 1 : 0);
        this->Modify_SPI_Reg_bits(LMS7param(PD_LPFIAMP_TBB), enable ? 0 : 1);
    }
    else
    {
        this->Modify_SPI_Reg_bits(LMS7param(EN_DIR_RBB), 1);
        this->Modify_SPI_Reg_bits(LMS7param(EN_G_RBB), enable ? 1 : 0);
        this->Modify_SPI_Reg_bits(LMS7param(PD_PGA_RBB), enable ? 0 : 1);
    }

    //--- frontend ---
    if (isTx)
    {
        this->Modify_SPI_Reg_bits(LMS7param(EN_DIR_TRF), 1);
        this->Modify_SPI_Reg_bits(LMS7param(EN_G_TRF), enable ? 1 : 0);
        this->Modify_SPI_Reg_bits(LMS7param(PD_TLOBUF_TRF), enable ? 0 : 1);
        this->Modify_SPI_Reg_bits(LMS7param(PD_TXPAD_TRF), enable ? 0 : 1);
    }
    else
    {
        this->Modify_SPI_Reg_bits(LMS7param(EN_DIR_RFE), 1);
        this->Modify_SPI_Reg_bits(LMS7param(EN_G_RFE), enable ? 1 : 0);
        this->Modify_SPI_Reg_bits(LMS7param(PD_MXLOBUF_RFE), enable ? 0 : 1);
        this->Modify_SPI_Reg_bits(LMS7param(PD_QGEN_RFE), enable ? 0 : 1);
        this->Modify_SPI_Reg_bits(LMS7param(PD_TIA_RFE), enable ? 0 : 1);
        this->Modify_SPI_Reg_bits(LMS7param(PD_LNA_RFE), enable ? 0 : 1);
    }

    //--- synthesizers ---
    if (isTx)
    {
        this->SetActiveChannel(Channel::ChSXT);
        this->Modify_SPI_Reg_bits(LMS7param(EN_DIR_SXRSXT), 1);
        this->Modify_SPI_Reg_bits(LMS7param(EN_G), (disabledChannels & 3) == 3 ? 0 : 1);
        if (ch == Channel::ChB) //enable LO to channel B
        {
            this->SetActiveChannel(Channel::ChA);
            this->Modify_SPI_Reg_bits(LMS7param(EN_NEXTTX_TRF), enable ? 1 : 0);
        }
    }
    else
    {
        this->SetActiveChannel(Channel::ChSXR);
        this->Modify_SPI_Reg_bits(LMS7param(EN_DIR_SXRSXT), 1);
        this->Modify_SPI_Reg_bits(LMS7param(EN_G), (disabledChannels & 0xC) == 0xC ? 0 : 1);
        if (ch == Channel::ChB) //enable LO to channel B
        {
            this->SetActiveChannel(Channel::ChA);
            this->Modify_SPI_Reg_bits(LMS7param(EN_NEXTRX_RFE), enable ? 1 : 0);
        }
    }
    this->SetActiveChannel(ch);

    return OpStatus::Success;
}

OpStatus LMS7002M::ResetChip()
{
    OpStatus status;

    const std::vector<uint16_t> usedAddresses = mRegistersMap->GetUsedAddresses(0);

    std::vector<uint16_t> addrs;
    addrs.reserve(usedAddresses.size() + 2);
    std::vector<uint16_t> values;
    values.reserve(usedAddresses.size() + 2);

    addrs.push_back(0x0006); // SPISW_CTRL
    values.push_back(0x0000); // ensure baseband is controlling SPI

    addrs.push_back(0x0020);
    uint16_t x0020default = mRegistersMap->GetDefaultValue(0x0020);
    values.push_back(x0020default | 0x3); // enable simultaneous A&B write

    for (uint16_t addr : usedAddresses)
    {
        if (addr == 0x0020) // skip address containing MAC, to continue writing both channels
            continue;
        addrs.push_back(addr);
        values.push_back(mRegistersMap->GetDefaultValue(addr));
    }
    addrs.push_back(0x0020);
    values.push_back((x0020default & ~0x3) | 0x1); // back to A channel only

    status = SPI_write_batch(addrs.data(), values.data(), addrs.size(), true);
    status = Modify_SPI_Reg_bits(LMS7param(MIMO_SISO), 0); //enable B channel after reset
    return status;
}

OpStatus LMS7002M::SoftReset()
{
    auto reg_0x0020 = this->SPI_read(0x0020, true);
    auto reg_0x002E = this->SPI_read(0x002E, true);
    this->SPI_write(0x0020, 0x0);
    this->SPI_write(0x0020, reg_0x0020);
    this->SPI_write(0x002E, reg_0x002E); //must write, enables/disabled MIMO channel B
    return OpStatus::Success;
}

OpStatus LMS7002M::LoadConfigLegacyFile(const std::string& filename)
{
    std::ifstream f(filename);
    if (f.good() == false) //file not found
    {
        f.close();
        return ReportError(OpStatus::FileNotFound, "LoadConfigLegacyFile(%s) - file not found", filename.c_str());
    }
    f.close();

    uint16_t addr = 0;
    uint16_t value = 0;
    OpStatus status;
    typedef INI<std::string, std::string, std::string> ini_t;
    ini_t parser(filename, true);
    if (parser.select("FILE INFO"s) == false)
        return ReportError(
            OpStatus::InvalidValue, "LoadConfigLegacyFile(%s) - invalid format, missing FILE INFO section", filename.c_str());

    std::string type{};
    type = parser.get("type"s, "undefined"s);

    if (type.find("LMS7002 configuration"sv) == std::string::npos)
    {
        return ReportError(
            OpStatus::InvalidValue, "LoadConfigLegacyFile(%s) - invalid format, missing LMS7002 configuration", filename.c_str());
    }

    int fileVersion = 0;
    fileVersion = parser.get("version"sv, 0);

    std::vector<uint16_t> addrToWrite;
    std::vector<uint16_t> dataToWrite;
    if (fileVersion == 1)
    {
        ChannelScope scope(this);

        if (parser.select("Reference clocks"s))
        {
            this->SetReferenceClk_SX(TRXDir::Rx, parser.get("SXR reference frequency MHz"sv, 30.72) * 1e6);
            this->SetReferenceClk_SX(TRXDir::Tx, parser.get("SXT reference frequency MHz"sv, 30.72) * 1e6);
        }

        if (parser.select("LMS7002 registers ch.A"s) == true)
        {
            ini_t::sectionsit_t section = parser.sections.find("LMS7002 registers ch.A"s);

            uint16_t x0020_value = 0;
            this->SetActiveChannel(Channel::ChA); //select A channel
            for (ini_t::keysit_t pairs = section->second->begin(); pairs != section->second->end(); pairs++)
            {
                sscanf(pairs->first.c_str(), "%hx", &addr);
                sscanf(pairs->second.c_str(), "%hx", &value);
                if (addr == LMS7param(MAC).address) //skip register containing channel selection
                {
                    x0020_value = value;
                    continue;
                }
                addrToWrite.push_back(addr);
                dataToWrite.push_back(value);
            }
            status = SPI_write_batch(&addrToWrite[0], &dataToWrite[0], addrToWrite.size(), true);
            if (status != OpStatus::Success && controlPort != nullptr)
                return status;

            //parse FCW or PHO
            if (parser.select("NCO Rx ch.A"s) == true)
            {
                char varname[64];
                int mode = Get_SPI_Reg_bits(LMS7param(MODE_RX));
                if (mode == 0) //FCW
                {
                    for (int i = 0; i < 16; ++i)
                    {
                        std::snprintf(varname, sizeof(varname), "FCW%02i", i);
                        SetNCOFrequency(TRXDir::Rx, i, parser.get(varname, 0.0));
                    }
                }
                else
                {
                    for (int i = 0; i < 16; ++i)
                    {
                        std::snprintf(varname, sizeof(varname), "PHO%02i", i);
                        SetNCOPhaseOffset(TRXDir::Rx, i, parser.get(varname, 0.0));
                    }
                }
            }
            if (parser.select("NCO Tx ch.A"s) == true)
            {
                char varname[64];
                int mode = Get_SPI_Reg_bits(LMS7param(MODE_TX));
                if (mode == 0) //FCW
                {
                    for (int i = 0; i < 16; ++i)
                    {
                        std::snprintf(varname, sizeof(varname), "FCW%02i", i);
                        SetNCOFrequency(TRXDir::Tx, i, parser.get(varname, 0.0));
                    }
                }
                else
                {
                    for (int i = 0; i < 16; ++i)
                    {
                        std::snprintf(varname, sizeof(varname), "PHO%02i", i);
                        SetNCOPhaseOffset(TRXDir::Tx, i, parser.get(varname, 0.0));
                    }
                }
            }
            status = SPI_write(0x0020, x0020_value);
            if (status != OpStatus::Success && controlPort != nullptr)
                return status;
        }

        this->SetActiveChannel(Channel::ChB);

        if (parser.select("LMS7002 registers ch.B"s) == true)
        {
            addrToWrite.clear();
            dataToWrite.clear();
            ini_t::sectionsit_t section = parser.sections.find("LMS7002 registers ch.B"s);
            for (ini_t::keysit_t pairs = section->second->begin(); pairs != section->second->end(); pairs++)
            {
                sscanf(pairs->first.c_str(), "%hx", &addr);
                sscanf(pairs->second.c_str(), "%hx", &value);
                addrToWrite.push_back(addr);
                dataToWrite.push_back(value);
            }
            this->SetActiveChannel(Channel::ChB); //select B channel
            status = SPI_write_batch(&addrToWrite[0], &dataToWrite[0], addrToWrite.size(), true);
            if (status != OpStatus::Success && controlPort != nullptr)
                return status;

            //parse FCW or PHO
            if (parser.select("NCO Rx ch.B"s) == true)
            {
                char varname[64];
                int mode = Get_SPI_Reg_bits(LMS7param(MODE_RX));
                if (mode == 0) //FCW
                {
                    for (int i = 0; i < 16; ++i)
                    {
                        std::snprintf(varname, sizeof(varname), "FCW%02i", i);
                        SetNCOFrequency(TRXDir::Rx, i, parser.get(varname, 0.0));
                    }
                }
                else
                {
                    for (int i = 0; i < 16; ++i)
                    {
                        std::snprintf(varname, sizeof(varname), "PHO%02i", i);
                        SetNCOPhaseOffset(TRXDir::Rx, i, parser.get(varname, 0.0));
                    }
                }
            }
            if (parser.select("NCO Tx ch.A"s) == true)
            {
                char varname[64];
                int mode = Get_SPI_Reg_bits(LMS7param(MODE_TX));
                if (mode == 0) //FCW
                {
                    for (int i = 0; i < 16; ++i)
                    {
                        std::snprintf(varname, sizeof(varname), "FCW%02i", i);
                        SetNCOFrequency(TRXDir::Tx, i, parser.get(varname, 0.0));
                    }
                }
                else
                {
                    for (int i = 0; i < 16; ++i)
                    {
                        std::snprintf(varname, sizeof(varname), "PHO%02i", i);
                        SetNCOPhaseOffset(TRXDir::Tx, i, parser.get(varname, 0.0));
                    }
                }
            }
        }
        return OpStatus::Success;
    }
    return ReportError(OpStatus::InvalidValue, "LoadConfigLegacyFile(%s) - invalid format", filename.c_str());
}

OpStatus LMS7002M::LoadConfig(const std::string& filename, bool tuneDynamicValues)
{
    std::ifstream f(filename);
    if (f.good() == false) //file not found
    {
        f.close();
        return ReportError(OpStatus::FileNotFound, "LoadConfig(%s) - file not found", filename.c_str());
    }
    f.close();

    uint16_t addr = 0;
    uint16_t value = 0;

    OpStatus status;
    typedef INI<std::string, std::string, std::string> ini_t;
    ini_t parser(filename, true);
    if (parser.select("file_info"s) == false)
    {
        //try loading as legacy format
        status = LoadConfigLegacyFile(filename);
        this->SetActiveChannel(Channel::ChA);
        return status;
    }
    std::string type{};
    type = parser.get("type"s, "undefined"s);

    if (type.find("lms7002m_minimal_config"sv) == std::string::npos)
    {
        return ReportError(
            OpStatus::InvalidValue, "LoadConfig(%s) - invalid format, missing lms7002m_minimal_config", filename.c_str());
    }

    int fileVersion = 0;
    fileVersion = parser.get("version"sv, 0);

    std::vector<uint16_t> addrToWrite;
    std::vector<uint16_t> dataToWrite;

    if (fileVersion == 1)
    {
        ChannelScope scope(this);
        if (parser.select("lms7002_registers_a"s) == true)
        {
            ini_t::sectionsit_t section = parser.sections.find("lms7002_registers_a"s);

            uint16_t x0020_value = 0;
            this->SetActiveChannel(Channel::ChA); //select A channel
            for (ini_t::keysit_t pairs = section->second->begin(); pairs != section->second->end(); pairs++)
            {
                sscanf(pairs->first.c_str(), "%hx", &addr);
                sscanf(pairs->second.c_str(), "%hx", &value);
                if (addr == LMS7param(MAC).address) //skip register containing channel selection
                {
                    x0020_value = value;
                    continue;
                }

                if (addr >= 0x5C3 && addr <= 0x5CA) //enable analog DC correction
                {
                    addrToWrite.push_back(addr);
                    dataToWrite.push_back(value & 0x3FFF);
                    addrToWrite.push_back(addr);
                    dataToWrite.push_back(value | 0x8000);
                }
                else
                {
                    addrToWrite.push_back(addr);
                    dataToWrite.push_back(value);
                }
            }

            status = SPI_write_batch(&addrToWrite[0], &dataToWrite[0], addrToWrite.size(), true);
            if (status != OpStatus::Success && controlPort != nullptr)
                return status;
            status = SPI_write(0x0020, x0020_value);
            if (status != OpStatus::Success && controlPort != nullptr)
                return status;
            this->SetActiveChannel(Channel::ChB);
            if (status != OpStatus::Success && controlPort != nullptr)
                return status;
        }

        if (parser.select("lms7002_registers_b"s) == true)
        {
            addrToWrite.clear();
            dataToWrite.clear();
            ini_t::sectionsit_t section = parser.sections.find("lms7002_registers_b"s);
            for (ini_t::keysit_t pairs = section->second->begin(); pairs != section->second->end(); pairs++)
            {
                sscanf(pairs->first.c_str(), "%hx", &addr);
                sscanf(pairs->second.c_str(), "%hx", &value);
                addrToWrite.push_back(addr);
                dataToWrite.push_back(value);
            }
            this->SetActiveChannel(Channel::ChB); //select B channel
            status = SPI_write_batch(&addrToWrite[0], &dataToWrite[0], addrToWrite.size(), true);
            if (status != OpStatus::Success && controlPort != nullptr)
                return status;
        }

        parser.select("reference_clocks"s);
        this->SetReferenceClk_SX(TRXDir::Rx, parser.get("sxr_ref_clk_mhz"sv, 30.72) * 1e6);
        this->SetReferenceClk_SX(TRXDir::Tx, parser.get("sxt_ref_clk_mhz"sv, 30.72) * 1e6);
    }

    ResetLogicRegisters();

    if (tuneDynamicValues)
    {
        Modify_SPI_Reg_bits(LMS7param(MAC), 2);
        if (!Get_SPI_Reg_bits(LMS7param(PD_VCO)))
            TuneVCO(VCO_Module::VCO_SXT);
        Modify_SPI_Reg_bits(LMS7param(MAC), 1);
        if (!Get_SPI_Reg_bits(LMS7param(PD_VCO)))
            TuneVCO(VCO_Module::VCO_SXR);
        if (!Get_SPI_Reg_bits(LMS7param(PD_VCO_CGEN)))
        {
            TuneVCO(VCO_Module::VCO_CGEN);
            if (mCallback_onCGENChange)
                return mCallback_onCGENChange(mCallback_onCGENChange_userData);
        }
    }
    this->SetActiveChannel(Channel::ChA);
    return OpStatus::Success;
}

OpStatus LMS7002M::ResetLogicRegisters()
{
    const uint16_t x0020_value = SPI_read(0x0020); //reset logic registers
    const uint16_t addr[] = { 0x0020, 0x0020 };
    const uint16_t values[] = {
        static_cast<uint16_t>(x0020_value & 0x553F),
        static_cast<uint16_t>(x0020_value | 0xFFC0),
    };
    //const uint16_t values[] = {x0020_value & 0x55FF, x0020_value | 0xFF00};
    // LRST_TX_B, LRST_TX_A, LRST_RX_B, LRST_RX_A
    return SPI_write_batch(addr, values, 2);
}

OpStatus LMS7002M::SaveConfig(const std::string& filename)
{
    std::ofstream fout;
    fout.open(filename);
    fout << "[file_info]"sv << std::endl;
    fout << "type=lms7002m_minimal_config"sv << std::endl;
    fout << "version=1"sv << std::endl;

    char addr[80];
    char value[80];

    ChannelScope scope(this);

    std::vector<uint16_t> addrToRead;
    for (const auto& memorySectionPair : MemorySectionAddresses)
        for (uint16_t addr = memorySectionPair.second[0]; addr <= memorySectionPair.second[1]; ++addr)
            addrToRead.push_back(addr);

    std::vector<uint16_t> dataReceived;
    dataReceived.resize(addrToRead.size(), 0);

    fout << "[lms7002_registers_a]"sv << std::endl;
    this->SetActiveChannel(Channel::ChA);
    for (uint16_t i = 0; i < addrToRead.size(); ++i)
    {
        if (addrToRead[i] >= 0x5C3 && addrToRead[i] <= 0x5CA)
            SPI_write(addrToRead[i], 0x4000); //perform read-back from DAC
        dataReceived[i] = Get_SPI_Reg_bits(addrToRead[i], 15, 0, false);

        //registers 0x5C3 - 0x53A return inverted value field when DAC value read-back is performed
        if (addrToRead[i] >= 0x5C3 && addrToRead[i] <= 0x5C6 && (dataReceived[i] & 0x400)) //sign bit 10
            dataReceived[i] = 0x400 | (~dataReceived[i] & 0x3FF); //magnitude bits  9:0
        else if (addrToRead[i] >= 0x5C7 && addrToRead[i] <= 0x5CA && (dataReceived[i] & 0x40)) //sign bit 6
            dataReceived[i] = 0x40 | (~dataReceived[i] & 0x3F); //magnitude bits  5:0
        else if (addrToRead[i] == 0x5C2)
            dataReceived[i] &= 0xFF00; //do not save calibration start triggers
<<<<<<< HEAD
        std::snprintf(addr, sizeof(addr), "0x%04X", addrToRead[i]);
        std::snprintf(value, sizeof(value), "0x%04X", dataReceived[i]);
        fout << addr << "=" << value << std::endl;
=======
        sprintf(addr, "0x%04X", addrToRead[i]);
        sprintf(value, "0x%04X", dataReceived[i]);
        fout << addr << "="sv << value << std::endl;
>>>>>>> bc1a1b4d
        // add parameter name/value as comments
        for (const LMS7Parameter& parameter : LMS7parameterList)
        {
            if (parameter.address == addrToRead[i])
                fout << "//"sv << parameter.name << " : "sv << Get_SPI_Reg_bits(parameter) << std::endl;
        }
    }

    fout << "[lms7002_registers_b]"sv << std::endl;
    addrToRead.clear(); //add only B channel addresses
    for (const auto& memorySectionPair : MemorySectionAddresses)
        if (memorySectionPair.first != MemorySection::RSSI_DC_CALIBRATION)
            for (uint16_t addr = memorySectionPair.second[0]; addr <= memorySectionPair.second[1]; ++addr)
                if (addr >= 0x0100)
                    addrToRead.push_back(addr);

    this->SetActiveChannel(Channel::ChB);
    for (uint16_t i = 0; i < addrToRead.size(); ++i)
    {
        dataReceived[i] = Get_SPI_Reg_bits(addrToRead[i], 15, 0, false);
<<<<<<< HEAD
        std::snprintf(addr, sizeof(addr), "0x%04X", addrToRead[i]);
        std::snprintf(value, sizeof(value), "0x%04X", dataReceived[i]);
        fout << addr << "=" << value << std::endl;
=======
        sprintf(addr, "0x%04X", addrToRead[i]);
        sprintf(value, "0x%04X", dataReceived[i]);
        fout << addr << "="sv << value << std::endl;
>>>>>>> bc1a1b4d
    }

    fout << "[reference_clocks]"sv << std::endl;
    fout << "sxt_ref_clk_mhz="sv << this->GetReferenceClk_SX(TRXDir::Tx) / 1e6 << std::endl;
    fout << "sxr_ref_clk_mhz="sv << this->GetReferenceClk_SX(TRXDir::Rx) / 1e6 << std::endl;
    fout.close();
    return OpStatus::Success;
}

OpStatus LMS7002M::SetRBBPGA_dB(const float_type value, const Channel channel)
{
    ChannelScope scope(this, channel);

    int g_pga_rbb = std::clamp(static_cast<int>(std::round(value)) + 12, 0, 31);
    OpStatus ret = this->Modify_SPI_Reg_bits(LMS7param(G_PGA_RBB), g_pga_rbb);

    int rcc_ctl_pga_rbb = (430.0 * pow(0.65, (g_pga_rbb / 10.0)) - 110.35) / 20.4516 + 16;

    int c_ctl_pga_rbb = 0;
    if (0 <= g_pga_rbb && g_pga_rbb < 8)
        c_ctl_pga_rbb = 3;
    if (8 <= g_pga_rbb && g_pga_rbb < 13)
        c_ctl_pga_rbb = 2;
    if (13 <= g_pga_rbb && g_pga_rbb < 21)
        c_ctl_pga_rbb = 1;
    if (21 <= g_pga_rbb)
        c_ctl_pga_rbb = 0;

    this->Modify_SPI_Reg_bits(LMS7param(RCC_CTL_PGA_RBB), rcc_ctl_pga_rbb);
    ret = this->Modify_SPI_Reg_bits(LMS7param(C_CTL_PGA_RBB), c_ctl_pga_rbb);
    return ret;
}

float_type LMS7002M::GetRBBPGA_dB(const Channel channel)
{
    ChannelScope scope(this, channel);

    auto g_pga_rbb = this->Get_SPI_Reg_bits(LMS7param(G_PGA_RBB));
    return g_pga_rbb - 12;
}

OpStatus LMS7002M::SetRFELNA_dB(const float_type value, const Channel channel)
{
    ChannelScope scope(this, channel);

    const double gmax = 30;
    double val = value - gmax;

    int g_lna_rfe = 0;
    if (val >= 0)
        g_lna_rfe = 15;
    else if (val >= -1)
        g_lna_rfe = 14;
    else if (val >= -2)
        g_lna_rfe = 13;
    else if (val >= -3)
        g_lna_rfe = 12;
    else if (val >= -4)
        g_lna_rfe = 11;
    else if (val >= -5)
        g_lna_rfe = 10;
    else if (val >= -6)
        g_lna_rfe = 9;
    else if (val >= -9)
        g_lna_rfe = 8;
    else if (val >= -12)
        g_lna_rfe = 7;
    else if (val >= -15)
        g_lna_rfe = 6;
    else if (val >= -18)
        g_lna_rfe = 5;
    else if (val >= -21)
        g_lna_rfe = 4;
    else if (val >= -24)
        g_lna_rfe = 3;
    else if (val >= -27)
        g_lna_rfe = 2;
    else
        g_lna_rfe = 1;

    return this->Modify_SPI_Reg_bits(LMS7param(G_LNA_RFE), g_lna_rfe);
}

float_type LMS7002M::GetRFELNA_dB(const Channel channel)
{
    ChannelScope scope(this, channel);

    const double gmax = 30;
    auto g_lna_rfe = this->Get_SPI_Reg_bits(LMS7param(G_LNA_RFE));
    switch (g_lna_rfe)
    {
    case 15:
        return gmax - 0;
    case 14:
        return gmax - 1;
    case 13:
        return gmax - 2;
    case 12:
        return gmax - 3;
    case 11:
        return gmax - 4;
    case 10:
        return gmax - 5;
    case 9:
        return gmax - 6;
    case 8:
        return gmax - 9;
    case 7:
        return gmax - 12;
    case 6:
        return gmax - 15;
    case 5:
        return gmax - 18;
    case 4:
        return gmax - 21;
    case 3:
        return gmax - 24;
    case 2:
        return gmax - 27;
    case 1:
        return gmax - 30;
    }
    return 0.0;
}

OpStatus LMS7002M::SetRFELoopbackLNA_dB(const float_type gain, const Channel channel)
{
    ChannelScope scope(this, channel);

    const double gmax = 40;
    double val = gain - gmax;

    int g_rxloopb_rfe = 0;
    if (val >= 0)
        g_rxloopb_rfe = 15;
    else if (val >= -0.5)
        g_rxloopb_rfe = 14;
    else if (val >= -1)
        g_rxloopb_rfe = 13;
    else if (val >= -1.6)
        g_rxloopb_rfe = 12;
    else if (val >= -2.4)
        g_rxloopb_rfe = 11;
    else if (val >= -3)
        g_rxloopb_rfe = 10;
    else if (val >= -4)
        g_rxloopb_rfe = 9;
    else if (val >= -5)
        g_rxloopb_rfe = 8;
    else if (val >= -6.2)
        g_rxloopb_rfe = 7;
    else if (val >= -7.5)
        g_rxloopb_rfe = 6;
    else if (val >= -9)
        g_rxloopb_rfe = 5;
    else if (val >= -11)
        g_rxloopb_rfe = 4;
    else if (val >= -14)
        g_rxloopb_rfe = 3;
    else if (val >= -17)
        g_rxloopb_rfe = 2;
    else if (val >= -24)
        g_rxloopb_rfe = 1;
    else
        g_rxloopb_rfe = 0;

    return this->Modify_SPI_Reg_bits(LMS7param(G_RXLOOPB_RFE), g_rxloopb_rfe);
}

float_type LMS7002M::GetRFELoopbackLNA_dB(const Channel channel)
{
    ChannelScope scope(this, channel);

    const double gmax = 40;
    auto g_rxloopb_rfe = this->Get_SPI_Reg_bits(LMS7param(G_RXLOOPB_RFE));
    switch (g_rxloopb_rfe)
    {
    case 15:
        return gmax - 0;
    case 14:
        return gmax - 0.5;
    case 13:
        return gmax - 1;
    case 12:
        return gmax - 1.6;
    case 11:
        return gmax - 2.4;
    case 10:
        return gmax - 3;
    case 9:
        return gmax - 4;
    case 8:
        return gmax - 5;
    case 7:
        return gmax - 6.2;
    case 6:
        return gmax - 7.5;
    case 5:
        return gmax - 9;
    case 4:
        return gmax - 11;
    case 3:
        return gmax - 14;
    case 2:
        return gmax - 17;
    case 1:
        return gmax - 24;
    }
    return 0.0;
}

OpStatus LMS7002M::SetRFETIA_dB(const float_type value, const Channel channel)
{
    ChannelScope scope(this, channel);

    const double gmax = 12;
    double val = value - gmax;

    int g_tia_rfe = 0;
    if (val >= 0)
        g_tia_rfe = 3;
    else if (val >= -3)
        g_tia_rfe = 2;
    else
        g_tia_rfe = 1;

    return this->Modify_SPI_Reg_bits(LMS7param(G_TIA_RFE), g_tia_rfe);
}

float_type LMS7002M::GetRFETIA_dB(const Channel channel)
{
    ChannelScope scope(this, channel);

    const double gmax = 12;
    auto g_tia_rfe = this->Get_SPI_Reg_bits(LMS7param(G_TIA_RFE));
    switch (g_tia_rfe)
    {
    case 3:
        return gmax - 0;
    case 2:
        return gmax - 3;
    case 1:
        return gmax - 12;
    }
    return 0.0;
}

OpStatus LMS7002M::SetTRFPAD_dB(const float_type value, const Channel channel)
{
    ChannelScope scope(this, channel);

    const double pmax = 52;
    int loss_int = std::round(pmax - value);

    //different scaling realm
    if (loss_int > 10)
    {
        loss_int = (loss_int + 10) / 2;
    }

    loss_int = std::clamp(loss_int, 0, 31);

    OpStatus ret;
    this->Modify_SPI_Reg_bits(LMS7param(LOSS_LIN_TXPAD_TRF), loss_int);
    ret = this->Modify_SPI_Reg_bits(LMS7param(LOSS_MAIN_TXPAD_TRF), loss_int);
    return ret;
}

float_type LMS7002M::GetTRFPAD_dB(const Channel channel)
{
    ChannelScope scope(this, channel);

    const double pmax = 52;
    auto loss_int = this->Get_SPI_Reg_bits(LMS7param(LOSS_LIN_TXPAD_TRF));
    if (loss_int > 10)
        return pmax - 10 - 2 * (loss_int - 10);
    return pmax - loss_int;
}

OpStatus LMS7002M::SetTRFLoopbackPAD_dB(const float_type gain, const Channel channel)
{
    ChannelScope scope(this, channel);

    //there are 4 discrete gain values, use the midpoints
    int val = 0;
    if (gain >= (-1.4 - 0) / 2)
        val = 0;
    else if (gain >= (-1.4 - 3.3) / 2)
        val = 1;
    else if (gain >= (-3.3 - 4.3) / 2)
        val = 2;
    else
        val = 3;

    return this->Modify_SPI_Reg_bits(LMS7param(L_LOOPB_TXPAD_TRF), val);
}

float_type LMS7002M::GetTRFLoopbackPAD_dB(const Channel channel)
{
    ChannelScope scope(this, channel);

    switch (this->Get_SPI_Reg_bits(LMS7param(L_LOOPB_TXPAD_TRF)))
    {
    case 0:
        return 0.0;
    case 1:
        return -1.4;
    case 2:
        return -3.3;
    case 3:
        return -4.3;
    }
    return 0.0;
}

OpStatus LMS7002M::SetTBBIAMP_dB(const float_type gain, const Channel channel)
{
    OpStatus status;
    ChannelScope scope(this, channel);

    int ind = this->GetActiveChannelIndex() % 2;
    if (opt_gain_tbb[ind] <= 0)
    {
        status = CalibrateTxGain();
        if (status != OpStatus::Success) //set optimal BB gain
            return status;
        if (std::fabs(gain) < 0.2) // optimal gain = ~0dB
            return OpStatus::Success;
    }

    int g_iamp = static_cast<float_type>(opt_gain_tbb[ind]) * pow(10.0, gain / 20.0) + 0.4;
    status = Modify_SPI_Reg_bits(LMS7param(CG_IAMP_TBB), std::clamp(g_iamp, 1, 63), true);

    return status;
}

float_type LMS7002M::GetTBBIAMP_dB(const Channel channel)
{
    ChannelScope scope(this, channel);

    int g_current = Get_SPI_Reg_bits(LMS7param(CG_IAMP_TBB), true);
    int ind = this->GetActiveChannelIndex() % 2;

    if (opt_gain_tbb[ind] <= 0)
    {
        if (CalibrateTxGain() != OpStatus::Success)
            return 0.0;
        Modify_SPI_Reg_bits(LMS7param(CG_IAMP_TBB), g_current, true); //restore
    }
    return 20.0 * log10(static_cast<float_type>(g_current) / static_cast<float_type>(opt_gain_tbb[ind]));
}

OpStatus LMS7002M::SetPathRFE(PathRFE path)
{
    int sel_path_rfe;
    int pd_lb1 = 1;
    int pd_lb2 = 1;
    switch (path)
    {
    case PathRFE::LNAH:
        sel_path_rfe = 1;
        break;
    case PathRFE::LB2:
        pd_lb2 = 0;
    case PathRFE::LNAL:
        sel_path_rfe = 2;
        break;
    case PathRFE::LB1:
        pd_lb1 = 0;
    case PathRFE::LNAW:
        sel_path_rfe = 3;
        break;
    default:
        sel_path_rfe = 0;
        break;
    }

    Modify_SPI_Reg_bits(LMS7param(SEL_PATH_RFE), sel_path_rfe);

    int pd_lna_rfe = (path == PathRFE::LB2 || path == PathRFE::LB1 || sel_path_rfe == 0) ? 1 : 0;
    Modify_SPI_Reg_bits(LMS7param(PD_LNA_RFE), pd_lna_rfe);

    Modify_SPI_Reg_bits(LMS7param(PD_RLOOPB_1_RFE), pd_lb1);
    Modify_SPI_Reg_bits(LMS7param(PD_RLOOPB_2_RFE), pd_lb2);
    Modify_SPI_Reg_bits(LMS7param(EN_INSHSW_LB1_RFE), pd_lb1);
    Modify_SPI_Reg_bits(LMS7param(EN_INSHSW_LB2_RFE), pd_lb2);
    Modify_SPI_Reg_bits(LMS7param(EN_INSHSW_L_RFE), (path == PathRFE::LNAL) ? 0 : 1);
    Modify_SPI_Reg_bits(LMS7param(EN_INSHSW_W_RFE), (path == PathRFE::LNAW) ? 0 : 1);

    //enable/disable the loopback path
    const bool loopback = (path == PathRFE::LB1) or (path == PathRFE::LB2);
    Modify_SPI_Reg_bits(LMS7param(EN_LOOPB_TXPAD_TRF), loopback ? 1 : 0);

    return OpStatus::Success;
}

LMS7002M::PathRFE LMS7002M::GetPathRFE(void)
{
    const int sel_path_rfe = this->Get_SPI_Reg_bits(LMS7param(SEL_PATH_RFE));
    if (this->Get_SPI_Reg_bits(LMS7param(EN_INSHSW_LB1_RFE)) == 0 && sel_path_rfe == 3)
        return PathRFE::LB1;
    if (this->Get_SPI_Reg_bits(LMS7param(EN_INSHSW_LB2_RFE)) == 0 && sel_path_rfe == 2)
        return PathRFE::LB2;
    if (this->Get_SPI_Reg_bits(LMS7param(EN_INSHSW_L_RFE)) == 0 && sel_path_rfe == 2)
        return PathRFE::LNAL;
    if (this->Get_SPI_Reg_bits(LMS7param(EN_INSHSW_W_RFE)) == 0 && sel_path_rfe == 3)
        return PathRFE::LNAW;
    if (sel_path_rfe == 1)
        return PathRFE::LNAH;
    return PathRFE::NONE;
}

OpStatus LMS7002M::SetBandTRF(const int band)
{
    this->Modify_SPI_Reg_bits(LMS7param(SEL_BAND1_TRF), (band == 1) ? 1 : 0);
    this->Modify_SPI_Reg_bits(LMS7param(SEL_BAND2_TRF), (band == 2) ? 1 : 0);

    return OpStatus::Success;
}

int LMS7002M::GetBandTRF(void)
{
    if (this->Get_SPI_Reg_bits(LMS7param(SEL_BAND1_TRF)) == 1)
        return 1;
    if (this->Get_SPI_Reg_bits(LMS7param(SEL_BAND2_TRF)) == 1)
        return 2;
    return 0;
}

OpStatus LMS7002M::SetPath(TRXDir direction, uint8_t channel, uint8_t path)
{
    ChannelScope scope(this, channel, false);

    if (direction == TRXDir::Tx)
    {
        return SetBandTRF(path);
    }

    return SetPathRFE(lime::LMS7002M::PathRFE(path));
}

OpStatus LMS7002M::SetReferenceClk_SX(TRXDir dir, float_type freq_Hz)
{
    _cachedRefClockRate = freq_Hz;
    return OpStatus::Success;
}

float_type LMS7002M::GetReferenceClk_SX(TRXDir dir)
{
    return _cachedRefClockRate;
}

OpStatus LMS7002M::SetNCOFrequencies(TRXDir dir, const float_type* freq_Hz, uint8_t count, float_type phaseOffset)
{
    for (uint8_t i = 0; i < 16 && i < count; i++)
    {
        OpStatus status = SetNCOFrequency(dir, i, freq_Hz[i]);
        if (status != OpStatus::Success)
            return status;
    }
    return SetNCOPhaseOffsetForMode0(dir, phaseOffset);
}

std::vector<float_type> LMS7002M::GetNCOFrequencies(TRXDir dir, float_type* phaseOffset)
{
    std::vector<float_type> ncos;
    for (int i = 0; i < 16; ++i)
        ncos.push_back(GetNCOFrequency(dir, i, !useCache));
    if (phaseOffset != nullptr)
    {
        uint16_t value = SPI_read(dir == TRXDir::Tx ? 0x0241 : 0x0441);
        *phaseOffset = 360.0 * value / 65536.0;
    }
    return ncos;
}

float_type LMS7002M::GetFrequencyCGEN()
{
    float_type dMul =
        (GetReferenceClk_SX(TRXDir::Rx) / 2.0) / (Get_SPI_Reg_bits(LMS7param(DIV_OUTCH_CGEN), true) + 1); //DIV_OUTCH_CGEN
    uint16_t gINT = Get_SPI_Reg_bits(0x0088, 13, 0, true); //read whole register to reduce SPI transfers
    uint32_t gFRAC = ((gINT & 0xF) * 65536) | Get_SPI_Reg_bits(0x0087, 15, 0, true);
    return dMul * (((gINT >> 4) + 1 + gFRAC / 1048576.0));
}

float_type LMS7002M::GetReferenceClk_TSP(TRXDir dir)
{
    float_type cgenFreq = GetFrequencyCGEN();
    float_type clklfreq = cgenFreq / pow(2.0, Get_SPI_Reg_bits(LMS7param(CLKH_OV_CLKL_CGEN), true));
    if (Get_SPI_Reg_bits(LMS7param(EN_ADCCLKH_CLKGN), true) == 0)
        return dir == TRXDir::Tx ? clklfreq : cgenFreq / 4.0;
    else
        return dir == TRXDir::Tx ? cgenFreq : clklfreq / 4.0;
}

OpStatus LMS7002M::SetFrequencyCGEN(const float_type freq_Hz, const bool retainNCOfrequencies, CGEN_details* output)
{
    if (freq_Hz > CGEN_MAX_FREQ)
        throw std::logic_error("requested CGEN frequency too high"s);
    float_type dFvco;
    float_type dFrac;

    //remember NCO frequencies
    Channel chBck = this->GetActiveChannel();
    std::vector<std::vector<float_type>> rxNCO(2);
    std::vector<std::vector<float_type>> txNCO(2);
    bool rxModeNCO = false;
    bool txModeNCO = false;
    if (retainNCOfrequencies)
    {
        rxModeNCO = Get_SPI_Reg_bits(LMS7param(MODE_RX), true);
        txModeNCO = Get_SPI_Reg_bits(LMS7param(MODE_TX), true);
        for (int ch = 0; ch < 2; ++ch)
        {
            this->SetActiveChannel(IntToChannel(ch));
            for (int i = 0; i < 16 && rxModeNCO == 0; ++i)
                rxNCO[ch].push_back(GetNCOFrequency(TRXDir::Rx, i, false));
            for (int i = 0; i < 16 && txModeNCO == 0; ++i)
                txNCO[ch].push_back(GetNCOFrequency(TRXDir::Tx, i, false));
        }
    }
    //VCO frequency selection according to F_CLKH
    uint16_t iHdiv_high = (gCGEN_VCO_frequencies[1] / 2 / freq_Hz) - 1;
    uint16_t iHdiv_low = (gCGEN_VCO_frequencies[0] / 2 / freq_Hz);
    uint16_t iHdiv = (iHdiv_low + iHdiv_high) / 2;
    iHdiv = iHdiv > 255 ? 255 : iHdiv;
    dFvco = 2 * (iHdiv + 1) * freq_Hz;
    if (dFvco <= gCGEN_VCO_frequencies[0] || dFvco >= gCGEN_VCO_frequencies[1])
        return ReportError(OpStatus::Error, "SetFrequencyCGEN(%g MHz) - cannot deliver requested frequency", freq_Hz / 1e6);
    //Integer division
    uint16_t gINT = static_cast<uint16_t>(dFvco / GetReferenceClk_SX(TRXDir::Rx) - 1);

    //Fractional division
    dFrac = dFvco / GetReferenceClk_SX(TRXDir::Rx) - static_cast<uint32_t>(dFvco / GetReferenceClk_SX(TRXDir::Rx));
    uint32_t gFRAC = static_cast<uint32_t>(dFrac * 1048576);

    Modify_SPI_Reg_bits(LMS7param(INT_SDM_CGEN), gINT); //INT_SDM_CGEN
    Modify_SPI_Reg_bits(0x0087, 15, 0, gFRAC & 0xFFFF); //INT_SDM_CGEN[15:0]
    Modify_SPI_Reg_bits(0x0088, 3, 0, gFRAC >> 16); //INT_SDM_CGEN[19:16]
    Modify_SPI_Reg_bits(LMS7param(DIV_OUTCH_CGEN), iHdiv); //DIV_OUTCH_CGEN

    lime::debug("INT %d, FRAC %d, DIV_OUTCH_CGEN %d", gINT, gFRAC, iHdiv);
    lime::debug("VCO %.2f MHz, RefClk %.2f MHz", dFvco / 1e6, GetReferenceClk_SX(TRXDir::Rx) / 1e6);

    if (output)
    {
        output->frequency = freq_Hz;
        output->frequencyVCO = dFvco;
        output->referenceClock = GetReferenceClk_SX(TRXDir::Rx);
        output->INT = gINT;
        output->FRAC = gFRAC;
        output->div_outch_cgen = iHdiv;
        output->success = true;
    }

    //recalculate NCO
    for (int ch = 0; ch < 2 && retainNCOfrequencies; ++ch)
    {
        this->SetActiveChannel(IntToChannel(ch));
        for (int i = 0; i < 16 && rxModeNCO == 0; ++i)
            SetNCOFrequency(TRXDir::Rx, i, rxNCO[ch][i]);
        for (int i = 0; i < 16 && txModeNCO == 0; ++i)
            SetNCOFrequency(TRXDir::Tx, i, txNCO[ch][i]);
    }
    this->SetActiveChannel(chBck);
    if (TuneVCO(VCO_Module::VCO_CGEN) != OpStatus::Success)
    {
        if (output)
        {
            output->success = false;
            output->csw = Get_SPI_Reg_bits(LMS7param(CSW_VCO_CGEN));
        }
        return ReportError(OpStatus::Error, "SetFrequencyCGEN(%g MHz) failed", freq_Hz / 1e6);
    }
    if (output)
        output->csw = Get_SPI_Reg_bits(LMS7param(CSW_VCO_CGEN));

    if (mCallback_onCGENChange)
        return mCallback_onCGENChange(mCallback_onCGENChange_userData);
    return OpStatus::Success;
}

bool LMS7002M::GetCGENLocked(void)
{
    return (Get_SPI_Reg_bits(LMS7param(VCO_CMPHO_CGEN).address, 13, 12, true) & 0x3) == 2;
}

bool LMS7002M::GetSXLocked(TRXDir dir)
{
    SetActiveChannel(dir == TRXDir::Tx ? Channel::ChSXT : Channel::ChSXR);
    return (Get_SPI_Reg_bits(LMS7param(VCO_CMPHO).address, 13, 12, true) & 0x3) == 2;
}

OpStatus LMS7002M::TuneCGENVCO()
{
#ifndef NDEBUG
    lime::debug("ICT_VCO_CGEN: %d", Get_SPI_Reg_bits(LMS7param(ICT_VCO_CGEN)));
#endif
    // Initialization activate VCO and comparator
    OpStatus status = Modify_SPI_Reg_bits(LMS7_PD_VCO_CGEN.address, 2, 1, 0);
    if (status != OpStatus::Success)
        return status;

    auto checkCSW = [this](int cswVal) {
        Modify_SPI_Reg_bits(LMS7_CSW_VCO_CGEN, cswVal); //write CSW value
        std::this_thread::sleep_for(std::chrono::microseconds(50)); //comparator settling time
        return Get_SPI_Reg_bits(LMS7_VCO_CMPHO_CGEN.address, 13, 12, true); //read comparators
    };
    //find lock
    int csw = 127;
    for (int step = 64; step > 0; step >>= 1)
    {
        auto cmphl = checkCSW(csw);
        if (cmphl == 0)
            csw += step;
        else if (cmphl == 3)
            csw -= step;
        else
            break;
    }
    //search around (+/-7) to determine lock interval
    //number of iterations could be reduced in some cases by narrowing down the search interval in find lock phase
    int cswLow = csw, cswHigh = csw;
    for (int step = 4; step > 0; step >>= 1)
        if (checkCSW(cswLow - step) != 0)
            cswLow = cswLow - step;
    for (int step = 4; step > 0; step >>= 1)
        if (checkCSW(cswHigh + step) == 2)
            cswHigh = cswHigh + step;

    lime::debug("csw %d; interval [%d, %d]", (cswHigh + cswLow) / 2, cswLow, cswHigh);
    auto cmphl = checkCSW((cswHigh + cswLow) / 2);
    if (cmphl == 2)
        return OpStatus::Success;
    lime::error("TuneVCO(CGEN) - failed to lock (cmphl!=%d)", cmphl);
    return OpStatus::Error;
}

OpStatus LMS7002M::TuneVCO(VCO_Module module) // 0-cgen, 1-SXR, 2-SXT
{
    if (module == VCO_Module::VCO_CGEN)
        return TuneCGENVCO();
    auto settlingTime = std::chrono::microseconds(50); //can be lower
    struct CSWInteval {
        int16_t high;
        int16_t low;
    };
    CSWInteval cswSearch[2];
    const char* moduleName = (module == VCO_Module::VCO_CGEN) ? "CGEN" : ((module == VCO_Module::VCO_SXR) ? "SXR" : "SXT");
    uint8_t cmphl; //comparators
    uint16_t addrVCOpd; // VCO power down address
    uint16_t addrCSW_VCO;
    uint16_t addrCMP; //comparator address
    uint8_t lsb; //SWC lsb index
    uint8_t msb; //SWC msb index

    ChannelScope scope(this);

    if (module != VCO_Module::VCO_CGEN) //set addresses to SX module
    {
        this->SetActiveChannel(Channel(module));
        addrVCOpd = LMS7param(PD_VCO).address;
        addrCSW_VCO = LMS7param(CSW_VCO).address;
        lsb = LMS7param(CSW_VCO).lsb;
        msb = LMS7param(CSW_VCO).msb;
        addrCMP = LMS7param(VCO_CMPHO).address;
        lime::debug("TuneVCO(%s) ICT_VCO: %d", moduleName, Get_SPI_Reg_bits(LMS7param(ICT_VCO)));
    }
    else //set addresses to CGEN module
    {
        addrVCOpd = LMS7param(PD_VCO_CGEN).address;
        addrCSW_VCO = LMS7param(CSW_VCO_CGEN).address;
        lsb = LMS7param(CSW_VCO_CGEN).lsb;
        msb = LMS7param(CSW_VCO_CGEN).msb;
        addrCMP = LMS7param(VCO_CMPHO_CGEN).address;
        lime::debug("TuneVCO(%s) ICT_VCO_CGEN: %d", moduleName, Get_SPI_Reg_bits(LMS7param(ICT_VCO_CGEN)));
    }
    // Initialization activate VCO and comparator
    OpStatus status = Modify_SPI_Reg_bits(addrVCOpd, 2, 1, 0);
    if (status != OpStatus::Success)
        return status;
    if (Get_SPI_Reg_bits(addrVCOpd, 2, 1) != 0)
        return ReportError(OpStatus::Error, "TuneVCO(%s) - VCO is powered down", moduleName);

    //check if lock is within VCO range
    {
        Modify_SPI_Reg_bits(addrCSW_VCO, msb, lsb, 0);
        std::this_thread::sleep_for(settlingTime);
        cmphl = static_cast<uint8_t>(Get_SPI_Reg_bits(addrCMP, 13, 12, true));
        if (cmphl == 3) //VCO too high
        {
            lime::debug("TuneVCO(%s) - attempted VCO too high", moduleName);
            return OpStatus::Error;
        }
        Modify_SPI_Reg_bits(addrCSW_VCO, msb, lsb, 255);
        std::this_thread::sleep_for(settlingTime);
        cmphl = static_cast<uint8_t>(Get_SPI_Reg_bits(addrCMP, 13, 12, true));
        if (cmphl == 0) //VCO too low
        {
            lime::debug("TuneVCO(%s) - attempted VCO too low", moduleName);
            return OpStatus::Error;
        }
    }

    //search intervals [0-127][128-255]
    for (int t = 0; t < 2; ++t)
    {
        bool hadLock = false;
        // initialize search range with invalid values
        cswSearch[t].low = 128 * (t + 1); // set low to highest possible value
        cswSearch[t].high = 128 * t; // set high to lowest possible value
        lime::debug("TuneVCO(%s) - searching interval [%i:%i]", moduleName, cswSearch[t].high, cswSearch[t].low);
        Modify_SPI_Reg_bits(addrCSW_VCO, msb, lsb, cswSearch[t].high);
        //binary search for and high value, and on the way store approximate low value
        lime::debug("binary search:"s);
        for (int i = 6; i >= 0; --i)
        {
            cswSearch[t].high |= 1 << i; //CSW_VCO<i>=1
            Modify_SPI_Reg_bits(addrCSW_VCO, msb, lsb, cswSearch[t].high);
            std::this_thread::sleep_for(settlingTime);
            cmphl = static_cast<uint8_t>(Get_SPI_Reg_bits(addrCMP, 13, 12, true));
            lime::debug("csw=%d\tcmphl=%d", cswSearch[t].high, cmphl);
            if (cmphl & 0x01) // reduce CSW
                cswSearch[t].high &= ~(1 << i); //CSW_VCO<i>=0
            if (cmphl == 2 && cswSearch[t].high < cswSearch[t].low)
            {
                cswSearch[t].low = cswSearch[t].high;
                hadLock = true;
            }
        }
        //linear search to make sure there are no gaps, and move away from edge case
        lime::debug("adjust with linear search:"s);
        while (cswSearch[t].low <= cswSearch[t].high && cswSearch[t].low > t * 128)
        {
            --cswSearch[t].low;
            Modify_SPI_Reg_bits(addrCSW_VCO, msb, lsb, cswSearch[t].low);
            std::this_thread::sleep_for(settlingTime);
            const uint8_t tempCMPvalue = Get_SPI_Reg_bits(addrCMP, 13, 12, true);
            lime::debug("csw=%d\tcmphl=%d", cswSearch[t].low, tempCMPvalue);
            if (tempCMPvalue != 2)
            {
                ++cswSearch[t].low;
                break;
            }
        }
        if (hadLock)
        {
            lime::debug("CSW: lowest=%d, highest=%d, will use=%d",
                cswSearch[t].low,
                cswSearch[t].high,
                cswSearch[t].low + (cswSearch[t].high - cswSearch[t].low) / 2);
        }
        else
            lime::debug("CSW interval failed to lock"s);
    }

    //check if the intervals are joined
    int16_t cswHigh, cswLow;
    if (cswSearch[0].high == cswSearch[1].low - 1)
    {
        cswHigh = cswSearch[1].high;
        cswLow = cswSearch[0].low;
        lime::debug("CSW is locking in one continous range: low=%d, high=%d", cswLow, cswHigh);
    }
    //compare which interval is wider
    else
    {
        uint8_t intervalIndex = (cswSearch[1].high - cswSearch[1].low > cswSearch[0].high - cswSearch[0].low);
        cswHigh = cswSearch[intervalIndex].high;
        cswLow = cswSearch[intervalIndex].low;
        lime::debug("choosing wider CSW locking range: low=%d, high=%d", cswLow, cswHigh);
    }

    uint8_t finalCSW = 0;
    if (cswHigh - cswLow == 1)
    {
        lime::debug("TuneVCO(%s) - narrow locking values range detected [%i:%i]. VCO lock status might change with temperature.",
            moduleName,
            cswLow,
            cswHigh);
        //check which of two values really locks
        finalCSW = cswLow;
        Modify_SPI_Reg_bits(addrCSW_VCO, msb, lsb, cswLow);
        std::this_thread::sleep_for(settlingTime);
        cmphl = static_cast<uint8_t>(Get_SPI_Reg_bits(addrCMP, 13, 12, true));
        if (cmphl != 2)
        {
            finalCSW = cswHigh;
            Modify_SPI_Reg_bits(addrCSW_VCO, msb, lsb, cswHigh);
        }
    }
    else
    {
        finalCSW = cswLow + (cswHigh - cswLow) / 2;
        Modify_SPI_Reg_bits(addrCSW_VCO, msb, lsb, finalCSW);
    }
    std::this_thread::sleep_for(settlingTime);
    cmphl = static_cast<uint8_t>(Get_SPI_Reg_bits(addrCMP, 13, 12, true));
    if (cmphl == 2)
    {
        lime::debug("TuneVCO(%s) - confirmed lock with final csw=%i, cmphl=%i", moduleName, finalCSW, cmphl);
        return OpStatus::Success;
    }
    lime::debug("TuneVCO(%s) - failed lock with final csw=%i, cmphl=%i", moduleName, finalCSW, cmphl);
    return OpStatus::Error;
}

uint16_t LMS7002M::Get_SPI_Reg_bits(const LMS7Parameter& param, bool fromChip)
{
    return Get_SPI_Reg_bits(param.address, param.msb, param.lsb, fromChip);
}

uint16_t LMS7002M::Get_SPI_Reg_bits(uint16_t address, uint8_t msb, uint8_t lsb, bool fromChip)
{
    return (SPI_read(address, fromChip) & (~(~0u << (msb + 1)))) >> lsb; //shift bits to LSB
}

OpStatus LMS7002M::Modify_SPI_Reg_bits(const LMS7Parameter& param, const uint16_t value, bool fromChip)
{
    return Modify_SPI_Reg_bits(param.address, param.msb, param.lsb, value, fromChip);
}

OpStatus LMS7002M::Modify_SPI_Reg_bits(
    const uint16_t address, const uint8_t msb, const uint8_t lsb, const uint16_t value, bool fromChip)
{
    uint16_t spiDataReg = SPI_read(address, fromChip); //read current SPI reg data
    uint16_t spiMask = (~(~0u << (msb - lsb + 1))) << (lsb); // creates bit mask
    spiDataReg = (spiDataReg & (~spiMask)) | ((value << lsb) & spiMask); //clear bits
    return SPI_write(address, spiDataReg); //write modified data back to SPI reg
}

/** @brief Modifies given registers with values applied using masks
    @param addr array of register addresses
    @param masks array of applied masks
    @param values array of values to be written
    @param start starting index of given arrays
    @param stop end index of given arrays
*/
OpStatus LMS7002M::Modify_SPI_Reg_mask(
    const uint16_t* addr, const uint16_t* masks, const uint16_t* values, uint8_t start, uint8_t stop)
{
    OpStatus status = OpStatus::Success;
    uint16_t reg_data;
    std::vector<uint16_t> addresses;
    std::vector<uint16_t> data;
    while (start <= stop)
    {
        reg_data = SPI_read(addr[start], true, &status); //read current SPI reg data
        reg_data &= ~masks[start]; //clear bits
        reg_data |= (values[start] & masks[start]);
        addresses.push_back(addr[start]);
        data.push_back(reg_data);
        ++start;
    }
    if (status != OpStatus::Success)
        return status;
    status = SPI_write_batch(&addresses[0], &data[0], addresses.size());
    return status;
}

const LMS7Parameter& LMS7002M::GetParam(const std::string& name)
{
    for (const LMS7Parameter& parameter : LMS7parameterList)
    {
        if (std::string_view{ parameter.name } == name)
        {
            return parameter;
        }
    }

    throw std::logic_error("Parameter "s + name + " not found"s);
}

OpStatus LMS7002M::SetFrequencySX(TRXDir dir, float_type freq_Hz, SX_details* output)
{
    static std::map<float_type, int8_t> tuning_cache_sel_vco;
    static std::map<float_type, int16_t> tuning_cache_csw_value;

    assert(freq_Hz > 0);

    const char* vcoNames[] = { "VCOL", "VCOM", "VCOH" };
    const uint8_t sxVCO_N = 2; //number of entries in VCO frequencies
    const float_type m_dThrF = 5500e6; //threshold to enable additional divider
    float_type VCOfreq;
    int8_t div_loch;
    int8_t sel_vco;
    bool canDeliverFrequency = false;
    uint16_t integerPart;
    uint32_t fractionalPart;
    int16_t csw_value;

    //find required VCO frequency
    for (div_loch = 6; div_loch >= 0; --div_loch)
    {
        VCOfreq = (1 << (div_loch + 1)) * freq_Hz;
        if ((VCOfreq >= gVCO_frequency_table[0][0]) && (VCOfreq <= gVCO_frequency_table[2][sxVCO_N - 1]))
        {
            canDeliverFrequency = true;
            break;
        }
    }
    if (canDeliverFrequency == false)
        return ReportError(OpStatus::OutOfRange,
            "SetFrequencySX%s(%g MHz) - required VCO frequencies are out of range [%g-%g] MHz",
            dir == TRXDir::Tx ? "T" : "R",
            freq_Hz / 1e6,
            gVCO_frequency_table[0][0] / 1e6,
            gVCO_frequency_table[2][sxVCO_N - 1] / 1e6);

    const float_type refClk_Hz = GetReferenceClk_SX(dir);
    assert(refClk_Hz > 0);
    double divider = refClk_Hz * (1 + (VCOfreq > m_dThrF));
    integerPart = static_cast<uint16_t>(VCOfreq / divider - 4);
    fractionalPart = static_cast<uint32_t>((VCOfreq / divider - static_cast<uint32_t>(VCOfreq / divider)) * 1048576);

    ChannelScope scope(this);
    this->SetActiveChannel(dir == TRXDir::Tx ? Channel::ChSXT : Channel::ChSXR);
    Modify_SPI_Reg_bits(LMS7param(EN_INTONLY_SDM), 0);
    Modify_SPI_Reg_bits(LMS7param(INT_SDM), integerPart); //INT_SDM
    Modify_SPI_Reg_bits(0x011D, 15, 0, fractionalPart & 0xFFFF); //FRAC_SDM[15:0]
    Modify_SPI_Reg_bits(0x011E, 3, 0, (fractionalPart >> 16)); //FRAC_SDM[19:16]
    Modify_SPI_Reg_bits(LMS7param(DIV_LOCH), div_loch); //DIV_LOCH
    Modify_SPI_Reg_bits(LMS7param(EN_DIV2_DIVPROG), (VCOfreq > m_dThrF)); //EN_DIV2_DIVPROG

    lime::info("SetFrequencySX%s, (%.3f MHz)INT %d, FRAC %d, DIV_LOCH %d, EN_DIV2_DIVPROG %d",
        dir == TRXDir::Tx ? "T" : "R",
        freq_Hz / 1e6,
        integerPart,
        fractionalPart,
        div_loch,
        (VCOfreq > m_dThrF));
    lime::debug("Expected VCO %.2f MHz, RefClk %.2f MHz", VCOfreq / 1e6, refClk_Hz / 1e6);

    if (output)
    {
        output->frequency = freq_Hz;
        output->frequencyVCO = VCOfreq;
        output->referenceClock = GetReferenceClk_SX(dir);
        output->INT = integerPart;
        output->FRAC = fractionalPart;
        output->en_div2_divprog = (VCOfreq > m_dThrF);
        output->div_loch = div_loch;
    }

    // turn on VCO and comparator
    Modify_SPI_Reg_bits(LMS7param(PD_VCO), 0); //
    Modify_SPI_Reg_bits(LMS7param(PD_VCO_COMP), 0);

    // try setting tuning values from the cache, if it fails perform full tuning
    if (useCache && tuning_cache_sel_vco.count(freq_Hz) > 0)
    {
        sel_vco = tuning_cache_sel_vco[freq_Hz];
        csw_value = tuning_cache_csw_value[freq_Hz];
        Modify_SPI_Reg_bits(LMS7param(SEL_VCO), sel_vco);
        Modify_SPI_Reg_bits(LMS7param(CSW_VCO).address, LMS7param(CSW_VCO).msb, LMS7param(CSW_VCO).lsb, csw_value);
        // probably no need for this as the interface is already very slow..
        std::this_thread::sleep_for(std::chrono::microseconds(50));
        auto cmphl = static_cast<uint8_t>(Get_SPI_Reg_bits(LMS7param(VCO_CMPHO).address, 13, 12, true));
        if (cmphl == 2)
        {
            lime::info("Fast Tune success; vco=%d value=%d", tuning_cache_sel_vco[freq_Hz], tuning_cache_csw_value[freq_Hz]);
            if (output)
            {
                output->success = true;
                output->sel_vco = sel_vco;
                output->csw = csw_value;
            }
            return OpStatus::Success;
        }
    }

    canDeliverFrequency = false;
    int tuneScore[] = { -128, -128, -128 }; //best is closest to 0
    for (int i = 0; i < 5; i++) //attempt tune multiple times
    {
        for (sel_vco = 0; sel_vco < 3; ++sel_vco)
        {
            lime::debug("Tuning %s :", vcoNames[sel_vco]);
            Modify_SPI_Reg_bits(LMS7param(SEL_VCO), sel_vco);
            OpStatus status = TuneVCO(dir == TRXDir::Tx ? VCO_Module::VCO_SXT : VCO_Module::VCO_SXR);
            if (status == OpStatus::Success)
            {
                tuneScore[sel_vco] = -128 + Get_SPI_Reg_bits(LMS7param(CSW_VCO), true);
                canDeliverFrequency = true;
                lime::debug("%s : csw=%d %s",
                    vcoNames[sel_vco],
                    tuneScore[sel_vco] + 128,
                    (status == OpStatus::Success ? "tune ok" : "tune fail"));
            }
            else
            {
                lime::debug("%s : failed to lock", vcoNames[sel_vco]);
            }
        }
        if (canDeliverFrequency) //tune OK
            break;
        auto bias = Get_SPI_Reg_bits(LMS7param(ICT_VCO));
        if (bias == 255)
            break;
        bias = bias + 32 > 255 ? 255 : bias + 32; //retry with higher bias current
        Modify_SPI_Reg_bits(LMS7param(ICT_VCO), bias);
    }

    if (abs(tuneScore[0]) < abs(tuneScore[1]))
    {
        if (abs(tuneScore[0]) < abs(tuneScore[2]))
            sel_vco = 0;
        else
            sel_vco = 2;
    }
    else
    {
        if (abs(tuneScore[1]) < abs(tuneScore[2]))
            sel_vco = 1;
        else
            sel_vco = 2;
    }
    csw_value = tuneScore[sel_vco] + 128;
    lime::debug("Selected: %s, CSW_VCO: %i", vcoNames[sel_vco], csw_value);

    if (output)
    {
        if (canDeliverFrequency)
            output->success = true;
        output->sel_vco = sel_vco;
        output->csw = csw_value;
    }
    Modify_SPI_Reg_bits(LMS7param(SEL_VCO), sel_vco);
    Modify_SPI_Reg_bits(LMS7param(CSW_VCO), csw_value);

    // save successful tuning results in cache
    if (useCache && canDeliverFrequency)
    {
        tuning_cache_sel_vco[freq_Hz] = sel_vco;
        tuning_cache_csw_value[freq_Hz] = csw_value;
    }

    if (canDeliverFrequency == false)
        return ReportError(
            OpStatus::Error, "SetFrequencySX%s(%g MHz) - cannot deliver frequency", dir == TRXDir::Tx ? "T" : "R", freq_Hz / 1e6);
    return OpStatus::Success;
}

OpStatus LMS7002M::SetFrequencySXWithSpurCancelation(TRXDir dir, float_type freq_Hz, float_type BW)
{
    const float BWOffset = 2e6;
    BW += BWOffset; //offset to avoid ref clock on BW edge
    bool needCancelation = false;
    float_type refClk = GetReferenceClk_SX(TRXDir::Rx);
    int low = (freq_Hz - BW / 2) / refClk;
    int high = (freq_Hz + BW / 2) / refClk;
    if (low != high)
        needCancelation = true;

    OpStatus status;
    float newFreq(0);
    if (needCancelation)
    {
        newFreq = static_cast<int>(freq_Hz / refClk + 0.5) * refClk;
        TuneRxFilter(BW - BWOffset + 2 * abs(freq_Hz - newFreq));
        status = SetFrequencySX(dir, newFreq);
    }
    else
        status = SetFrequencySX(dir, freq_Hz);
    if (status != OpStatus::Success)
        return status;
    const int ch = Get_SPI_Reg_bits(LMS7param(MAC));
    for (int i = 0; i < 2; ++i)
    {
        Modify_SPI_Reg_bits(LMS7param(MAC), i + 1);
        SetNCOFrequency(TRXDir::Rx, 15, 0);
    }
    if (needCancelation)
    {
        Modify_SPI_Reg_bits(LMS7param(MAC), ch);
        Modify_SPI_Reg_bits(LMS7param(EN_INTONLY_SDM), 1);

        /*uint16_t gINT = Get_SPI_Reg_bits(0x011E, 13, 0);	// read whole register to reduce SPI transfers
        uint32_t gFRAC = ((gINT&0xF) * 65536) | Get_SPI_Reg_bits(0x011D, 15, 0);
        bool upconvert = gFRAC > (1 << 19);
        gINT = gINT >> 4;
        if(upconvert)
        {
            gINT+=;
            Modify_SPI_Reg_bits(LMS7param(INT_SDM), gINT);
        }
        Modify_SPI_Reg_bits(0x011D, 15, 0, 0);
        Modify_SPI_Reg_bits(0x011E, 3, 0, 0);*/
        //const float_type refClk_Hz = GetReferenceClk_SX(dir);
        //float actualFreq = (float_type)refClk_Hz / (1 << (Get_SPI_Reg_bits(LMS7param(DIV_LOCH)) + 1));
        //actualFreq *= (gINT + 4) * (Get_SPI_Reg_bits(LMS7param(EN_DIV2_DIVPROG)) + 1);
        float actualFreq = newFreq;
        float userFreq = freq_Hz;
        bool upconvert = actualFreq > userFreq;
        for (int i = 0; i < 2; ++i)
        {
            Modify_SPI_Reg_bits(LMS7param(MAC), i + 1);
            Modify_SPI_Reg_bits(LMS7param(CMIX_SC_RXTSP), !upconvert);
            Modify_SPI_Reg_bits(LMS7param(CMIX_BYP_RXTSP), 0);
            Modify_SPI_Reg_bits(LMS7param(SEL_RX), 15);
            Modify_SPI_Reg_bits(LMS7param(CMIX_GAIN_RXTSP), 1);
            SetNCOFrequency(TRXDir::Rx, 14, 0);
            SetNCOFrequency(TRXDir::Rx, 15, abs(actualFreq - userFreq));
        }
    }

    Modify_SPI_Reg_bits(LMS7param(MAC), ch);
    return OpStatus::Success;
}

float_type LMS7002M::GetFrequencySX(TRXDir dir)
{
    ChannelScope(this, dir == TRXDir::Tx ? Channel::ChSXT : Channel::ChSXR);

    float_type dMul;
    uint16_t gINT = Get_SPI_Reg_bits(0x011E, 13, 0); // read whole register to reduce SPI transfers
    uint32_t gFRAC = ((gINT & 0xF) * 65536) | Get_SPI_Reg_bits(0x011D, 15, 0);

    const float_type refClk_Hz = GetReferenceClk_SX(dir);
    dMul = refClk_Hz / (1 << (Get_SPI_Reg_bits(LMS7param(DIV_LOCH)) + 1));
    //Calculate real frequency according to the calculated parameters
    dMul = dMul * ((gINT >> 4) + 4 + gFRAC / 1048576.0) * (Get_SPI_Reg_bits(LMS7param(EN_DIV2_DIVPROG)) + 1);
    return dMul;
}

OpStatus LMS7002M::SetNCOFrequency(TRXDir dir, uint8_t index, float_type freq_Hz)
{
    if (index > 15)
        return ReportError(OpStatus::InvalidValue, "SetNCOFrequency(index = %d) - index out of range [0, 15]", index);
    float_type refClk_Hz = GetReferenceClk_TSP(dir);
    if (freq_Hz < 0 || freq_Hz / refClk_Hz > 0.5)
        return ReportError(OpStatus::OutOfRange,
            "SetNCOFrequency(index = %d) - Frequency(%g MHz) out of range [0-%g) MHz",
            index,
            freq_Hz / 1e6,
            refClk_Hz / 2e6);
    uint16_t addr = dir == TRXDir::Tx ? 0x0240 : 0x0440;
    uint32_t fcw = static_cast<uint32_t>((freq_Hz / refClk_Hz) * 4294967296);
    SPI_write(addr + 2 + index * 2, (fcw >> 16)); //NCO frequency control word register MSB part.
    SPI_write(addr + 3 + index * 2, fcw); //NCO frequency control word register LSB part.
    return OpStatus::Success;
}

float_type LMS7002M::GetNCOFrequency(TRXDir dir, uint8_t index, bool fromChip)
{
    if (index > 15)
    {
        ReportError(OpStatus::InvalidValue, "GetNCOFrequency_MHz(index = %d) - index out of range [0, 15]", index);
        return 0;
    }
    float_type refClk_Hz = GetReferenceClk_TSP(dir);
    uint16_t addr = dir == TRXDir::Tx ? 0x0240 : 0x0440;
    uint32_t fcw = 0;
    fcw |= SPI_read(addr + 2 + index * 2, fromChip) << 16; //NCO frequency control word register MSB part.
    fcw |= SPI_read(addr + 3 + index * 2, fromChip); //NCO frequency control word register LSB part.
    return refClk_Hz * (fcw / 4294967296.0);
}

OpStatus LMS7002M::SetNCOPhaseOffsetForMode0(TRXDir dir, float_type angle_deg)
{
    uint16_t addr = dir == TRXDir::Tx ? 0x0241 : 0x0441;
    uint16_t pho = static_cast<uint16_t>(65536 * (angle_deg / 360));
    SPI_write(addr, pho);
    return OpStatus::Success;
}

OpStatus LMS7002M::SetNCOPhaseOffset(TRXDir dir, uint8_t index, float_type angle_deg)
{
    if (index > 15)
        return ReportError(OpStatus::InvalidValue, "SetNCOPhaseOffset(index = %d) - index out of range [0, 15]", index);
    uint16_t addr = dir == TRXDir::Tx ? 0x0244 : 0x0444;
    uint16_t pho = static_cast<uint16_t>(65536 * (angle_deg / 360));
    SPI_write(addr + index, pho);
    return OpStatus::Success;
}

OpStatus LMS7002M::SetNCOPhases(TRXDir dir, const float_type* angles_deg, uint8_t count, float_type frequencyOffset)
{
    OpStatus status = SetNCOFrequency(dir, 0, frequencyOffset);
    if (status != OpStatus::Success)
        return status;

    if (angles_deg != nullptr)
    {
        for (uint8_t i = 0; i < 16 && i < count; i++)
        {
            status = SetNCOPhaseOffset(dir, i, angles_deg[i]);
            if (status != OpStatus::Success)
                return status;
        }
        return Modify_SPI_Reg_bits(dir == TRXDir::Tx ? LMS7_SEL_TX : LMS7_SEL_RX, 0);
    }
    return OpStatus::Success;
}

std::vector<float_type> LMS7002M::GetNCOPhases(TRXDir dir, float_type* frequencyOffset)
{
    std::vector<float_type> angles_deg;
    return angles_deg;
}

float_type LMS7002M::GetNCOPhaseOffset_Deg(TRXDir dir, uint8_t index)
{
    if (index > 15)
    {
        ReportError(OpStatus::InvalidValue, "GetNCOPhaseOffset_Deg(index = %d) - index out of range [0, 15]", index);
        return 0;
    }
    uint16_t addr = dir == TRXDir::Tx ? 0x0244 : 0x0444;
    uint16_t pho = SPI_read(addr + index);
    float_type angle = 360 * pho / 65536.0;
    return angle;
}

OpStatus LMS7002M::SetGFIRCoefficients(TRXDir dir, uint8_t gfirIndex, const float_type* coef, uint8_t coefCount)
{
    if (gfirIndex > 2)
    {
        lime::warning("SetGFIRCoefficients: Invalid GFIR index(%i). Will configure GFIR[2].", gfirIndex);
        gfirIndex = 2;
    }

    const uint16_t startAddr = 0x0280 + (gfirIndex * 0x40) + (dir == TRXDir::Tx ? 0 : 0x0200);
    const uint8_t maxCoefCount = gfirIndex < 2 ? 40 : 120;
    const uint8_t bankCount = gfirIndex < 2 ? 5 : 15;

    if (coefCount > maxCoefCount)
    {
        return ReportError(OpStatus::OutOfRange,
            "SetGFIRCoefficients: too many coefficients(%i), GFIR[%i] can have only %i",
            coefCount,
            gfirIndex,
            maxCoefCount);
    }

    uint16_t addrs[120];
    int16_t words[120];
    // actual used coefficients count is multiple of 'bankCount'
    // if coefCount is not multiple, extra '0' coefficients will be written
    const uint8_t bankLength = std::ceil(static_cast<float>(coefCount) / bankCount);
    const int16_t actualCoefCount = bankLength * bankCount;
    assert(actualCoefCount <= maxCoefCount);

    for (int i = 0; i < actualCoefCount; ++i)
    {
        uint8_t bank = i / bankLength;
        uint8_t bankRow = i % bankLength;
        addrs[i] = startAddr + (bank * 8) + bankRow;
        addrs[i] += 24 * (bank / 5);

        if (i < coefCount)
        {
            words[i] = coef[i] * 32767;

            if (coef[i] < -1 || coef[i] > 1)
            {
                lime::warning("Coefficient %f is outside of range [-1:1], incorrect value will be written.", coef[i]);
            }
        }
        else
        {
            words[i] = 0;
        }
    }
    LMS7Parameter gfirL_param = LMS7param(GFIR1_L_TXTSP);
    gfirL_param.address += gfirIndex + (dir == TRXDir::Tx ? 0 : 0x0200);
    Modify_SPI_Reg_bits(gfirL_param, bankLength - 1);

    return SPI_write_batch(addrs, reinterpret_cast<const uint16_t*>(words), actualCoefCount, true);
}

OpStatus LMS7002M::GetGFIRCoefficients(TRXDir dir, uint8_t gfirIndex, float_type* coef, uint8_t coefCount)
{
    OpStatus status = OpStatus::Error;

    if (gfirIndex > 2)
    {
        lime::warning("GetGFIRCoefficients: Invalid GFIR index(%i). Will read GFIR[2].", gfirIndex);
        gfirIndex = 2;
    }

    const uint16_t startAddr = 0x0280 + (gfirIndex * 0x40) + (dir == TRXDir::Tx ? 0 : 0x0200);
    const uint8_t coefLimit = gfirIndex < 2 ? 40 : 120;

    if (coefCount > coefLimit)
    {
        return ReportError(OpStatus::OutOfRange, "GetGFIRCoefficients(coefCount=%d) - exceeds coefLimit=%d", coefCount, coefLimit);
    }

    std::vector<uint16_t> addresses;
    for (uint8_t index = 0; index < coefCount; ++index)
    {
        addresses.push_back(startAddr + index + 24 * (index / 40));
    }

    int16_t spiData[120];
    std::memset(spiData, 0, 120 * sizeof(int16_t));
    if (controlPort)
    {
        status = SPI_read_batch(&addresses[0], reinterpret_cast<uint16_t*>(spiData), coefCount);
        for (uint8_t index = 0; index < coefCount; ++index)
        {
            coef[index] = spiData[index] / 32768.0;
        }
    }
    else
    {
        const int channel = Get_SPI_Reg_bits(LMS7param(MAC), false) > 1 ? 1 : 0;
        for (uint8_t index = 0; index < coefCount; ++index)
        {
            uint16_t value = mRegistersMap->GetValue(channel, addresses[index]);
            coef[index] = *reinterpret_cast<int16_t*>(&value) / 32768.0;
        }
        status = OpStatus::Success;
    }

    return status;
}

OpStatus LMS7002M::SPI_write(uint16_t address, uint16_t data, bool toChip)
{
    if (address == 0x0640 || address == 0x0641)
    {
        MCU_BD* mcu = GetMCUControls();
        mcu->RunProcedure(MCU_FUNCTION_GET_PROGRAM_ID);
        if (mcu->WaitForMCU(100) != MCU_ID_CALIBRATIONS_SINGLE_IMAGE)
            mcu->Program_MCU(mcu_program_lms7_dc_iq_calibration_bin, MCU_BD::MCU_PROG_MODE::SRAM);
        SPI_write(0x002D, address);
        SPI_write(0x020C, data);
        mcu->RunProcedure(7);
        mcu->WaitForMCU(50);
        return SPI_read(0x040B) == data ? OpStatus::Success : OpStatus::Error;
    }
    else
        return this->SPI_write_batch(&address, &data, 1, toChip);
}

uint16_t LMS7002M::SPI_read(uint16_t address, bool fromChip, OpStatus* status)
{
    fromChip |= !useCache;
    //registers containing read only registers, which values can change
    static const std::unordered_set<uint16_t> volatileRegs = {
        0x0000,
        0x0001,
        0x0002,
        0x0003,
        0x0004,
        0x0005,
        0x0006,
        0x002F,
        0x008C,
        0x00A8,
        0x00A9,
        0x00AA,
        0x00AB,
        0x00AC,
        0x0123,
        0x0209,
        0x020A,
        0x020B,
        0x040E,
        0x040F,
        0x05C3,
        0x05C4,
        0x05C5,
        0x05C6,
        0x05C7,
        0x05C8,
        0x05C9,
        0x05CA,
    };
    if (volatileRegs.find(address) != volatileRegs.end())
        fromChip = true;

    if (!controlPort || fromChip == false)
    {
        if (status && !controlPort)
            *status = ReportError(OpStatus::IOFailure, "chip not connected");
        uint8_t mac = mRegistersMap->GetValue(0, LMS7param(MAC).address) & 0x0003;
        uint8_t channel = (mac == 2) ? 1 : 0; //only when MAC is B -> use register space B
        if (address < 0x0100)
            channel = 0; //force A when below MAC mapped register space
        return mRegistersMap->GetValue(channel, address);
    }
    if (controlPort)
    {
        uint16_t data = 0;
        OpStatus st;
        if (address == 0x0640 || address == 0x0641)
        {
            MCU_BD* mcu = GetMCUControls();
            mcu->RunProcedure(MCU_FUNCTION_GET_PROGRAM_ID);
            if (mcu->WaitForMCU(100) != MCU_ID_CALIBRATIONS_SINGLE_IMAGE)
                mcu->Program_MCU(mcu_program_lms7_dc_iq_calibration_bin, MCU_BD::MCU_PROG_MODE::SRAM);
            SPI_write(0x002D, address);
            mcu->RunProcedure(8);
            mcu->WaitForMCU(50);
            uint16_t rdVal = SPI_read(0x040B, true, status);
            return rdVal;
        }
        else
            st = this->SPI_read_batch(&address, &data, 1);
        if (status != nullptr)
            *status = st;
        return data;
    }
    return 0;
}

OpStatus LMS7002M::SPI_write_batch(const uint16_t* spiAddr, const uint16_t* spiData, uint16_t cnt, bool toChip)
{
    toChip |= !useCache;
    int mac = mRegistersMap->GetValue(0, LMS7param(MAC).address) & 0x0003;
    std::vector<uint32_t> data;
    for (size_t i = 0; i < cnt; ++i)
    {
        //write which register cache based on MAC bits
        //or always when below the MAC mapped register space
        bool wr0 = ((mac & 0x1) != 0) || (spiAddr[i] < 0x0100);
        bool wr1 = ((mac & 0x2) != 0) && (spiAddr[i] >= 0x0100);

        if (!toChip)
        {
            if (wr0 && (mRegistersMap->GetValue(0, spiAddr[i]) == spiData[i]))
                wr0 = false;
            if (wr1 && (mRegistersMap->GetValue(1, spiAddr[i]) == spiData[i]))
                wr1 = false;
            if (!(wr0 || wr1))
                continue;
        }

        data.push_back((1 << 31) | (static_cast<uint32_t>(spiAddr[i]) << 16) | spiData[i]); //msbit 1=SPI write
        if (wr0)
            mRegistersMap->SetValue(0, spiAddr[i], spiData[i]);
        if (wr1)
            mRegistersMap->SetValue(1, spiAddr[i], spiData[i]);

        //refresh mac, because batch might also change active channel
        if (spiAddr[i] == LMS7param(MAC).address)
            mac = mRegistersMap->GetValue(0, LMS7param(MAC).address) & 0x0003;
    }

    if (data.size() == 0)
        return OpStatus::Success;
    if (!controlPort)
    {
        if (useCache)
            return OpStatus::Success;
        return ReportError(OpStatus::IOFailure, "No device connected"s);
    }
    controlPort->SPI(data.data(), nullptr, data.size());
    return OpStatus::Success;
}

OpStatus LMS7002M::SPI_read_batch(const uint16_t* spiAddr, uint16_t* spiData, uint16_t cnt)
{
    if (!controlPort)
    {
        return ReportError(OpStatus::IOFailure, "No device connected"s);
    }

    std::vector<uint32_t> dataWr(cnt);
    std::vector<uint32_t> dataRd(cnt);
    for (size_t i = 0; i < cnt; ++i)
    {
        dataWr[i] = spiAddr[i];
    }

    controlPort->SPI(dataWr.data(), dataRd.data(), cnt);

    int mac = mRegistersMap->GetValue(0, LMS7param(MAC).address) & 0x0003;

    for (size_t i = 0; i < cnt; ++i)
    {
        spiData[i] = dataRd[i] & 0xffff;

        //write which register cache based on MAC bits
        //or always when below the MAC mapped register space
        bool wr0 = ((mac & 0x1) != 0) or (spiAddr[i] < 0x0100);
        bool wr1 = ((mac & 0x2) != 0) and (spiAddr[i] >= 0x0100);

        if (wr0)
            mRegistersMap->SetValue(0, spiAddr[i], spiData[i]);
        if (wr1)
            mRegistersMap->SetValue(1, spiAddr[i], spiData[i]);
    }
    return OpStatus::Success;
}

OpStatus LMS7002M::RegistersTest(const std::string& fileName)
{
    char chex[16];
    if (!controlPort)
        return ReportError(OpStatus::IOFailure, "No device connected"s);

    OpStatus status;
    ChannelScope scope(this);

    //backup both channel data for restoration after test
    std::vector<uint16_t> ch1Addresses;
    for (const auto& memorySectionPair : MemorySectionAddresses)
        for (uint16_t addr = memorySectionPair.second[0]; addr <= memorySectionPair.second[1]; ++addr)
            ch1Addresses.push_back(addr);
    std::vector<uint16_t> ch1Data;
    ch1Data.resize(ch1Addresses.size(), 0);

    //backup A channel
    this->SetActiveChannel(Channel::ChA);
    status = SPI_read_batch(&ch1Addresses[0], &ch1Data[0], ch1Addresses.size());
    if (status != OpStatus::Success)
        return status;

    std::vector<uint16_t> ch2Addresses;
    for (const auto& memorySectionPair : MemorySectionAddresses)
        for (uint16_t addr = memorySectionPair.second[0]; addr <= memorySectionPair.second[1]; ++addr)
            if (addr >= 0x0100)
                ch2Addresses.push_back(addr);
    std::vector<uint16_t> ch2Data;
    ch2Data.resize(ch2Addresses.size(), 0);

    this->SetActiveChannel(Channel::ChB);
    status = SPI_read_batch(&ch2Addresses[0], &ch2Data[0], ch2Addresses.size());
    if (status != OpStatus::Success)
        return status;

    //test registers
    ResetChip();
    Modify_SPI_Reg_bits(LMS7param(MIMO_SISO), 0);
    Modify_SPI_Reg_bits(LMS7param(PD_RX_AFE2), 0);
    Modify_SPI_Reg_bits(LMS7param(PD_TX_AFE2), 0);
    this->SetActiveChannel(Channel::ChA);

    std::stringstream ss;

    //check single channel memory sections
    std::vector<MemorySection> modulesToCheck = {
        MemorySection::AFE,
        MemorySection::BIAS,
        MemorySection::XBUF,
        MemorySection::CGEN,
        MemorySection::BIST,
        MemorySection::CDS,
        MemorySection::TRF,
        MemorySection::TBB,
        MemorySection::RFE,
        MemorySection::RBB,
        MemorySection::SX,
        MemorySection::TxTSP,
        MemorySection::TxNCO,
        MemorySection::TxGFIR1,
        MemorySection::TxGFIR2,
        MemorySection::TxGFIR3a,
        MemorySection::TxGFIR3b,
        MemorySection::TxGFIR3c,
        MemorySection::RxTSP,
        MemorySection::RxNCO,
        MemorySection::RxGFIR1,
        MemorySection::RxGFIR2,
        MemorySection::RxGFIR3a,
        MemorySection::RxGFIR3b,
        MemorySection::RxGFIR3c,
        MemorySection::LimeLight,
        MemorySection::LDO,
    };

    const std::array<std::string_view, 27> moduleNames = {
        "AFE"sv,
        "BIAS"sv,
        "XBUF"sv,
        "CGEN"sv,
        "BIST"sv,
        "CDS"sv,
        "TRF"sv,
        "TBB"sv,
        "RFE"sv,
        "RBB"sv,
        "SX"sv,
        "TxTSP"sv,
        "TxNCO"sv,
        "TxGFIR1"sv,
        "TxGFIR2"sv,
        "TxGFIR3a"sv,
        "TxGFIR3b"sv,
        "TxGFIR3c"sv,
        "RxTSP"sv,
        "RxNCO"sv,
        "RxGFIR1"sv,
        "RxGFIR2"sv,
        "RxGFIR3a"sv,
        "RxGFIR3b"sv,
        "RxGFIR3c"sv,
        "LimeLight"sv,
        "LDO"sv,
    };

    const uint16_t patterns[] = { 0xAAAA, 0x5555 };
    const uint8_t patternsCount = 2;

    bool allTestSuccess = true;

    for (unsigned i = 0; i < modulesToCheck.size(); ++i)
    {
        bool moduleTestsSuccess = true;
        uint16_t startAddr = MemorySectionAddresses.at(modulesToCheck[i]).at(0);
        uint16_t endAddr = MemorySectionAddresses.at(modulesToCheck[i]).at(1);
        uint8_t channelCount = startAddr >= 0x0100 ? 2 : 1;
        for (int cc = 1; cc <= channelCount; ++cc)
        {
            Modify_SPI_Reg_bits(LMS7param(MAC), cc);
<<<<<<< HEAD
            std::snprintf(chex, sizeof(chex), "0x%04X", startAddr);
            ss << moduleNames[i] << "  [" << chex << ":";
            std::snprintf(chex, sizeof(chex), "0x%04X", endAddr);
            ss << chex << "]";
=======
            sprintf(chex, "0x%04X", startAddr);
            ss << moduleNames[i] << "  ["sv << chex << ":"sv;
            sprintf(chex, "0x%04X", endAddr);
            ss << chex << "]"sv;
>>>>>>> bc1a1b4d
            if (startAddr >= 0x0100)
            {
                ss << " Ch."sv << (cc == 1 ? "A"sv : "B"sv);
            }
            ss << std::endl;
            for (uint8_t p = 0; p < patternsCount; ++p)
                moduleTestsSuccess &= RegistersTestInterval(startAddr, endAddr, patterns[p], ss) == OpStatus::Success;
        }
        allTestSuccess &= moduleTestsSuccess;
    }

    //restore register values
    this->SetActiveChannel(Channel::ChA);
    SPI_write_batch(&ch1Addresses[0], &ch1Data[0], ch1Addresses.size(), true);
    this->SetActiveChannel(Channel::ChB);
    SPI_write_batch(&ch2Addresses[0], &ch2Data[0], ch2Addresses.size(), true);

    if (!fileName.empty())
    {
        std::fstream fout;
        fout.open(fileName, std::ios::out);
        fout << ss.str() << std::endl;
        fout.close();
    }

    if (allTestSuccess)
        return OpStatus::Success;
    return ReportError(OpStatus::Error, "RegistersTest() failed"s);
}

/** @brief Performs registers test for given address interval by writing given pattern data
    @param startAddr first register address
    @param endAddr last reigster address
    @param pattern data to be written into registers
    @param ss stringstream to use
    @return 0-register test passed, other-failure
*/
OpStatus LMS7002M::RegistersTestInterval(uint16_t startAddr, uint16_t endAddr, uint16_t pattern, std::stringstream& ss)
{
    std::vector<uint16_t> addrToWrite;
    std::vector<uint16_t> dataToWrite;
    std::vector<uint16_t> dataReceived;
    std::vector<uint16_t> dataMasks;

    for (uint16_t addr = startAddr; addr <= endAddr; ++addr)
    {
        addrToWrite.push_back(addr);
    }
    dataMasks.resize(addrToWrite.size(), 0xFFFF);
    for (std::size_t j = 0; j < readOnlyRegisters.size(); ++j)
    {
        for (std::size_t k = 0; k < addrToWrite.size(); ++k)
        {
            if (readOnlyRegisters[j].address == addrToWrite[k])
            {
                dataMasks[k] = readOnlyRegisters[j].mask;
                break;
            }
        }
    }

    dataToWrite.clear();
    dataReceived.clear();
    for (uint16_t j = 0; j < addrToWrite.size(); ++j)
    {
        if (addrToWrite[j] == 0x00A6)
            dataToWrite.push_back(0x1 | (pattern & ~0x2));
        else if (addrToWrite[j] == 0x0084)
            dataToWrite.push_back(pattern & ~0x19);
        else
            dataToWrite.push_back(pattern & dataMasks[j]);
    }
    dataReceived.resize(addrToWrite.size(), 0);
    OpStatus status;
    status = SPI_write_batch(&addrToWrite[0], &dataToWrite[0], addrToWrite.size(), true);
    if (status != OpStatus::Success)
        return status;
    status = SPI_read_batch(&addrToWrite[0], &dataReceived[0], addrToWrite.size());
    if (status != OpStatus::Success)
        return status;
    bool registersMatch = true;
    char ctemp[16];
    for (uint16_t j = 0; j < dataToWrite.size(); ++j)
    {
        if (dataToWrite[j] != (dataReceived[j] & dataMasks[j]))
        {
            registersMatch = false;
<<<<<<< HEAD
            std::snprintf(ctemp, sizeof(ctemp), "0x%04X", addrToWrite[j]);
            ss << "\t" << ctemp << "(wr/rd): ";
            std::snprintf(ctemp, sizeof(ctemp), "0x%04X", dataToWrite[j]);
            ss << ctemp << "/";
            std::snprintf(ctemp, sizeof(ctemp), "0x%04X", dataReceived[j]);
=======
            sprintf(ctemp, "0x%04X", addrToWrite[j]);
            ss << "\t"sv << ctemp << "(wr/rd): "sv;
            sprintf(ctemp, "0x%04X", dataToWrite[j]);
            ss << ctemp << "/"sv;
            sprintf(ctemp, "0x%04X", dataReceived[j]);
>>>>>>> bc1a1b4d
            ss << ctemp << std::endl;
        }
    }
    if (registersMatch)
    {
<<<<<<< HEAD
        std::snprintf(ctemp, sizeof(ctemp), "0x%04X", pattern);
        ss << "\tRegisters OK (" << ctemp << ")\n";
=======
        sprintf(ctemp, "0x%04X", pattern);
        ss << "\tRegisters OK ("sv << ctemp << ")\n"sv;
>>>>>>> bc1a1b4d
    }
    if (registersMatch)
        return OpStatus::Success;
    return ReportError(OpStatus::Error, "RegistersTestInterval(startAddr=0x%x, endAddr=0x%x) - failed", startAddr, endAddr);
}

/** @brief Sets Rx Dc offsets by converting two's complementary numbers to sign and magnitude
*/
void LMS7002M::SetRxDCOFF(int8_t offsetI, int8_t offsetQ)
{
    uint16_t valToSend = 0;
    if (offsetI < 0)
        valToSend |= 0x40;
    valToSend |= labs(offsetI);
    valToSend = valToSend << 7;
    if (offsetQ < 0)
        valToSend |= 0x40;
    valToSend |= labs(offsetQ);
    SPI_write(0x010E, valToSend);
}

OpStatus LMS7002M::SetDefaults(MemorySection module)
{
    OpStatus status;
    std::vector<uint16_t> addrs;
    std::vector<uint16_t> values;
    for (uint16_t address = MemorySectionAddresses.at(module).at(0); address <= MemorySectionAddresses.at(module).at(1); ++address)
    {
        addrs.push_back(address);
        values.push_back(mRegistersMap->GetDefaultValue(address));
    }
    status = SPI_write_batch(&addrs[0], &values[0], addrs.size());
    return status;
}

void LMS7002M::ModifyRegistersDefaults(const std::vector<std::pair<uint16_t, uint16_t>>& registerValues)
{
    for (const auto& addrValuePair : registerValues)
        mRegistersMap->SetDefaultValue(addrValuePair.first, addrValuePair.second);
}

bool LMS7002M::IsSynced()
{
    if (!controlPort)
        return false;

    ChannelScope scope(this);

    std::vector<uint16_t> addrToRead = mRegistersMap->GetUsedAddresses(0);
    std::vector<uint16_t> dataReceived;
    dataReceived.resize(addrToRead.size(), 0);

    this->SetActiveChannel(Channel::ChA);
    std::vector<uint32_t> dataWr(addrToRead.size());
    std::vector<uint32_t> dataRd(addrToRead.size());
    for (size_t i = 0; i < addrToRead.size(); ++i)
        dataWr[i] = (static_cast<uint32_t>(addrToRead[i]) << 16);
    controlPort->SPI(dataWr.data(), dataRd.data(), dataWr.size());

    for (size_t i = 0; i < addrToRead.size(); ++i)
        dataReceived[i] = dataRd[i] & 0xFFFF;

    //check if local copy matches chip
    for (uint16_t i = 0; i < addrToRead.size(); ++i)
    {
        uint16_t regValue = mRegistersMap->GetValue(0, addrToRead[i]);
        if (addrToRead[i] <= readOnlyRegisters[readOnlyRegisters.size() - 1].address &&
            addrToRead[i] >= readOnlyRegisters[0].address)
        {
            //mask out readonly bits
            for (std::size_t j = 0; j < readOnlyRegisters.size(); ++j)
            {
                if (readOnlyRegisters[j].address == addrToRead[i])
                {
                    dataReceived[i] &= readOnlyRegisters[j].mask;
                    regValue &= readOnlyRegisters[j].mask;
                    break;
                }
            }
        }
        if (dataReceived[i] != regValue)
        {
            lime::debug("Addr: 0x%04X  gui: 0x%04X  chip: 0x%04X", addrToRead[i], regValue, dataReceived[i]);
            return false;
        }
    }

    addrToRead.clear(); //add only B channel addresses
    addrToRead = mRegistersMap->GetUsedAddresses(1);
    dataWr.resize(addrToRead.size());
    dataRd.resize(addrToRead.size());
    for (size_t i = 0; i < addrToRead.size(); ++i)
        dataWr[i] = (static_cast<uint32_t>(addrToRead[i]) << 16);
    controlPort->SPI(dataWr.data(), dataRd.data(), dataWr.size());
    for (size_t i = 0; i < addrToRead.size(); ++i)
        dataReceived[i] = dataRd[i] & 0xFFFF;
    this->SetActiveChannel(Channel::ChB);

    //check if local copy matches chip
    for (uint16_t i = 0; i < addrToRead.size(); ++i)
    {
        uint16_t regValue = mRegistersMap->GetValue(1, addrToRead[i]);
        if (addrToRead[i] <= readOnlyRegisters[readOnlyRegisters.size() - 1].address &&
            addrToRead[i] >= readOnlyRegisters[0].address)
        {
            //mask out readonly bits
            for (std::size_t j = 0; j < readOnlyRegisters.size(); ++j)
            {
                if (readOnlyRegisters[j].address == addrToRead[i])
                {
                    dataReceived[i] &= readOnlyRegisters[j].mask;
                    regValue &= readOnlyRegisters[j].mask;
                    break;
                }
            }
        }
        if (dataReceived[i] != regValue)
        {
            lime::debug("Addr: 0x%04X  gui: 0x%04X  chip: 0x%04X", addrToRead[i], regValue, dataReceived[i]);
            return false;
        }
    }

    return true;
}

OpStatus LMS7002M::UploadAll()
{
    if (!controlPort)
        return ReportError(OpStatus::IOFailure, "No device connected"s);

    ChannelScope scope(this);

    OpStatus status;

    std::vector<uint16_t> addrToWrite;
    std::vector<uint16_t> dataToWrite;

    uint16_t x0020_value = mRegistersMap->GetValue(0, 0x0020);
    this->SetActiveChannel(Channel::ChA); //select A channel

    addrToWrite = mRegistersMap->GetUsedAddresses(0);
    //remove 0x0020 register from list, to not change MAC
    addrToWrite.erase(std::find(addrToWrite.begin(), addrToWrite.end(), 0x0020));
    for (auto address : addrToWrite)
        dataToWrite.push_back(mRegistersMap->GetValue(0, address));

    status = SPI_write_batch(&addrToWrite[0], &dataToWrite[0], addrToWrite.size(), true);
    if (status != OpStatus::Success)
        return status;
    //after all channel A registers have been written, update 0x0020 register value
    status = SPI_write(0x0020, x0020_value);
    if (status != OpStatus::Success)
        return status;
    this->SetActiveChannel(Channel::ChB);
    if (status != OpStatus::Success)
        return status;

    addrToWrite = mRegistersMap->GetUsedAddresses(1);
    dataToWrite.clear();
    for (auto address : addrToWrite)
    {
        dataToWrite.push_back(mRegistersMap->GetValue(1, address));
    }
    this->SetActiveChannel(Channel::ChB); //select B channel
    status = SPI_write_batch(&addrToWrite[0], &dataToWrite[0], addrToWrite.size(), true);
    if (status != OpStatus::Success)
        return status;

    return OpStatus::Success;
}

OpStatus LMS7002M::DownloadAll()
{
    if (!controlPort)
        return ReportError(OpStatus::IOFailure, "No device connected"s);

    OpStatus status;
    ChannelScope scope(this, true);

    std::vector<uint16_t> addrToRead = mRegistersMap->GetUsedAddresses(0);
    std::vector<uint16_t> dataReceived;
    dataReceived.resize(addrToRead.size(), 0);
    this->SetActiveChannel(Channel::ChA);
    status = SPI_read_batch(&addrToRead[0], &dataReceived[0], addrToRead.size());
    if (status != OpStatus::Success)
        return status;

    for (uint16_t i = 0; i < addrToRead.size(); ++i)
    {
        mRegistersMap->SetValue(0, addrToRead[i], dataReceived[i]);
    }

    addrToRead.clear(); //add only B channel addresses
    addrToRead = mRegistersMap->GetUsedAddresses(1);
    dataReceived.resize(addrToRead.size(), 0);

    this->SetActiveChannel(Channel::ChB);
    status = SPI_read_batch(&addrToRead[0], &dataReceived[0], addrToRead.size());
    if (status != OpStatus::Success)
        return status;
    for (uint16_t i = 0; i < addrToRead.size(); ++i)
        mRegistersMap->SetValue(1, addrToRead[i], dataReceived[i]);

    return OpStatus::Success;
}

OpStatus LMS7002M::SetInterfaceFrequency(float_type cgen_freq_Hz, const uint8_t hbi, const uint8_t hbd)
{
    OpStatus status;
    status = Modify_SPI_Reg_bits(LMS7param(HBD_OVR_RXTSP), hbd);
    if (status != OpStatus::Success)
        return status;
    Modify_SPI_Reg_bits(LMS7param(HBI_OVR_TXTSP), hbi);

    auto siso = Get_SPI_Reg_bits(LMS7_LML2_SISODDR);
    int mclk2src = Get_SPI_Reg_bits(LMS7param(MCLK2SRC));
    if (hbd == 7 || (hbd == 0 && siso == 0)) //bypass
    {
        Modify_SPI_Reg_bits(LMS7param(RXTSPCLKA_DIV), 0);
        Modify_SPI_Reg_bits(LMS7param(RXDIVEN), false);
        Modify_SPI_Reg_bits(LMS7param(MCLK2SRC), (mclk2src & 1) | 0x2);
    }
    else
    {
        uint8_t divider = static_cast<uint8_t>(std::pow(2.0, hbd + siso));
        if (divider > 1)
            Modify_SPI_Reg_bits(LMS7param(RXTSPCLKA_DIV), (divider / 2) - 1);
        else
            Modify_SPI_Reg_bits(LMS7param(RXTSPCLKA_DIV), 0);
        Modify_SPI_Reg_bits(LMS7param(RXDIVEN), true);
        Modify_SPI_Reg_bits(LMS7param(MCLK2SRC), mclk2src & 1);
    }

    if (Get_SPI_Reg_bits(LMS7param(RX_MUX)) == 0)
    {
        bool mimoBypass = (hbd == 7) && (siso == 0);
        Modify_SPI_Reg_bits(LMS7param(RXRDCLK_MUX), mimoBypass ? 3 : 1);
        Modify_SPI_Reg_bits(LMS7param(RXWRCLK_MUX), mimoBypass ? 1 : 2);
    }

    siso = Get_SPI_Reg_bits(LMS7_LML1_SISODDR);
    int mclk1src = Get_SPI_Reg_bits(LMS7param(MCLK1SRC));
    if (hbi == 7 || (hbi == 0 && siso == 0)) //bypass
    {
        Modify_SPI_Reg_bits(LMS7param(TXTSPCLKA_DIV), 0);
        Modify_SPI_Reg_bits(LMS7param(TXDIVEN), false);
        status = Modify_SPI_Reg_bits(LMS7param(MCLK1SRC), (mclk1src & 1) | 0x2);
    }
    else
    {
        uint8_t divider = static_cast<uint8_t>(std::pow(2.0, hbi + siso));
        if (divider > 1)
            Modify_SPI_Reg_bits(LMS7param(TXTSPCLKA_DIV), (divider / 2) - 1);
        else
            Modify_SPI_Reg_bits(LMS7param(TXTSPCLKA_DIV), 0);
        Modify_SPI_Reg_bits(LMS7param(TXDIVEN), true);
        status = Modify_SPI_Reg_bits(LMS7param(MCLK1SRC), mclk1src & 1);
    }

    if (Get_SPI_Reg_bits(LMS7param(TX_MUX)) == 0)
    {
        bool mimoBypass = (hbi == 7) && (siso == 0);
        Modify_SPI_Reg_bits(LMS7param(TXRDCLK_MUX), mimoBypass ? 0 : 2);
        Modify_SPI_Reg_bits(LMS7param(TXWRCLK_MUX), 0);
    }

    //clock rate already set because the readback frequency is pretty-close,
    //dont set the cgen frequency again to save time due to VCO selection
    // const auto freqDiff = std::abs(this->GetFrequencyCGEN() - cgen_freq_Hz);
    // if (not this->GetCGENLocked() or freqDiff > 10.0)
    {
        status = SetFrequencyCGEN(cgen_freq_Hz);
        if (status != OpStatus::Success)
            return status;
    }
    return status;
}

void LMS7002M::ConfigureLML_RF2BB(
    const LMLSampleSource s0, const LMLSampleSource s1, const LMLSampleSource s2, const LMLSampleSource s3)
{
    //map a sample source to a position
    const std::map<LMLSampleSource, uint16_t> m{
        { LMLSampleSource::AI, 1 },
        { LMLSampleSource::AQ, 0 },
        { LMLSampleSource::BI, 3 },
        { LMLSampleSource::BQ, 2 },
    };

    //load the same config on both LMLs
    //only one will get used based on direction
    this->Modify_SPI_Reg_bits(LMS7param(LML1_S3S), m.at(s3));
    this->Modify_SPI_Reg_bits(LMS7param(LML1_S2S), m.at(s2));
    this->Modify_SPI_Reg_bits(LMS7param(LML1_S1S), m.at(s1));
    this->Modify_SPI_Reg_bits(LMS7param(LML1_S0S), m.at(s0));

    this->Modify_SPI_Reg_bits(LMS7param(LML2_S3S), m.at(s3));
    this->Modify_SPI_Reg_bits(LMS7param(LML2_S2S), m.at(s2));
    this->Modify_SPI_Reg_bits(LMS7param(LML2_S1S), m.at(s1));
    this->Modify_SPI_Reg_bits(LMS7param(LML2_S0S), m.at(s0));
}

void LMS7002M::ConfigureLML_BB2RF(
    const LMLSampleSource s0, const LMLSampleSource s1, const LMLSampleSource s2, const LMLSampleSource s3)
{
    //map a sample source to a position
    const std::map<LMLSampleSource, uint16_t> m{
        { s3, 2 },
        { s2, 3 },
        { s0, 1 },
        { s1, 0 },
    };

    //load the same config on both LMLs
    //only one will get used based on direction
    this->Modify_SPI_Reg_bits(LMS7param(LML1_BQP), m.at(LMLSampleSource::BQ));
    this->Modify_SPI_Reg_bits(LMS7param(LML1_BIP), m.at(LMLSampleSource::BI));
    this->Modify_SPI_Reg_bits(LMS7param(LML1_AQP), m.at(LMLSampleSource::AQ));
    this->Modify_SPI_Reg_bits(LMS7param(LML1_AIP), m.at(LMLSampleSource::AI));

    this->Modify_SPI_Reg_bits(LMS7param(LML2_BQP), m.at(LMLSampleSource::BQ));
    this->Modify_SPI_Reg_bits(LMS7param(LML2_BIP), m.at(LMLSampleSource::BI));
    this->Modify_SPI_Reg_bits(LMS7param(LML2_AQP), m.at(LMLSampleSource::AQ));
    this->Modify_SPI_Reg_bits(LMS7param(LML2_AIP), m.at(LMLSampleSource::AI));
}

OpStatus LMS7002M::SetRxDCRemoval(const bool enable)
{
    this->Modify_SPI_Reg_bits(LMS7param(DC_BYP_RXTSP), enable ? 0 : 1);
    this->Modify_SPI_Reg_bits(LMS7param(DCCORR_AVG_RXTSP), 0x7);
    return OpStatus::Success;
}

OpStatus LMS7002M::EnableSXTDD(bool tdd)
{
    ChannelScope scope(this, LMS7002M::Channel::ChSXT);
    Modify_SPI_Reg_bits(LMS7_PD_LOCH_T2RBUF, tdd ? 0 : 1);
    Modify_SPI_Reg_bits(LMS7_MAC, 1); // switch to SXR
    return Modify_SPI_Reg_bits(LMS7_PD_VCO, tdd ? 1 : 0);
}

bool LMS7002M::GetRxDCRemoval(void)
{
    return this->Get_SPI_Reg_bits(LMS7param(DC_BYP_RXTSP)) == 0;
}

OpStatus LMS7002M::SetDCOffset(TRXDir dir, const float_type I, const float_type Q)
{
    const bool bypass = I == 0.0 and Q == 0.0;
    if (dir == TRXDir::Tx)
    {
        this->Modify_SPI_Reg_bits(LMS7param(DC_BYP_TXTSP), bypass ? 1 : 0);
        this->Modify_SPI_Reg_bits(LMS7param(DCCORRI_TXTSP), std::lrint(I * 127));
        this->Modify_SPI_Reg_bits(LMS7param(DCCORRQ_TXTSP), std::lrint(Q * 127));
    }
    else
    {
        Modify_SPI_Reg_bits(LMS7param(EN_DCOFF_RXFE_RFE), bypass ? 0 : 1);
        unsigned val = std::lrint(std::abs(I * 63)) + (I < 0 ? 64 : 0);
        Modify_SPI_Reg_bits(LMS7param(DCOFFI_RFE), val);
        val = std::lrint(std::abs(Q * 63)) + (Q < 0 ? 64 : 0);
        Modify_SPI_Reg_bits(LMS7param(DCOFFQ_RFE), val);
    }
    return OpStatus::Success;
}

void LMS7002M::GetDCOffset(TRXDir dir, float_type& I, float_type& Q)
{
    if (dir == TRXDir::Tx)
    {
        I = static_cast<int8_t>(this->Get_SPI_Reg_bits(LMS7param(DCCORRI_TXTSP))) / 127.0; //signed 8-bit
        Q = static_cast<int8_t>(this->Get_SPI_Reg_bits(LMS7param(DCCORRQ_TXTSP))) / 127.0; //signed 8-bit
    }
    else
    {
        auto i = Get_SPI_Reg_bits(LMS7param(DCOFFI_RFE));
        I = ((i & 0x40) ? -1.0 : 1.0) * (i & 0x3F) / 63.0;
        auto q = Get_SPI_Reg_bits(LMS7param(DCOFFQ_RFE));
        Q = ((q & 0x40) ? -1.0 : 1.0) * (q & 0x3F) / 63.0;
    }
}

OpStatus LMS7002M::SetIQBalance(const TRXDir dir, const float_type phase, const float_type gainI, const float_type gainQ)
{
    const bool bypassPhase = (phase == 0.0);
    const bool bypassGain = ((gainI == 1.0) and (gainQ == 1.0)) or ((gainI == 0.0) and (gainQ == 0.0));
    int iqcorr = std::lrint(2047 * (phase / (M_PI / 2)));
    int gcorri = std::lrint(2047 * gainI);
    int gcorrq = std::lrint(2047 * gainQ);

    this->Modify_SPI_Reg_bits(dir == TRXDir::Tx ? LMS7param(PH_BYP_TXTSP) : LMS7param(PH_BYP_RXTSP), bypassPhase ? 1 : 0);
    this->Modify_SPI_Reg_bits(dir == TRXDir::Tx ? LMS7param(GC_BYP_TXTSP) : LMS7param(GC_BYP_RXTSP), bypassGain ? 1 : 0);
    this->Modify_SPI_Reg_bits(dir == TRXDir::Tx ? LMS7param(IQCORR_TXTSP) : LMS7param(IQCORR_RXTSP), iqcorr);
    this->Modify_SPI_Reg_bits(dir == TRXDir::Tx ? LMS7param(GCORRI_TXTSP) : LMS7param(GCORRI_RXTSP), gcorri);
    this->Modify_SPI_Reg_bits(dir == TRXDir::Tx ? LMS7param(GCORRQ_TXTSP) : LMS7param(GCORRQ_RXTSP), gcorrq);
    return OpStatus::Success;
}

void LMS7002M::GetIQBalance(const TRXDir dir, float_type& phase, float_type& gainI, float_type& gainQ)
{
    int iqcorr =
        static_cast<int16_t>(this->Get_SPI_Reg_bits(dir == TRXDir::Tx ? LMS7param(IQCORR_TXTSP) : LMS7param(IQCORR_RXTSP)) << 4) >>
        4; //sign extend 12-bit
    int gcorri = static_cast<int16_t>(
        this->Get_SPI_Reg_bits(dir == TRXDir::Tx ? LMS7param(GCORRI_TXTSP) : LMS7param(GCORRI_RXTSP))); //unsigned 11-bit
    int gcorrq = static_cast<int16_t>(
        this->Get_SPI_Reg_bits(dir == TRXDir::Tx ? LMS7param(GCORRQ_TXTSP) : LMS7param(GCORRQ_RXTSP))); //unsigned 11-bit

    phase = (M_PI / 2) * iqcorr / 2047.0;
    gainI = gcorri / 2047.0;
    gainQ = gcorrq / 2047.0;
}

void LMS7002M::EnableValuesCache(bool enabled)
{
    useCache = enabled;
}

bool LMS7002M::IsValuesCacheEnabled() const
{
    return useCache;
}

MCU_BD* LMS7002M::GetMCUControls() const
{
    return mcuControl;
}

float_type LMS7002M::GetTemperature()
{
    if (CalibrateInternalADC(32) != OpStatus::Success)
        return 0;
    Modify_SPI_Reg_bits(LMS7_RSSI_PD, 0);
    Modify_SPI_Reg_bits(LMS7_RSSI_RSSIMODE, 0);
    uint16_t biasMux = Get_SPI_Reg_bits(LMS7_MUX_BIAS_OUT);
    Modify_SPI_Reg_bits(LMS7_MUX_BIAS_OUT, 2);

    std::this_thread::sleep_for(std::chrono::microseconds(250));
    const uint16_t reg606 = SPI_read(0x0606, true);
    float Vtemp = (reg606 >> 8) & 0xFF;
    Vtemp *= 1.84;
    float Vptat = reg606 & 0xFF;
    Vptat *= 1.84;
    float Vdiff = Vptat - Vtemp;
    Vdiff /= 1.05;
    float temperature = 45.0 + Vdiff;
    Modify_SPI_Reg_bits(LMS7_MUX_BIAS_OUT, biasMux);
    lime::debug("Vtemp 0x%04X, Vptat 0x%04X, Vdiff = %.2f, temp= %.3f", (reg606 >> 8) & 0xFF, reg606 & 0xFF, Vdiff, temperature);
    return temperature;
}

OpStatus LMS7002M::CopyChannelRegisters(const Channel src, const Channel dest, const bool copySX)
{
    ChannelScope scope(this);

    std::vector<uint16_t> addrToWrite;
    addrToWrite = mRegistersMap->GetUsedAddresses(1);
    if (!copySX)
    {
        const auto& SXMemoryAddresses = MemorySectionAddresses.at(MemorySection::SX);
        for (uint32_t address = SXMemoryAddresses.at(0); address <= SXMemoryAddresses.at(1); ++address)
            addrToWrite.erase(std::find(addrToWrite.begin(), addrToWrite.end(), address));
    }
    for (auto address : addrToWrite)
    {
        uint16_t data = mRegistersMap->GetValue(src == Channel::ChA ? 0 : 1, address);
        mRegistersMap->SetValue(dest == Channel::ChA ? 0 : 1, address, data);
    }
    if (controlPort)
        UploadAll();

    return OpStatus::Success;
}

OpStatus LMS7002M::CalibrateAnalogRSSI_DC_Offset()
{
    Modify_SPI_Reg_bits(LMS7_EN_INSHSW_W_RFE, 1);
    CalibrateInternalADC(0);
    Modify_SPI_Reg_bits(LMS7param(PD_RSSI_RFE), 0);
    Modify_SPI_Reg_bits(LMS7param(PD_TIA_RFE), 0);

    /*Modify_SPI_Reg_bits(LMS7param(RSSIDC_RSEL), 22);
    Modify_SPI_Reg_bits(LMS7param(RSSIDC_HYSCMP), 0);
    Modify_SPI_Reg_bits(LMS7param(RSSIDC_PD), 0);*/
    SPI_write(0x0640, 22 << 4);

    Modify_SPI_Reg_bits(LMS7param(RSSIDC_DCO2), 0);

    int value = -63;
    uint8_t wrValue = abs(value);
    if (value < 0)
        wrValue |= 0x40;
    Modify_SPI_Reg_bits(LMS7param(RSSIDC_DCO1), wrValue, true);
    uint8_t cmp = Get_SPI_Reg_bits(LMS7param(RSSIDC_CMPSTATUS), true);
    uint8_t cmpPrev = cmp;
    std::vector<int8_t> edges;
    for (value = -63; value < 64; ++value)
    {
        wrValue = abs(value);
        if (value < 0)
            wrValue |= 0x40;
        Modify_SPI_Reg_bits(LMS7param(RSSIDC_DCO1), wrValue, true);
        std::this_thread::sleep_for(std::chrono::microseconds(5));
        cmp = Get_SPI_Reg_bits(LMS7param(RSSIDC_CMPSTATUS), true);
        if (cmp != cmpPrev)
        {
            edges.push_back(value);
            cmpPrev = cmp;
        }
        if (edges.size() > 1)
            break;
    }
    if (edges.size() != 2)
    {
        lime::debug("Not found"s);
        return ReportError(OpStatus::InvalidValue, "Failed to find value"s);
    }
    int8_t found = (edges[0] + edges[1]) / 2;
    wrValue = abs(found);
    if (found < 0)
        wrValue |= 0x40;
    Modify_SPI_Reg_bits(LMS7param(RSSIDC_DCO1), wrValue, true);
    lime::debug("Found %i", found);
    Modify_SPI_Reg_bits(LMS7_EN_INSHSW_W_RFE, 0);
    return OpStatus::Success;
}

double LMS7002M::GetClockFreq(ClockID clk_id)
{
    switch (clk_id)
    {
    case ClockID::CLK_REFERENCE:
        return GetReferenceClk_SX(TRXDir::Rx);
    case ClockID::CLK_SXR:
        return GetFrequencySX(TRXDir::Rx);
    case ClockID::CLK_SXT:
        return GetFrequencySX(TRXDir::Tx);
    case ClockID::CLK_CGEN:
        return GetFrequencyCGEN();
    case ClockID::CLK_RXTSP:
        return GetReferenceClk_TSP(TRXDir::Rx);
    case ClockID::CLK_TXTSP:
        return GetReferenceClk_TSP(TRXDir::Tx);
    default:
        lime::ReportError(OpStatus::InvalidValue, "Invalid clock ID."s);
        return 0;
    }
}

OpStatus LMS7002M::SetClockFreq(ClockID clk_id, double freq)
{
    switch (clk_id)
    {
    case ClockID::CLK_REFERENCE:
        // TODO: recalculate CGEN,SXR/T
        break;
    case ClockID::CLK_CGEN:
        return SetFrequencyCGEN(freq, true, nullptr);
        break;
    case ClockID::CLK_SXR:
        return SetFrequencySX(TRXDir::Rx, freq, nullptr);
        break;
    case ClockID::CLK_SXT:
        return SetFrequencySX(TRXDir::Rx, freq, nullptr);
        break;
    case ClockID::CLK_RXTSP:
    case ClockID::CLK_TXTSP:
        return ReportError(OpStatus::InvalidValue, "RxTSP/TxTSP Clocks are read only"s);
    default:
        return ReportError(OpStatus::InvalidValue, "LMS7002M::SetClockFreq Unknown clock id"s);
    }
    return OpStatus::Success;
}

float_type LMS7002M::GetSampleRate(TRXDir dir, Channel ch)
{
    ChannelScope scope(this, ch);
    return GetSampleRate(dir);
}

float_type LMS7002M::GetSampleRate(TRXDir dir)
{
    const auto& parameter = dir == TRXDir::Tx ? LMS7_HBI_OVR_TXTSP : LMS7_HBD_OVR_RXTSP;

    uint16_t ratio = Get_SPI_Reg_bits(parameter);

    double interface_Hz = GetReferenceClk_TSP(dir);

    // If decimation/interpolation is 0 (2^1) or 7 (bypass), interface clocks should not be divided
    if (ratio != 7)
    {
        interface_Hz /= 2 * pow(2.0, ratio);
    }

    return interface_Hz;
}

OpStatus LMS7002M::SetGFIRFilter(TRXDir dir, Channel ch, bool enabled, double bandwidth)
{
    ChannelScope scope(this, ch);
    const bool bypassFIR = !enabled;
    if (dir == TRXDir::Tx)
    {
        Modify_SPI_Reg_bits(LMS7param(GFIR1_BYP_TXTSP), bypassFIR);
        Modify_SPI_Reg_bits(LMS7param(GFIR2_BYP_TXTSP), bypassFIR);
        Modify_SPI_Reg_bits(LMS7param(GFIR3_BYP_TXTSP), bypassFIR);
    }
    else
    {
        Modify_SPI_Reg_bits(LMS7param(GFIR1_BYP_RXTSP), bypassFIR);
        Modify_SPI_Reg_bits(LMS7param(GFIR2_BYP_RXTSP), bypassFIR);
        Modify_SPI_Reg_bits(LMS7param(GFIR3_BYP_RXTSP), bypassFIR);
        const bool sisoDDR = Get_SPI_Reg_bits(LMS7_LML1_SISODDR);
        const bool clockIsNotInverted = !(enabled | sisoDDR);
        if (ch == LMS7002M::Channel::ChB)
        {
            Modify_SPI_Reg_bits(LMS7param(CDSN_RXBLML), clockIsNotInverted);
            Modify_SPI_Reg_bits(LMS7param(CDS_RXBLML), enabled ? 3 : 0);
        }
        else
        {
            Modify_SPI_Reg_bits(LMS7param(CDSN_RXALML), clockIsNotInverted);
            Modify_SPI_Reg_bits(LMS7param(CDS_RXALML), enabled ? 3 : 0);
        }
    }
    if (!enabled)
        return OpStatus::Success;

    if (bandwidth <= 0)
        return OpStatus::InvalidValue;

    double w, w2;
    int L;
    int div = 1;

    bandwidth /= 1e6;
    double interface_MHz;
    int ratio;
    if (dir == TRXDir::Tx)
    {
        ratio = Get_SPI_Reg_bits(LMS7param(HBI_OVR_TXTSP));
    }
    else
    {
        ratio = Get_SPI_Reg_bits(LMS7param(HBD_OVR_RXTSP));
    }

    interface_MHz = GetReferenceClk_TSP(dir) / 1e6;
    if (ratio != 7)
        div = (2 << (ratio));

    w = (bandwidth / 2) / (interface_MHz / div);
    L = div > 8 ? 8 : div;
    div -= 1;

    w2 = w * 1.1;
    if (w2 > 0.495)
    {
        w2 = w * 1.05;
        if (w2 > 0.495)
        {
            lime::error("GFIR LPF cannot be set to the requested bandwidth (%f)", bandwidth);
            return OpStatus::Error;
        }
    }

    double coef[120];
    double coef2[40];

    GenerateFilter(L * 15, w, w2, 1.0, 0, coef);
    GenerateFilter(L * 5, w, w2, 1.0, 0, coef2);

    if (dir == TRXDir::Tx)
    {
        Modify_SPI_Reg_bits(LMS7param(GFIR1_N_TXTSP), div);
        Modify_SPI_Reg_bits(LMS7param(GFIR2_N_TXTSP), div);
        Modify_SPI_Reg_bits(LMS7param(GFIR3_N_TXTSP), div);
    }
    else
    {
        Modify_SPI_Reg_bits(LMS7param(GFIR1_N_RXTSP), div);
        Modify_SPI_Reg_bits(LMS7param(GFIR2_N_RXTSP), div);
        Modify_SPI_Reg_bits(LMS7param(GFIR3_N_RXTSP), div);
    }

    OpStatus status;
    if ((status = SetGFIRCoefficients(dir, 0, coef2, L * 5)) != OpStatus::Success)
        return status;
    if ((status = SetGFIRCoefficients(dir, 1, coef2, L * 5)) != OpStatus::Success)
        return status;
    if ((status = SetGFIRCoefficients(dir, 2, coef, L * 15)) != OpStatus::Success)
        return status;

    std::stringstream ss;
    ss << "LMS "sv << ToString(dir) << " GFIR coefficients (BW: "sv << bandwidth << " MHz):\n"sv;
    ss << "GFIR1 = GFIR2:"sv;
    for (int i = 0; i < L * 5; ++i)
        ss << " " << coef2[i];
    ss << std::endl;
    ss << "GFIR3:"sv;
    for (int i = 0; i < L * 15; ++i)
        ss << " "sv << coef[i];
    ss << std::endl;
    lime::info(ss.str());

    return ResetLogicRegisters();
}

void LMS7002M::SetOnCGENChangeCallback(CGENChangeCallbackType callback, void* userData)
{
    mCallback_onCGENChange = callback;
    mCallback_onCGENChange_userData = userData;
}

OpStatus LMS7002M::SetRxLPF(double rfBandwidth_Hz)
{
    const int tiaGain = Get_SPI_Reg_bits(LMS7_G_TIA_RFE);
    if (tiaGain < 1 || tiaGain > 3)
        return ReportError(OpStatus::InvalidValue, "RxLPF: Invalid G_TIA gain value");

    Modify_SPI_Reg_bits(LMS7_PD_TIA_RFE, 0);
    Modify_SPI_Reg_bits(LMS7_EN_G_RFE, 1);

    Modify_SPI_Reg_bits(LMS7_ICT_TIAMAIN_RFE, 2);
    Modify_SPI_Reg_bits(LMS7_ICT_TIAOUT_RFE, 2);

    Modify_SPI_Reg_bits(LMS7_ICT_LPF_IN_RBB, 0x0C);
    Modify_SPI_Reg_bits(LMS7_ICT_LPF_OUT_RBB, 0x0C);

    Modify_SPI_Reg_bits(LMS7_ICT_PGA_OUT_RBB, 0x14);
    Modify_SPI_Reg_bits(LMS7_ICT_PGA_IN_RBB, 0x14);
    const int pgaGain = Get_SPI_Reg_bits(LMS7_G_PGA_RBB);
    if (pgaGain != 12)
    {
        lime::warning("RxLPF modifying G_PGA_RBB %i -> 12", pgaGain);
        Modify_SPI_Reg_bits(LMS7_G_PGA_RBB, 12);
    }

    Modify_SPI_Reg_bits(LMS7_RCC_CTL_PGA_RBB, 0x18);
    Modify_SPI_Reg_bits(LMS7_C_CTL_PGA_RBB, 1);

    const double rxLpfMin = (tiaGain == 1) ? 4e6 : 1.5e6;
    const double rxLpfMax = 160e6;
    if (rfBandwidth_Hz != 0 && (rfBandwidth_Hz < rxLpfMin || rfBandwidth_Hz > rxLpfMax))
    {
        lime::warning(
            "Requested RxLPF(%g) is out of range [%g - %g]. Clamping to valid range.", rfBandwidth_Hz, rxLpfMin, rxLpfMax);
        rfBandwidth_Hz = std::clamp(rfBandwidth_Hz, rxLpfMin, rxLpfMax);
    }

    const double bandwidth_MHz = rfBandwidth_Hz / 1e6;

    int TIA_C;
    if (tiaGain == 1)
        TIA_C = 120 * 45 / (bandwidth_MHz / 2 / 1.5) - 15;
    else
        TIA_C = 120 * 14 / (bandwidth_MHz / 2 / 1.5) - 10;
    TIA_C = std::clamp(TIA_C, 0, 4095);

    int TIA_RCOMP = std::clamp(15 - TIA_C * 2 / 100, 0, 15);

    int TIA_CCOMP = (TIA_C / 100) + (tiaGain == 1 ? 1 : 0);
    TIA_CCOMP = std::clamp(TIA_CCOMP, 0, 15);

    int RX_L_C = 120 * 18 / (bandwidth_MHz / 2 / 0.75) - 103;
    RX_L_C = std::clamp(RX_L_C, 0, 2047);

    int RX_H_C = 120 * 50 / (bandwidth_MHz / 2 / 0.75) - 50;
    RX_H_C = std::clamp(RX_H_C, 0, 255);

    lime::debug("RxLPF(%g): TIA_C=%i, TIA_RCOMP=%i, TIA_CCOMP=%i, RX_L_C=%i, RX_H_C=%i\n",
        rfBandwidth_Hz,
        TIA_C,
        TIA_RCOMP,
        TIA_CCOMP,
        RX_L_C,
        RX_H_C);

    uint16_t cfb_tia_rfe = TIA_C;
    uint16_t rcomp_tia_rfe = TIA_RCOMP;
    uint16_t ccomp_tia_rfe = TIA_CCOMP;
    uint16_t input_ctl_pga_rbb = 4;
    uint16_t c_ctl_lpfl_rbb = RX_L_C;
    uint16_t c_ctl_lpfh_rbb = RX_H_C;
    uint16_t powerDowns = 0xD; // 0x0115[3:0]

    const double ifbw = bandwidth_MHz / 2 / 0.75;
    const uint16_t rcc_ctl_lpfh_rbb = std::clamp(ifbw / 10 - 2, 0.0, 7.0);
    uint16_t rcc_ctl_lpfl_rbb = 5;
    if (ifbw >= 20)
        rcc_ctl_lpfl_rbb = 5;
    else if (ifbw >= 15)
        rcc_ctl_lpfl_rbb = 4;
    else if (ifbw >= 10)
        rcc_ctl_lpfl_rbb = 3;
    else if (ifbw >= 5)
        rcc_ctl_lpfl_rbb = 2;
    else if (ifbw >= 3)
        rcc_ctl_lpfl_rbb = 1;
    else // (bw>=1.5)
        rcc_ctl_lpfl_rbb = 0;

    if (rfBandwidth_Hz <= 0) // LPF bypass
    {
        lime::info("RxLPF bypassed");
        powerDowns = 0xD;
        input_ctl_pga_rbb = 2;
    }
    else if (rfBandwidth_Hz < rxLpfMin)
    {
        lime::warning("RxLPF(%g) frequency too low. Clamping to %g MHz.", rfBandwidth_Hz, rxLpfMin / 1e6);
        if (tiaGain == 1)
        {
            cfb_tia_rfe = 4035;
            rcc_ctl_lpfl_rbb = 1;
            c_ctl_lpfl_rbb = 707;
        }
        else
        {
            cfb_tia_rfe = 3350;
            rcc_ctl_lpfl_rbb = 0;
            c_ctl_lpfl_rbb = 2047;
        }
        rcomp_tia_rfe = 0;
        ccomp_tia_rfe = 15;
        powerDowns = 0x9;
        input_ctl_pga_rbb = 0;
    }
    else if (rxLpfMin <= rfBandwidth_Hz && rfBandwidth_Hz <= 30e6)
    {
        powerDowns = 0x9;
        input_ctl_pga_rbb = 0;
    }
    else if (30e6 <= rfBandwidth_Hz && rfBandwidth_Hz <= rxLpfMax)
    {
        powerDowns = 0x5;
        input_ctl_pga_rbb = 1;
    }

    Modify_SPI_Reg_bits(LMS7_CFB_TIA_RFE, cfb_tia_rfe);
    Modify_SPI_Reg_bits(LMS7_RCOMP_TIA_RFE, rcomp_tia_rfe);
    Modify_SPI_Reg_bits(LMS7_CCOMP_TIA_RFE, ccomp_tia_rfe);
    Modify_SPI_Reg_bits(0x0115, 3, 0, powerDowns);
    Modify_SPI_Reg_bits(LMS7_INPUT_CTL_PGA_RBB, input_ctl_pga_rbb);
    Modify_SPI_Reg_bits(LMS7_C_CTL_LPFL_RBB, c_ctl_lpfl_rbb);
    Modify_SPI_Reg_bits(LMS7_C_CTL_LPFH_RBB, c_ctl_lpfh_rbb);
    Modify_SPI_Reg_bits(LMS7_RCC_CTL_LPFL_RBB, rcc_ctl_lpfl_rbb);
    Modify_SPI_Reg_bits(LMS7_RCC_CTL_LPFH_RBB, rcc_ctl_lpfh_rbb);

    return OpStatus::Success;
}

OpStatus LMS7002M::SetTxLPF(double rfBandwidth_Hz)
{
    const double txLpfLowRange[2] = { 5e6, 33e6 };
    const double txLpfHighRange[2] = { 56e6, 160e6 };

    // common setup
    Modify_SPI_Reg_bits(0x0106, 15, 0, 0x318C);
    Modify_SPI_Reg_bits(0x0107, 15, 0, 0x318C);
    Modify_SPI_Reg_bits(LMS7_ICT_IAMP_FRP_TBB, 8);
    Modify_SPI_Reg_bits(LMS7_ICT_IAMP_GG_FRP_TBB, 12);
    Modify_SPI_Reg_bits(LMS7_CCAL_LPFLAD_TBB, 31);
    Modify_SPI_Reg_bits(LMS7_RCAL_LPFS5_TBB, 255);
    Modify_SPI_Reg_bits(LMS7_R5_LPF_BYP_TBB, 1);
    Modify_SPI_Reg_bits(LMS7_BYPLADDER_TBB, 0);

    uint16_t powerDowns = 0x15; // addr 0x0105[4:0]

    if (rfBandwidth_Hz <= 0) // Bypass LPF
    {
        lime::info("TxLPF bypassed");
        powerDowns = 0x15;
        Modify_SPI_Reg_bits(0x0105, 4, 0, powerDowns);
        Modify_SPI_Reg_bits(LMS7_BYPLADDER_TBB, 1);
        return Modify_SPI_Reg_bits(LMS7_RCAL_LPFS5_TBB, 0);
    }
    else if (rfBandwidth_Hz < txLpfLowRange[0] || txLpfHighRange[1] < rfBandwidth_Hz)
    {
        lime::warning("Requested TxLPF(%g) bandwidth is out of range [%g - %g]. Clamping to valid value.",
            rfBandwidth_Hz,
            txLpfLowRange[0],
            txLpfHighRange[1]);
        rfBandwidth_Hz = std::clamp(rfBandwidth_Hz, txLpfLowRange[0], txLpfHighRange[1]);
    }

    const double rfbandwidth_MHz = rfBandwidth_Hz / 1e6;
    int rcal_lpflad = 0;
    int rcal_lpfh = 0;

    if (rfBandwidth_Hz < 5.3e6)
    {
        lime::warning("TxLPF(%g) setting bandwidth to %g.", rfBandwidth_Hz, txLpfLowRange[0]);
        rcal_lpflad = 0;
        powerDowns = 0x11;
    }
    else if (rfBandwidth_Hz <= txLpfLowRange[1]) // 5.3-33 MHz
    {
        const double LADlog = 20.0 * std::log10(rfbandwidth_MHz / (2.6 * 2));
        double LADterm1;
        {
            double t1 = 1.92163e-15;
            double t2 = std::sqrt(5.9304678933309e99 * std::pow(LADlog, 2) - 1.64373265875744e101 * LADlog + 1.17784161390406e102);
            LADterm1 = t1 * std::pow(t2 + 7.70095311849832e49 * LADlog - 1.0672267662616e51, 1.0 / 3.0);
        }

        double LADterm2;
        {
            double t1 = 6.50934553014677e18;
            double t2 = std::sqrt(5.9304678933309e99 * std::pow(LADlog, 2) - 1.64373265875744e101 * LADlog + 1.17784161390406e102);
            double t3 = t2 + 7.70095311849832e49 * LADlog - 1.0672267662616e51;
            LADterm2 = t1 / std::pow(t3, 1.0 / 3.0);
        }
        rcal_lpflad = std::clamp(196.916 + LADterm1 - LADterm2, 0.0, 255.0);
        powerDowns = 0x11;
    }
    else if (txLpfLowRange[1] <= rfBandwidth_Hz && rfBandwidth_Hz <= txLpfHighRange[0]) // 33-56 MHz gap
    {
        lime::warning("Requested TxLPF(%g) is in frequency gap [%g-%g], setting bandwidth to %g.",
            rfBandwidth_Hz,
            txLpfLowRange[1],
            txLpfHighRange[0],
            txLpfHighRange[0]);
        rcal_lpfh = 0;
        powerDowns = 0x07;
    }
    else if (rfBandwidth_Hz <= txLpfHighRange[1]) // <160MHz
    {
        const double Hlog = 20 * std::log10(rfbandwidth_MHz / (28 * 2));
        double Hterm1;
        {
            double t1 = 5.66735e-16;
            double t2 = std::sqrt(1.21443429517649e103 * std::pow(Hlog, 2) - 2.85279160551735e104 * Hlog + 1.72772373636442e105);
            double t3 = std::pow(t2 + 3.48487344845762e51 * Hlog - 4.09310646098208e052, 1.0 / 3.0);
            Hterm1 = t1 * t3;
        }
        double Hterm2;
        {
            double t1 = 2.12037432410767e019;
            double t2 = std::sqrt(1.21443429517649e103 * std::pow(Hlog, 2) - 2.85279160551735e104 * Hlog + 1.72772373636442e105);
            double t3 = std::pow(t2 + 3.48487344845762e51 * Hlog - 4.09310646098208e052, 1.0 / 3.0);
            Hterm2 = t1 / t3;
        }
        rcal_lpfh = std::clamp(197.429 + Hterm1 - Hterm2, 0.0, 255.0);
        powerDowns = 0x07;
    }

    lime::debug("TxLPF(%g): LAD=%i, H=%i\n", rfBandwidth_Hz, rcal_lpflad, rcal_lpfh);

    Modify_SPI_Reg_bits(LMS7_RCAL_LPFLAD_TBB, rcal_lpflad);
    Modify_SPI_Reg_bits(LMS7_RCAL_LPFH_TBB, rcal_lpfh);
    return Modify_SPI_Reg_bits(0x0105, 4, 0, powerDowns);
}<|MERGE_RESOLUTION|>--- conflicted
+++ resolved
@@ -773,15 +773,9 @@
             dataReceived[i] = 0x40 | (~dataReceived[i] & 0x3F); //magnitude bits  5:0
         else if (addrToRead[i] == 0x5C2)
             dataReceived[i] &= 0xFF00; //do not save calibration start triggers
-<<<<<<< HEAD
         std::snprintf(addr, sizeof(addr), "0x%04X", addrToRead[i]);
         std::snprintf(value, sizeof(value), "0x%04X", dataReceived[i]);
-        fout << addr << "=" << value << std::endl;
-=======
-        sprintf(addr, "0x%04X", addrToRead[i]);
-        sprintf(value, "0x%04X", dataReceived[i]);
         fout << addr << "="sv << value << std::endl;
->>>>>>> bc1a1b4d
         // add parameter name/value as comments
         for (const LMS7Parameter& parameter : LMS7parameterList)
         {
@@ -802,15 +796,9 @@
     for (uint16_t i = 0; i < addrToRead.size(); ++i)
     {
         dataReceived[i] = Get_SPI_Reg_bits(addrToRead[i], 15, 0, false);
-<<<<<<< HEAD
         std::snprintf(addr, sizeof(addr), "0x%04X", addrToRead[i]);
         std::snprintf(value, sizeof(value), "0x%04X", dataReceived[i]);
-        fout << addr << "=" << value << std::endl;
-=======
-        sprintf(addr, "0x%04X", addrToRead[i]);
-        sprintf(value, "0x%04X", dataReceived[i]);
         fout << addr << "="sv << value << std::endl;
->>>>>>> bc1a1b4d
     }
 
     fout << "[reference_clocks]"sv << std::endl;
@@ -2420,17 +2408,10 @@
         for (int cc = 1; cc <= channelCount; ++cc)
         {
             Modify_SPI_Reg_bits(LMS7param(MAC), cc);
-<<<<<<< HEAD
             std::snprintf(chex, sizeof(chex), "0x%04X", startAddr);
-            ss << moduleNames[i] << "  [" << chex << ":";
+            ss << moduleNames[i] << "  ["sv << chex << ":"sv;
             std::snprintf(chex, sizeof(chex), "0x%04X", endAddr);
-            ss << chex << "]";
-=======
-            sprintf(chex, "0x%04X", startAddr);
-            ss << moduleNames[i] << "  ["sv << chex << ":"sv;
-            sprintf(chex, "0x%04X", endAddr);
             ss << chex << "]"sv;
->>>>>>> bc1a1b4d
             if (startAddr >= 0x0100)
             {
                 ss << " Ch."sv << (cc == 1 ? "A"sv : "B"sv);
@@ -2518,31 +2499,18 @@
         if (dataToWrite[j] != (dataReceived[j] & dataMasks[j]))
         {
             registersMatch = false;
-<<<<<<< HEAD
             std::snprintf(ctemp, sizeof(ctemp), "0x%04X", addrToWrite[j]);
-            ss << "\t" << ctemp << "(wr/rd): ";
+            ss << "\t"sv << ctemp << "(wr/rd): "sv;
             std::snprintf(ctemp, sizeof(ctemp), "0x%04X", dataToWrite[j]);
-            ss << ctemp << "/";
+            ss << ctemp << "/"sv;
             std::snprintf(ctemp, sizeof(ctemp), "0x%04X", dataReceived[j]);
-=======
-            sprintf(ctemp, "0x%04X", addrToWrite[j]);
-            ss << "\t"sv << ctemp << "(wr/rd): "sv;
-            sprintf(ctemp, "0x%04X", dataToWrite[j]);
-            ss << ctemp << "/"sv;
-            sprintf(ctemp, "0x%04X", dataReceived[j]);
->>>>>>> bc1a1b4d
             ss << ctemp << std::endl;
         }
     }
     if (registersMatch)
     {
-<<<<<<< HEAD
         std::snprintf(ctemp, sizeof(ctemp), "0x%04X", pattern);
-        ss << "\tRegisters OK (" << ctemp << ")\n";
-=======
-        sprintf(ctemp, "0x%04X", pattern);
         ss << "\tRegisters OK ("sv << ctemp << ")\n"sv;
->>>>>>> bc1a1b4d
     }
     if (registersMatch)
         return OpStatus::Success;
