set(MAIN_LIBRARY_NAME limesuiteng)

########################################################################
## public headers
########################################################################
file(
    GLOB LIMESUITENG_PUBLIC_HEADERS
    RELATIVE "${CMAKE_CURRENT_SOURCE_DIR}"
    "${CMAKE_CURRENT_SOURCE_DIR}/include/limesuiteng/*.h" "${CMAKE_CURRENT_SOURCE_DIR}/include/limesuiteng/*.hpp")
include(FeatureSummary)
include(CMakeDependentOption)
cmake_dependent_option(ENABLE_HEADERS "Enable install headers" ON "TRUE" OFF)
add_feature_info(HEADERS ENABLE_HEADERS "The limesuiteng headers")
if(ENABLE_HEADERS)
    install(FILES ${LIMESUITENG_PUBLIC_HEADERS} DESTINATION include/limesuiteng)
endif()

########################################################################
## lime suite library
########################################################################
set(LIME_SUITE_SOURCES
    StreamComposite.cpp
    CommonFunctions.cpp
    logger/Logger.cpp
    logger/LoggerCString.cpp
    protocols/LMS64CProtocol.cpp
    protocols/TRXLooper.cpp
    protocols/BufferInterleaving.cpp
    FPGA_common/FPGA_common.cpp
    FPGA_common/WriteRegistersBatch.cpp
    threadHelper/threadHelper.cpp
    EnumToString.cpp
    memory/MemoryPool.cpp
    API/LMS_APIWrapper.cpp
    API/LimePlugin.cpp
    include/limesuiteng/SDRDevice.cpp
    utilities/toString.cpp)

set_source_files_properties(mcu_program/common_src/lms7002m_controls.c PROPERTIES LANGUAGE CXX)

set(LIME_SUITE_INCLUDES
    ${CMAKE_CURRENT_SOURCE_DIR}
    ${CMAKE_CURRENT_SOURCE_DIR}/include
    ${CMAKE_CURRENT_SOURCE_DIR}/boards
    ${CMAKE_CURRENT_SOURCE_DIR}/protocols
    ${CMAKE_CURRENT_SOURCE_DIR}/lms7002m
    ${CMAKE_CURRENT_SOURCE_DIR}/FPGA_common
    ${PROJECT_SOURCE_DIR}/external
    ${CMAKE_CURRENT_SOURCE_DIR}/threadHelper
    ${CMAKE_CURRENT_SOURCE_DIR}/memory
    ${CMAKE_CURRENT_SOURCE_DIR}/vectorization)

configure_file(
    ${CMAKE_CURRENT_SOURCE_DIR}/include/limesuiteng/VersionInfo.in.cpp
    ${CMAKE_CURRENT_BINARY_DIR}/include/limesuiteng/VersionInfo.cpp
    @ONLY)
list(APPEND LIME_SUITE_SOURCES ${CMAKE_CURRENT_BINARY_DIR}/include/limesuiteng/VersionInfo.cpp)

configure_file(${CMAKE_CURRENT_SOURCE_DIR}/SystemResources.in.cpp ${CMAKE_CURRENT_BINARY_DIR}/SystemResources.cpp @ONLY)
list(APPEND LIME_SUITE_SOURCES ${CMAKE_CURRENT_BINARY_DIR}/SystemResources.cpp)

set(CMAKE_THREAD_PREFER_PTHREAD TRUE)
set(THREADS_PREFER_PTHREAD_FLAG TRUE)
find_package(Threads REQUIRED)
list(APPEND LIME_SUITE_LIBRARIES Threads::Threads)

include(CheckAtomic)
if(NOT HAVE_CXX_ATOMICS_WITHOUT_LIB OR NOT HAVE_CXX_ATOMICS64_WITHOUT_LIB)
    list(APPEND LIME_SUITE_LIBRARIES atomic)
endif()

include(FeatureSummary)
include(CMakeDependentOption)

option(ENABLE_LIBRARY "Enable build library" ON)
add_feature_info(LIBRARY ENABLE_LIBRARY "The limesuiteng library")
if(ENABLE_LIBRARY)
    add_library(${MAIN_LIBRARY_NAME} ${LIME_SUITE_SOURCES})
    target_link_libraries(
        ${MAIN_LIBRARY_NAME}
        PUBLIC ${LIME_SUITE_LIBRARIES}
        PRIVATE $<BUILD_INTERFACE:kissFFT> $<BUILD_INTERFACE:samplesConversion>)
    set_property(TARGET ${MAIN_LIBRARY_NAME} PROPERTY POSITION_INDEPENDENT_CODE TRUE)
    set_target_properties(${MAIN_LIBRARY_NAME} PROPERTIES SOVERSION ${LIME_SUITE_SOVER})
    set_target_properties(${MAIN_LIBRARY_NAME} PROPERTIES VERSION ${LIME_SUITE_LIBVER})
    set_target_properties(${MAIN_LIBRARY_NAME} PROPERTIES DEFINE_SYMBOL "LIME_DLL_EXPORTS")
    target_include_directories(${MAIN_LIBRARY_NAME} PRIVATE ${LIME_SUITE_INCLUDES})
    target_include_directories(
        ${MAIN_LIBRARY_NAME}
        INTERFACE $<BUILD_INTERFACE:${CMAKE_CURRENT_SOURCE_DIR}/include>
                  $<BUILD_INTERFACE:${CMAKE_CURRENT_SOURCE_DIR}>
                  $<BUILD_INTERFACE:${PROJECT_SOURCE_DIR}/external>
                  $<INSTALL_INTERFACE:include>)

    if(BUILD_SHARED_LIBS)
        target_compile_definitions(${MAIN_LIBRARY_NAME} PUBLIC "LIME_DLL")
    endif()

    if(CMAKE_BUILD_TYPE STREQUAL "Debug"
       AND ENABLE_CODE_COVERAGE
       AND (NOT MSVC))
        include(CodeCoverage)
        append_coverage_compiler_flags_to_target(${MAIN_LIBRARY_NAME})

        if(CMAKE_CXX_COMPILER_ID STREQUAL "Clang")
            target_link_options(${MAIN_LIBRARY_NAME} PUBLIC --coverage)
        endif()
    endif()

    install(
        TARGETS ${MAIN_LIBRARY_NAME}
        EXPORT limesuiteng
        LIBRARY DESTINATION lib${LIB_SUFFIX} # .so file
        ARCHIVE DESTINATION lib${LIB_SUFFIX} # .lib file
        RUNTIME DESTINATION bin # .dll file
    )

    if(MSVC)
        set_target_properties(${MAIN_LIBRARY_NAME} PROPERTIES RUNTIME_OUTPUT_DIRECTORY "${CMAKE_BINARY_DIR}/bin")
    endif(MSVC)
endif()

########################################################################
## Supported connections
########################################################################
include(comms/USB/CMakeLists.txt)
include(comms/PCIe/CMakeLists.txt)
include(boards/CMakeLists.txt)

configure_file(${CMAKE_CURRENT_SOURCE_DIR}/boards/BoardSupportLoader.in.cpp ${CMAKE_CURRENT_BINARY_DIR}/BoardSupportLoader.cpp)

target_sources(${MAIN_LIBRARY_NAME} PRIVATE ${CMAKE_CURRENT_BINARY_DIR}/BoardSupportLoader.cpp)

<<<<<<< HEAD
########################################################################
## wx widgets dependency
########################################################################
set(wxWidgets_USE_DEBUG OFF)
set(wxWidgets_USE_UNICODE ON)
set(wxWidgets_USE_UNIVERSAL OFF)
set(wxWidgets_USE_STATIC ON)
find_package(wxWidgets COMPONENTS richtext adv core base gl)
include(FetchContent)
if(NOT wxWidgets_FOUND AND WIN32)
    cmake_policy(SET CMP0135 NEW)
    message(STATUS "Downloading wxWidgets headers.")
    set(wxRoot ${PROJECT_BINARY_DIR}/_deps/wxWidgets)
    if(CMAKE_CL_64)
        fetchcontent_declare(
            wxWidgets
            URL https://github.com/wxWidgets/wxWidgets/releases/download/v3.2.4/wxMSW-3.2.4_vc14x_x64_Dev.7z
            URL_HASH SHA1=19cf62ade3c3fc55813ad9a2f1a49220574cb54a
            SOURCE_DIR ${wxRoot} EXCLUDE_FROM_ALL)
    else()
        fetchcontent_declare(
            wxWidgets
            URL https://github.com/wxWidgets/wxWidgets/releases/download/v3.2.4/wxMSW-3.2.4_vc14x_Dev.7z
            URL_HASH SHA1=29647b24e5120b62e588827c163f0fe660936002
            SOURCE_DIR ${wxRoot} EXCLUDE_FROM_ALL)
    endif()

    fetchcontent_declare(
        wxWidgetsHeaders
        URL https://github.com/wxWidgets/wxWidgets/releases/download/v3.2.4/wxWidgets-3.2.4-headers.7z
        URL_HASH SHA1=86022483a0bfe81edf5aee38de07a0800f0a0602
        SOURCE_DIR ${wxRoot}/include EXCLUDE_FROM_ALL)

    fetchcontent_makeavailable(wxWidgets wxWidgetsHeaders)

    # find downloaded libraries
    set(wxWidgets_ROOT_DIR ${wxRoot})
    find_package(wxWidgets COMPONENTS richtext adv core base gl)
endif()

message(STATUS "wxWidgets_DEFINITIONS: ${wxWidgets_DEFINITIONS}")
message(STATUS "wxWidgets_INCLUDE_DIRS: ${wxWidgets_INCLUDE_DIRS}")
message(STATUS "wxWidgets_LIBRARIES: ${wxWidgets_LIBRARIES}")

########################################################################
## LimeSuite GUI app
########################################################################
set(LMS7SUITE_GUI_SOURCES
    GUI/ILMS7002MTab.cpp
    ADF4002/ADF4002_wxgui.cpp
    CDCM6208/CDCM6208_panelgui.cpp
    lms7002_wxgui/SDRConfiguration_view.cpp
    lms7002_wxgui/lms7002_pnlXBUF_view.cpp
    lms7002_wxgui/lms7002_pnlRFE_view.cpp
    lms7002_wxgui/lms7002_pnlCalibrations_view.cpp
    lms7002_wxgui/lms7002_pnlTRF_view.cpp
    lms7002_wxgui/lms7002_pnlCDS_view.cpp
    lms7002_wxgui/lms7002_pnlLimeLightPAD_view.cpp
    lms7002_wxgui/lms7002_pnlBIST_view.cpp
    lms7002_wxgui/dlgViewIRAM.cpp
    lms7002_wxgui/lms7002_gui_utilities.cpp
    lms7002_wxgui/lms7002_pnlSX_view.cpp
    lms7002_wxgui/lms7002_pnlTBB_view.cpp
    lms7002_wxgui/lms7002_dlgVCOfrequencies.cpp
    lms7002_wxgui/lms7002_pnlRBB_view.cpp
    lms7002_wxgui/lms7002_pnlLDO_view.cpp
    lms7002_wxgui/lms7002_pnlAFE_view.cpp
    lms7002_wxgui/lms7002_pnlGains_view.cpp
    lms7002_wxgui/lms7002_pnlRxTSP_view.cpp
    lms7002_wxgui/lms7002_mainPanel.cpp
    lms7002_wxgui/lms7002_pnlCLKGEN_view.cpp
    lms7002_wxgui/lms7002_pnlMCU_BD_view.cpp
    lms7002_wxgui/lms7002_pnlBIAS_view.cpp
    lms7002_wxgui/lms7002_dlgGFIR_Coefficients.cpp
    lms7002_wxgui/lms7002_pnlTxTSP_view.cpp
    lms7002_wxgui/lms7002_pnlR3.cpp
    LMS_Programing/LMS_Programing_wxgui.cpp
    utilities_gui/pnlMiniLog.cpp
    utilities_gui/SPI_wxgui.cpp
    utilities_gui/dlgFullMessageLog.cpp
    utilities_gui/utilities_gui.cpp
    lms7suiteAppFrame.cpp
    Si5351C/Si5351C_wxgui.cpp
    dlgAbout_view.cpp
    lms7suiteApp.cpp
    dlgAbout.cpp
    numericSlider/numericSlider.cpp
    fftviewer_wxgui/fftviewer_wxgui.cpp
    fftviewer_wxgui/fftviewer_frFFTviewer.cpp
    lms7suiteEvents/lms7suiteEvents.cpp
    boards_wxgui/pnlBoardControls.cpp
    boards_wxgui/pnlX3.cpp
    boards_wxgui/pnlX8.cpp
    boards_wxgui/pnlXTRX.cpp
    boards_wxgui/pnluLimeSDR.cpp
    boards_wxgui/pnlLimeSDR.cpp
    boards_wxgui/pnlGPIO.cpp
    GUI/CommsToDevice.cpp
    GUI/DeviceConnectionPanel.cpp
    GUI/events.cpp
    # utilities_gui/pnlAPI.cpp
    # lms7002_wxgui/dlgViewSFR.cpp
    # utilities_gui/dlgDeviceInfo.cpp
    # FPGAcontrols_wxgui/FPGAcontrols_wxgui.cpp
    # boards_wxgui/RFSpark_wxgui.cpp
    # boards_wxgui/pnlQSpark.cpp
    # boards_wxgui/pnlUltimateEVB.cpp
    # boards_wxgui/pnlBuffers.cpp
    # boards_wxgui/pnlCoreSDR.cpp
    # boards_wxgui/pnlLimeNetMicro.cpp
)

include(FeatureSummary)
include(CMakeDependentOption)
cmake_dependent_option(ENABLE_GUI "Enable build GUI" ON "ENABLE_LIBRARY;wxWidgets_FOUND" OFF)
add_feature_info(GUI ENABLE_GUI "GUI Application for LimeSuite")
if(ENABLE_GUI)

    include(${wxWidgets_USE_FILE})
    add_subdirectory(oglGraph)

    set(BINARY_OUTPUT_DIR "${CMAKE_BINARY_DIR}/bin")

    add_executable(${GUI_EXECUTABLE_NAME} ${LMS7SUITE_GUI_SOURCES} resources/resource.rc)
    set_target_properties(${GUI_EXECUTABLE_NAME} PROPERTIES RUNTIME_OUTPUT_DIRECTORY ${BINARY_OUTPUT_DIR})
    target_compile_definitions(${GUI_EXECUTABLE_NAME} PRIVATE WIN32_LEAN_AND_MEAN)
    target_include_directories(
        ${GUI_EXECUTABLE_NAME}
        PRIVATE ${LIME_SUITE_INCLUDES}
                lms7002_wxgui
                utilities_gui
                FPGAcontrols_wxgui
                numericSlider
                fftviewer_wxgui
                lms7suiteEvents
                boards_wxgui
                GUI)

    target_link_libraries(
        ${GUI_EXECUTABLE_NAME}
        PUBLIC ${MAIN_LIBRARY_NAME} oglGraph ${wxWidgets_LIBRARIES}
        PRIVATE kissFFT)

    if(MSVC)
        set_property(
            TARGET ${GUI_EXECUTABLE_NAME}
            APPEND
            PROPERTY LINK_FLAGS /SUBSYSTEM:WINDOWS)
    endif(MSVC)

    install(TARGETS ${GUI_EXECUTABLE_NAME} DESTINATION bin)

endif()
=======
add_subdirectory(chips)
add_subdirectory(DSP)
add_subdirectory(vectorization)
>>>>>>> f14b4e4c

########################################################################
# Build pkg config file
########################################################################
if(ENABLE_HEADERS AND ENABLE_LIBRARY)
    configure_file(${CMAKE_CURRENT_SOURCE_DIR}/LimeSuite.pc.in ${CMAKE_CURRENT_BINARY_DIR}/LimeSuite.pc @ONLY)

    install(FILES ${CMAKE_CURRENT_BINARY_DIR}/LimeSuite.pc DESTINATION lib${LIB_SUFFIX}/pkgconfig)
endif(ENABLE_HEADERS AND ENABLE_LIBRARY)

#########################################################################
# utilities
#########################################################################
add_subdirectory(utilities)

#########################################################################
# examples
#########################################################################
add_subdirectory(examples)

#########################################################################
# Lime command line tools
#########################################################################
add_subdirectory(cli)

#########################################################################
# GTest tests
#########################################################################
if(ENABLE_TESTING)
    add_subdirectory(tests)
endif()<|MERGE_RESOLUTION|>--- conflicted
+++ resolved
@@ -131,165 +131,9 @@
 
 target_sources(${MAIN_LIBRARY_NAME} PRIVATE ${CMAKE_CURRENT_BINARY_DIR}/BoardSupportLoader.cpp)
 
-<<<<<<< HEAD
-########################################################################
-## wx widgets dependency
-########################################################################
-set(wxWidgets_USE_DEBUG OFF)
-set(wxWidgets_USE_UNICODE ON)
-set(wxWidgets_USE_UNIVERSAL OFF)
-set(wxWidgets_USE_STATIC ON)
-find_package(wxWidgets COMPONENTS richtext adv core base gl)
-include(FetchContent)
-if(NOT wxWidgets_FOUND AND WIN32)
-    cmake_policy(SET CMP0135 NEW)
-    message(STATUS "Downloading wxWidgets headers.")
-    set(wxRoot ${PROJECT_BINARY_DIR}/_deps/wxWidgets)
-    if(CMAKE_CL_64)
-        fetchcontent_declare(
-            wxWidgets
-            URL https://github.com/wxWidgets/wxWidgets/releases/download/v3.2.4/wxMSW-3.2.4_vc14x_x64_Dev.7z
-            URL_HASH SHA1=19cf62ade3c3fc55813ad9a2f1a49220574cb54a
-            SOURCE_DIR ${wxRoot} EXCLUDE_FROM_ALL)
-    else()
-        fetchcontent_declare(
-            wxWidgets
-            URL https://github.com/wxWidgets/wxWidgets/releases/download/v3.2.4/wxMSW-3.2.4_vc14x_Dev.7z
-            URL_HASH SHA1=29647b24e5120b62e588827c163f0fe660936002
-            SOURCE_DIR ${wxRoot} EXCLUDE_FROM_ALL)
-    endif()
-
-    fetchcontent_declare(
-        wxWidgetsHeaders
-        URL https://github.com/wxWidgets/wxWidgets/releases/download/v3.2.4/wxWidgets-3.2.4-headers.7z
-        URL_HASH SHA1=86022483a0bfe81edf5aee38de07a0800f0a0602
-        SOURCE_DIR ${wxRoot}/include EXCLUDE_FROM_ALL)
-
-    fetchcontent_makeavailable(wxWidgets wxWidgetsHeaders)
-
-    # find downloaded libraries
-    set(wxWidgets_ROOT_DIR ${wxRoot})
-    find_package(wxWidgets COMPONENTS richtext adv core base gl)
-endif()
-
-message(STATUS "wxWidgets_DEFINITIONS: ${wxWidgets_DEFINITIONS}")
-message(STATUS "wxWidgets_INCLUDE_DIRS: ${wxWidgets_INCLUDE_DIRS}")
-message(STATUS "wxWidgets_LIBRARIES: ${wxWidgets_LIBRARIES}")
-
-########################################################################
-## LimeSuite GUI app
-########################################################################
-set(LMS7SUITE_GUI_SOURCES
-    GUI/ILMS7002MTab.cpp
-    ADF4002/ADF4002_wxgui.cpp
-    CDCM6208/CDCM6208_panelgui.cpp
-    lms7002_wxgui/SDRConfiguration_view.cpp
-    lms7002_wxgui/lms7002_pnlXBUF_view.cpp
-    lms7002_wxgui/lms7002_pnlRFE_view.cpp
-    lms7002_wxgui/lms7002_pnlCalibrations_view.cpp
-    lms7002_wxgui/lms7002_pnlTRF_view.cpp
-    lms7002_wxgui/lms7002_pnlCDS_view.cpp
-    lms7002_wxgui/lms7002_pnlLimeLightPAD_view.cpp
-    lms7002_wxgui/lms7002_pnlBIST_view.cpp
-    lms7002_wxgui/dlgViewIRAM.cpp
-    lms7002_wxgui/lms7002_gui_utilities.cpp
-    lms7002_wxgui/lms7002_pnlSX_view.cpp
-    lms7002_wxgui/lms7002_pnlTBB_view.cpp
-    lms7002_wxgui/lms7002_dlgVCOfrequencies.cpp
-    lms7002_wxgui/lms7002_pnlRBB_view.cpp
-    lms7002_wxgui/lms7002_pnlLDO_view.cpp
-    lms7002_wxgui/lms7002_pnlAFE_view.cpp
-    lms7002_wxgui/lms7002_pnlGains_view.cpp
-    lms7002_wxgui/lms7002_pnlRxTSP_view.cpp
-    lms7002_wxgui/lms7002_mainPanel.cpp
-    lms7002_wxgui/lms7002_pnlCLKGEN_view.cpp
-    lms7002_wxgui/lms7002_pnlMCU_BD_view.cpp
-    lms7002_wxgui/lms7002_pnlBIAS_view.cpp
-    lms7002_wxgui/lms7002_dlgGFIR_Coefficients.cpp
-    lms7002_wxgui/lms7002_pnlTxTSP_view.cpp
-    lms7002_wxgui/lms7002_pnlR3.cpp
-    LMS_Programing/LMS_Programing_wxgui.cpp
-    utilities_gui/pnlMiniLog.cpp
-    utilities_gui/SPI_wxgui.cpp
-    utilities_gui/dlgFullMessageLog.cpp
-    utilities_gui/utilities_gui.cpp
-    lms7suiteAppFrame.cpp
-    Si5351C/Si5351C_wxgui.cpp
-    dlgAbout_view.cpp
-    lms7suiteApp.cpp
-    dlgAbout.cpp
-    numericSlider/numericSlider.cpp
-    fftviewer_wxgui/fftviewer_wxgui.cpp
-    fftviewer_wxgui/fftviewer_frFFTviewer.cpp
-    lms7suiteEvents/lms7suiteEvents.cpp
-    boards_wxgui/pnlBoardControls.cpp
-    boards_wxgui/pnlX3.cpp
-    boards_wxgui/pnlX8.cpp
-    boards_wxgui/pnlXTRX.cpp
-    boards_wxgui/pnluLimeSDR.cpp
-    boards_wxgui/pnlLimeSDR.cpp
-    boards_wxgui/pnlGPIO.cpp
-    GUI/CommsToDevice.cpp
-    GUI/DeviceConnectionPanel.cpp
-    GUI/events.cpp
-    # utilities_gui/pnlAPI.cpp
-    # lms7002_wxgui/dlgViewSFR.cpp
-    # utilities_gui/dlgDeviceInfo.cpp
-    # FPGAcontrols_wxgui/FPGAcontrols_wxgui.cpp
-    # boards_wxgui/RFSpark_wxgui.cpp
-    # boards_wxgui/pnlQSpark.cpp
-    # boards_wxgui/pnlUltimateEVB.cpp
-    # boards_wxgui/pnlBuffers.cpp
-    # boards_wxgui/pnlCoreSDR.cpp
-    # boards_wxgui/pnlLimeNetMicro.cpp
-)
-
-include(FeatureSummary)
-include(CMakeDependentOption)
-cmake_dependent_option(ENABLE_GUI "Enable build GUI" ON "ENABLE_LIBRARY;wxWidgets_FOUND" OFF)
-add_feature_info(GUI ENABLE_GUI "GUI Application for LimeSuite")
-if(ENABLE_GUI)
-
-    include(${wxWidgets_USE_FILE})
-    add_subdirectory(oglGraph)
-
-    set(BINARY_OUTPUT_DIR "${CMAKE_BINARY_DIR}/bin")
-
-    add_executable(${GUI_EXECUTABLE_NAME} ${LMS7SUITE_GUI_SOURCES} resources/resource.rc)
-    set_target_properties(${GUI_EXECUTABLE_NAME} PROPERTIES RUNTIME_OUTPUT_DIRECTORY ${BINARY_OUTPUT_DIR})
-    target_compile_definitions(${GUI_EXECUTABLE_NAME} PRIVATE WIN32_LEAN_AND_MEAN)
-    target_include_directories(
-        ${GUI_EXECUTABLE_NAME}
-        PRIVATE ${LIME_SUITE_INCLUDES}
-                lms7002_wxgui
-                utilities_gui
-                FPGAcontrols_wxgui
-                numericSlider
-                fftviewer_wxgui
-                lms7suiteEvents
-                boards_wxgui
-                GUI)
-
-    target_link_libraries(
-        ${GUI_EXECUTABLE_NAME}
-        PUBLIC ${MAIN_LIBRARY_NAME} oglGraph ${wxWidgets_LIBRARIES}
-        PRIVATE kissFFT)
-
-    if(MSVC)
-        set_property(
-            TARGET ${GUI_EXECUTABLE_NAME}
-            APPEND
-            PROPERTY LINK_FLAGS /SUBSYSTEM:WINDOWS)
-    endif(MSVC)
-
-    install(TARGETS ${GUI_EXECUTABLE_NAME} DESTINATION bin)
-
-endif()
-=======
 add_subdirectory(chips)
 add_subdirectory(DSP)
 add_subdirectory(vectorization)
->>>>>>> f14b4e4c
 
 ########################################################################
 # Build pkg config file
