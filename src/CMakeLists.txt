--- conflicted
+++ resolved
@@ -26,11 +26,7 @@
     protocols/LMS64CProtocol.cpp
     protocols/TRXLooper.cpp
     protocols/BufferInterleaving.cpp
-<<<<<<< HEAD
     protocols/AvgRmsCounter.cpp
-    Si5351C/Si5351C.cpp
-=======
->>>>>>> f14b4e4c
     FPGA_common/FPGA_common.cpp
     FPGA_common/WriteRegistersBatch.cpp
     threadHelper/threadHelper.cpp
