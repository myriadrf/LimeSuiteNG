--- conflicted
+++ resolved
@@ -49,13 +49,8 @@
         double rd_actualFrequency;
     };
 
-<<<<<<< HEAD
-    virtual int SetInterfaceFreq(double f_Tx_Hz, double f_Rx_Hz, double txPhase, double rxPhase);
-    virtual int SetInterfaceFreq(double f_Tx_Hz, double f_Rx_Hz, int channel);
-=======
-    virtual OpStatus SetInterfaceFreq(double f_Tx_Hz, double f_Rx_Hz, double txPhase, double rxPhase, int ch = 0);
-    virtual OpStatus SetInterfaceFreq(double f_Tx_Hz, double f_Rx_Hz, int ch = 0);
->>>>>>> 89862994
+    virtual OpStatus SetInterfaceFreq(double f_Tx_Hz, double f_Rx_Hz, double txPhase, double rxPhase);
+    virtual OpStatus SetInterfaceFreq(double f_Tx_Hz, double f_Rx_Hz, int channel);
     double DetectRefClk(double fx3Clk = 100e6);
 
     static int FPGAPacketPayload2Samples(
@@ -71,8 +66,8 @@
     virtual OpStatus ReadRegisters(const uint32_t* addrs, uint32_t* data, unsigned cnt);
     OpStatus WriteRegister(uint32_t addr, uint32_t val);
     int ReadRegister(uint32_t addr);
-    int WriteLMS7002MSPI(const uint32_t* addr, uint32_t length);
-    int ReadLMS7002MSPI(const uint32_t* addr, uint32_t* values, uint32_t length);
+    OpStatus WriteLMS7002MSPI(const uint32_t* addr, uint32_t length);
+    OpStatus ReadLMS7002MSPI(const uint32_t* addr, uint32_t* values, uint32_t length);
 
     /** @brief Structure containing the gateware information of the FPGA */
     struct GatewareInfo {
