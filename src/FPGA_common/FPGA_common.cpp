--- conflicted
+++ resolved
@@ -5,18 +5,11 @@
 #include "WriteRegistersBatch.h"
 
 #include <algorithm>
-<<<<<<< HEAD
 #include <cassert>
 #include <cmath>
 #include <thread>
 #include <vector>
-=======
-#include <unordered_set>
-#include <assert.h>
-#include "LMSBoards.h"
 #include "samplesConversion.h"
-using namespace std;
->>>>>>> 200bdb3f
 
 #ifndef NDEBUG
     #define ASSERT_WARNING(cond, message) \
