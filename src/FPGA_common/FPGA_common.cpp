#include "FPGA_common.h"
#include "limesuite/IComms.h"
#include "LMSBoards.h"
#include "Logger.h"
#include "WriteRegistersBatch.h"

#include <algorithm>
#include <cassert>
#include <cmath>
#include <thread>
#include <vector>

#ifndef NDEBUG
    #define ASSERT_WARNING(cond, message) \
        if (!cond) \
        lime::warning("W: %s (%s)", message, #cond)
#else
    #define ASSERT_WARNING(cond, message)
#endif

namespace lime {

// 0x000A
const int RX_EN = 1; //controls both receiver and transmitter
const int TX_EN = 1 << 1; //used for wfm playback from fpga
const int STREAM_LOAD = 1 << 2;
const int RX_PTRN_EN = 1 << 8;
const int TX_PTRN_EN = 1 << 9;

// 0x0009
const int SMPL_NR_CLR = 1; // rising edge clears
const int TXPCT_LOSS_CLR = 1 << 1; // 0 - normal operation, 1-clear

// 0x0023
const uint16_t PLLCFG_START = 0x1;
const uint16_t PHCFG_START = 0x2;
const uint16_t PLLRST_START = 0x4;
const uint16_t PHCFG_UPDN = 1 << 13;
const uint16_t PHCFG_MODE = 1 << 14;

const uint16_t busyAddr = 0x0021;
static const std::chrono::milliseconds busyPollPeriod(10); // time between checking "done" bit

// Does the FPGA have the "done" bit to indicate PLLCFG_START, PHCFG_START, PLLRST_START completion?
static constexpr bool HasWaitForDone(uint8_t targetDevice)
{
    // TODO: list devices that don't have it, as it's most likely that future devices will support this
    switch (static_cast<eLMS_DEV>(targetDevice))
    {
    case LMS_DEV_LIMESDR_QPCIE:
    case LMS_DEV_LIMESDR_X3:
    case LMS_DEV_LIMESDR_XTRX:
        return true;
    default:
        return false;
    }
}

static constexpr bool HasFPGAClockPhaseSearch(uint8_t targetDevice, uint8_t version, uint8_t revision)
{
    const uint16_t ver_rev = version << 8 | revision;
    switch (static_cast<eLMS_DEV>(targetDevice))
    {
    case LMS_DEV_LIMESDR:
        return ver_rev > 0x20E;
    case LMS_DEV_LIMESDR_PCIE:
        return ver_rev > 0x206;
    case LMS_DEV_LIMESDR_QPCIE:
        return ver_rev > 0x102;
    case LMS_DEV_LIMESDR_CORE_SDR:
    case LMS_DEV_LIMESDRMINI:
    case LMS_DEV_LIMESDRMINI_V2:
    case LMS_DEV_LIMESDR_X3:
    case LMS_DEV_LIMESDR_XTRX:
        return true;
    default:
        return false;
    }
}

/// @brief Constructs the FPGA object.
/// @param fpgaSPI The FPGA communications interface.
/// @param lms7002mSPI The LMS7002M chip communications interface.
FPGA::FPGA(std::shared_ptr<ISPI> fpgaSPI, std::shared_ptr<ISPI> lms7002mSPI)
    : fpgaPort(fpgaSPI)
    , lms7002mPort(lms7002mSPI)
    , useCache(false)
{
}

/// @brief Enables caching of registers on the hosts' end.
/// @param enabled Whether to enable or disable the caching.
void FPGA::EnableValuesCache(bool enabled)
{
    lime::debug("Enable FPGA registers cache: %s", enabled ? "true" : "false");
    useCache = enabled;
    if (!useCache)
        regsCache.clear();
}

/// @brief Writes the specified value into the specified address into the FPGA.
/// @param address The address to write to.
/// @param value The value to write.
/// @return The operation status.
OpStatus FPGA::WriteRegister(uint32_t address, uint32_t value)
{
    return WriteRegisters(&address, &value, 1);
}

/// @brief Reads a value from the specified address in the FPGA.
/// @param address The address to read from.
/// @return The value of the register (or -1 on failure).
int FPGA::ReadRegister(uint32_t address)
{
    uint32_t val;
    return ReadRegisters(&address, &val, 1) != OpStatus::SUCCESS ? -1 : val;
}

/// @brief Writes the given registers into the FPGA's memory.
/// @param addrs The addresses to write to.
/// @param data The values to write into the memory.
/// @param cnt The amount of values to write.
/// @return The status of the operation.
OpStatus FPGA::WriteRegisters(const uint32_t* addrs, const uint32_t* data, unsigned cnt)
{
    std::vector<uint32_t> spiBuffer;
    if (useCache)
    {
        static const int readonly_regs[] = { 0x000,
            0x001,
            0x002,
            0x003,
            0x021,
            0x022,
            0x065,
            0x067,
            0x069,
            0x06A,
            0x06B,
            0x06C,
            0x06D,
            0x06F,
            0x070,
            0x071,
            0x072,
            0x073,
            0x074,
            0x076,
            0x077,
            0x078,
            0x07A,
            0x07B,
            0x07C,
            0x0C2,
            0x100,
            0x101,
            0x102,
            0x103,
            0x104,
            0x105,
            0x106,
            0x107,
            0x108,
            0x109,
            0x10A,
            0x10B,
            0x10C,
            0x10D,
            0x10E,
            0x10F,
            0x110,
            0x111,
            0x114 };

        for (unsigned i = 0; i < cnt; i++)
        {
            auto endptr = readonly_regs + sizeof(readonly_regs) / sizeof(*readonly_regs);
            if (std::find(readonly_regs, endptr, addrs[i]) != endptr)
                continue;

            auto result = regsCache.find(addrs[i]);
            if (result != regsCache.end() && result->second == data[i])
                continue;
            spiBuffer.push_back((1 << 31) | (addrs[i]) << 16 | data[i]);
            regsCache[addrs[i]] = data[i];
        }
        if (spiBuffer.size())
            return fpgaPort->SPI(spiBuffer.data(), nullptr, spiBuffer.size());
    }
    for (unsigned i = 0; i < cnt; i++)
        spiBuffer.push_back((1 << 31) | (addrs[i]) << 16 | data[i]);
    if (spiBuffer.size())
        return fpgaPort->SPI(spiBuffer.data(), nullptr, spiBuffer.size());
    return OpStatus::SUCCESS;
}

/// @brief Writes the given data blocks into LMS7002M chip.
/// @param data The data to write.
/// @param length The length of the data to write.
/// @return The status of the operation.
OpStatus FPGA::WriteLMS7002MSPI(const uint32_t* data, uint32_t length)
{
#ifndef NDEBUG
    for (uint32_t i = 0; i < length; ++i)
        assert(data[i] & (1 << 31));
#endif
    return lms7002mPort->SPI(data, nullptr, length);
}

/// @brief Reads the given addresses from the LMS7002M's memory.
/// @param writeData The addresses to read from.
/// @param readData The storage to store the read data.
/// @param length The length of the data to read.
/// @return The status of the operation.
OpStatus FPGA::ReadLMS7002MSPI(const uint32_t* writeData, uint32_t* readData, uint32_t length)
{
    return lms7002mPort->SPI(writeData, readData, length);
}

/// @brief Reads the given registers from the FPGA's memory.
/// @param addrs The addresses to read.
/// @param data The data array to write the read values to.
/// @param cnt The amount of registers to read.
/// @return The operation status.
OpStatus FPGA::ReadRegisters(const uint32_t* addrs, uint32_t* data, unsigned cnt)
{
    std::vector<uint32_t> spiBuffer;
    if (useCache)
    {
        static const int volatile_regs[] = { 0x021,
            0x022,
            0x060,
            0x065,
            0x067,
            0x069,
            0x06A,
            0x06B,
            0x06C,
            0x06D,
            0x06F,
            0x070,
            0x071,
            0x072,
            0x073,
            0x074,
            0x076,
            0x077,
            0x078,
            0x07A,
            0x07B,
            0x07C,
            0x0C2,
            0x100,
            0x101,
            0x102,
            0x103,
            0x104,
            0x105,
            0x106,
            0x107,
            0x108,
            0x109,
            0x10A,
            0x10B,
            0x10C,
            0x10D,
            0x10E,
            0x10F,
            0x110,
            0x111,
            0x114 };

        std::vector<uint32_t> reg_addr;
        for (unsigned i = 0; i < cnt; i++)
        {
            auto endptr = volatile_regs + sizeof(volatile_regs) / sizeof(*volatile_regs);
            if (std::find(volatile_regs, endptr, addrs[i]) == endptr)
            {
                auto result = regsCache.find(addrs[i]);
                if (result != regsCache.end())
                    continue;
            }
            spiBuffer.push_back(addrs[i]);
        }

        if (spiBuffer.size())
        {
            std::vector<uint32_t> reg_val(spiBuffer.size());
            fpgaPort->SPI(spiBuffer.data(), reg_val.data(), spiBuffer.size());
            for (unsigned i = 0; i < spiBuffer.size(); i++)
                regsCache[spiBuffer[i]] = reg_val[i];
        }
        for (unsigned i = 0; i < cnt; i++)
            data[i] = regsCache[addrs[i]];
        return OpStatus::SUCCESS;
    }
    for (unsigned i = 0; i < cnt; i++)
        spiBuffer.push_back(addrs[i]);
    std::vector<uint32_t> reg_val(spiBuffer.size());
    OpStatus status = fpgaPort->SPI(spiBuffer.data(), reg_val.data(), spiBuffer.size());
    for (unsigned i = 0; i < cnt; i++)
        data[i] = reg_val[i] & 0xFFFF;
    return status;
}

/// @brief Tells the FPGA to start streaming sample data.
/// @return The operation status.
OpStatus FPGA::StartStreaming()
{
    lime::debug("%s", __func__);
    int interface_ctrl_000A = ReadRegister(0x000A);
    if (interface_ctrl_000A < 0)
        return OpStatus::IO_FAILURE;
    ASSERT_WARNING((interface_ctrl_000A & RX_EN) == 0, "FPGA stream is already started");
    return WriteRegister(0x000A, interface_ctrl_000A | RX_EN);
}

/// @brief Tells the FPGA to stop streaming sample data.
/// @return The operation status.
OpStatus FPGA::StopStreaming()
{
    lime::debug("%s", __func__);
    int interface_ctrl_000A = ReadRegister(0x000A);
    if (interface_ctrl_000A < 0)
        return OpStatus::IO_FAILURE;
    const uint16_t flags = ~(RX_EN | TX_EN);
    return WriteRegister(0x000A, interface_ctrl_000A & flags);
}

/// @brief Resets the timestamp of the FPGA.
/// @return The operation status.
OpStatus FPGA::ResetTimestamp()
{
    lime::debug("%s", __func__);
#ifndef NDEBUG
    int interface_ctrl_000A = ReadRegister(0x000A);
    if (interface_ctrl_000A < 0)
        return OpStatus::SUCCESS;

    if (interface_ctrl_000A & RX_EN)
        return ReportError(OpStatus::BUSY, "FPGA samples streaming must be stopped to reset timestamp");
#endif // NDEBUG
    //reset hardware timestamp to 0
    int interface_ctrl_0009 = ReadRegister(0x0009);
    if (interface_ctrl_0009 < 0)
        return OpStatus::SUCCESS;
    const uint32_t flags = (TXPCT_LOSS_CLR | SMPL_NR_CLR);
    uint32_t addrs[] = { 0x0009, 0x0009, 0x0009 };
    uint32_t values[] = { interface_ctrl_0009 & (~flags), interface_ctrl_0009 | flags, interface_ctrl_0009 & (~flags) };
    return WriteRegisters(addrs, values, 3);
}

OpStatus FPGA::WaitTillDone(uint16_t pollAddr, uint16_t doneMask, uint16_t errorMask, const std::string& title)
{
    const auto timeout = std::chrono::seconds(3);
    auto t1 = std::chrono::high_resolution_clock::now();
    bool done = false;
    uint16_t error = 0;
    if (!title.empty())
    {
        lime::debug("%s", title.c_str());
    }
    do
    {
        const uint16_t state = ReadRegister(pollAddr);
        done = state & doneMask;
        error = state & errorMask;
        if (error != 0)
        {
            lime::warning("%s error, reg:0x%04X=0x%04X, errorBits:0x%04X", title.c_str(), pollAddr, state, error);
            return OpStatus::BUSY;
        }

        if (!done)
        {
            if ((std::chrono::high_resolution_clock::now() - t1) > timeout)
            {
                lime::warning("%s timeout", title.c_str());
                return OpStatus::TIMEOUT;
            }
            else
                std::this_thread::sleep_for(busyPollPeriod);
        }
    } while (!done);
    if (!title.empty())
    {
        lime::debug(title + " done"s);
    }
    return OpStatus::SUCCESS;
}

OpStatus FPGA::SetPllClock(uint8_t clockIndex, int nSteps, bool waitLock, bool doPhaseSearch, uint16_t& reg23val)
{
    WriteRegistersBatch batch(this);

    batch.WriteRegister(0x0023, reg23val & ~(PLLCFG_START | PHCFG_START));

    int cnt_ind = (clockIndex + 2) & 0x1F; //C0 index 2, C1 index 3...
    reg23val &= ~(0xF << 8);
    reg23val |= cnt_ind << 8;

    if (doPhaseSearch)
    {
        reg23val |= PHCFG_UPDN;
        reg23val |= PHCFG_MODE;
    }
    else
    {
        reg23val &= ~(PHCFG_MODE);
        if (nSteps >= 0)
            reg23val |= PHCFG_UPDN;
        else
            reg23val &= ~PHCFG_UPDN;
    }

    batch.WriteRegister(0x0023, reg23val); //PHCFG_UpDn, CNT_IND
    batch.WriteRegister(0x0024, abs(nSteps)); //CNT_PHASE
    batch.Flush();
    // TODO: could possibly write this in the same batch?
    if (WriteRegister(0x0023, reg23val | PHCFG_START) != OpStatus::SUCCESS)
        lime::error("FPGA SetPllFrequency: find phase, failed to write registers");

    const uint16_t doneMask = doPhaseSearch ? 0x4 : 0x1;
    const uint16_t errorMask = doPhaseSearch ? 0x8 : (0xFF << 7);

    if (waitLock)
    {
        const std::string title = "PLL Clock[" + std::to_string(clockIndex) + "] PHCFG_START";
        OpStatus status = WaitTillDone(busyAddr, doneMask, errorMask, title);
        if (status != OpStatus::SUCCESS)
            return status;
    }
    else
        std::this_thread::sleep_for(std::chrono::milliseconds(10));

    if (WriteRegister(0x0023, reg23val & ~PHCFG_START) != OpStatus::SUCCESS) // redundant clear
        ReportError(OpStatus::IO_FAILURE, "FPGA SetPllClock: failed to write registers");
    return OpStatus::SUCCESS;
}

/** @brief Configures board FPGA clocks.
    @param pllIndex Index of FPGA PLL.
    @param inputFreq Input frequency.
    @param clocks List of clocks to configure.
    @param clockCount Number of clocks to configure.
    @return The operation status.
*/
OpStatus FPGA::SetPllFrequency(const uint8_t pllIndex, const double inputFreq, FPGA_PLL_clock* clocks, const uint8_t clockCount)
{
    lime::debug("FPGA SetPllFrequency: PLL[%i] input:%.3f MHz clockCount:%i", pllIndex, inputFreq / 1e6, clockCount);
    WriteRegistersBatch batch(this);
    const auto timeout = std::chrono::seconds(3);
    if (!fpgaPort)
        return ReportError(OpStatus::IO_FAILURE, "ConfigureFPGA_PLL: connection port is NULL");

    const bool waitForDone = HasWaitForDone(ReadRegister(0)); // read targetDevice
    bool willDoPhaseSearch = false;

    if (pllIndex > 15)
        ReportError(OpStatus::OUT_OF_RANGE, "FPGA SetPllFrequency: PLL index(%i) out of range [0-15]", pllIndex);

    //check if all clocks are above 5MHz
    const double PLLlowerLimit = 5e6;
    if (inputFreq < PLLlowerLimit)
        return ReportError(OpStatus::OUT_OF_RANGE,
            "FPGA SetPllFrequency: PLL[%i] input frequency must be >=%g MHz",
            pllIndex,
            PLLlowerLimit / 1e6);
    for (int i = 0; i < clockCount; ++i)
    {
        lime::debug("CLK[%i] Fout:%.3f MHz bypass:%i phase:%g findPhase: %i",
            clocks[i].index,
            clocks[i].outFrequency / 1e6,
            clocks[i].bypass,
            clocks[i].phaseShift_deg,
            clocks[i].findPhase);
        willDoPhaseSearch |= clocks[i].findPhase;
        if (clocks[i].outFrequency < PLLlowerLimit && !clocks[i].bypass)
            return ReportError(OpStatus::OUT_OF_RANGE,
                "FPGA SetPllFrequency: PLL[%i], clock[%i] must be >=%g MHz",
                pllIndex,
                i,
                PLLlowerLimit / 1e6);
    }

    uint16_t drct_clk_ctrl_0005 = ReadRegister(0x0005);
    uint16_t reg23val = ReadRegister(0x0023);
    uint16_t reg25 = ReadRegister(0x0025);

    //disable direct clock source
    batch.WriteRegister(0x0005, drct_clk_ctrl_0005 & ~(1 << pllIndex));
    reg23val &= ~(PLLCFG_START | PHCFG_START | PLLRST_START | PHCFG_UPDN); //clear controls
    reg23val &= ~(0x1F << 3); //clear PLL index
    reg23val |= pllIndex << 3;

    batch.WriteRegister(0x0025, reg25 | 0x80); // TODO: what's 0x80?
    batch.WriteRegister(0x0023, reg23val); //PLL_IND
    batch.Flush();

    if (!willDoPhaseSearch)
    {
        WriteRegister(0x0023, reg23val | PLLRST_START);
        if (waitForDone)
        {
            const std::string title = "FPGA PLL[" + std::to_string(pllIndex) + "] PLLRST_START";

            OpStatus status = WaitTillDone(busyAddr, 0x0001, 0xFF << 7, title);
            if (status != OpStatus::SUCCESS)
                return status;
        }
        else
            std::this_thread::sleep_for(std::chrono::milliseconds(10));
        batch.WriteRegister(0x0023, reg23val & ~PLLRST_START); // redundant clear
    }

    //configure FPGA PLLs
    const double vcoLimits_Hz[2] = { 600e6, 1280e6 };

    // Collect all desired VCO frequencies
    std::map<uint64_t, uint8_t> desiredVCO; // <VCOfreq, demandByClocks>
    for (int i = 0; i < clockCount; ++i)
    {
        if (clocks[i].outFrequency == 0 || clocks[i].bypass)
            continue;

        unsigned long freq = clocks[i].outFrequency * ceil(vcoLimits_Hz[0] / clocks[i].outFrequency);
        // Fill VCO frequencies that have integer dividers of clock outputs
        while (freq >= vcoLimits_Hz[0] && freq <= vcoLimits_Hz[1])
        {
            auto it = desiredVCO.find(freq);
            if (it != desiredVCO.end())
                it->second++; // increase demand
            else // add new frequency demand
                desiredVCO.insert(std::pair<uint64_t, uint8_t>(freq, 1));
            freq += clocks[i].outFrequency;
        }
    }
    if (desiredVCO.size() == 0)
        return ReportError(OpStatus::INVALID_VALUE, "FPGA SetPllFrequency: no suitable VCO frequencies found for requested clocks");

    // Find VCO that satisfies most outputs with integer dividers
    uint64_t bestFreqVCO = std::max_element(
        desiredVCO.begin(), desiredVCO.end(), [](const std::pair<uint64_t, uint8_t>& p1, const std::pair<uint64_t, uint8_t>& p2) {
            if (p1.second == p2.second)
                return p1.first < p2.first; // sort by VCO frequency
            return p1.second < p2.second;
        })->first;

    // Calculate coefficients to multiply input frequency*(M/N) up to VCO frequency
    const int N = 1;
    const int M = ceil(bestFreqVCO / inputFreq);

    // TODO: if multiple VCO frequencies would have the same demand, choose one with less deviation
    //const double deviation = fabs(bestFreqVCO - inputFreq * M / N);

    int mlow = M / 2;
    int mhigh = mlow + M % 2;
    const double Fvco = inputFreq * M / N; //actual VCO freq
    lime::debug("FPGA PLL[%i] M=%i, N=%i, Fvco=%.3f MHz (Requested %.3f MHz)", pllIndex, M, N, Fvco / 1e6, bestFreqVCO / 1e6);
    if (Fvco < vcoLimits_Hz[0] || Fvco > vcoLimits_Hz[1])
        return ReportError(OpStatus::OUT_OF_RANGE,
            "FPGA SetPllFrequency: PLL[%i], VCO(%g MHz) out of range [%g:%g] MHz",
            pllIndex,
            Fvco / 1e6,
            vcoLimits_Hz[0] / 1e6,
            vcoLimits_Hz[1] / 1e6);

    uint16_t M_N_odd_byp = (M % 2 << 3) | (N % 2 << 1);
    if (M == 1)
        M_N_odd_byp |= 1 << 2; //bypass M
    if (N == 1)
        M_N_odd_byp |= 1; //bypass N
    batch.WriteRegister(0x0026, M_N_odd_byp);
    int nlow = N / 2;
    int nhigh = nlow + N % 2;
    batch.WriteRegister(0x002A, nhigh << 8 | nlow); //N_high_cnt, N_low_cnt
    batch.WriteRegister(0x002B, mhigh << 8 | mlow);

    uint16_t c7_c0_odds_byps = 0x5555; //bypass all C
    uint16_t c15_c8_odds_byps = 0x5555; //bypass all C

    // Set clock outputs
    for (int i = 0; i < clockCount; ++i)
    {
        const int C = ceil(Fvco / clocks[i].outFrequency);
        if (i < 8)
        {
            if (!clocks[i].bypass && C != 1)
                c7_c0_odds_byps &= ~(1 << (i * 2)); //enable output
            c7_c0_odds_byps |= (C % 2) << (i * 2 + 1); //odd bit
        }
        else
        {
            if (!clocks[i].bypass && C != 1)
                c15_c8_odds_byps &= ~(1 << ((i - 8) * 2)); //enable output
            c15_c8_odds_byps |= (C % 2) << ((i - 8) * 2 + 1); //odd bit
        }
        const int clow = C / 2;
        const int chigh = clow + C % 2;
        batch.WriteRegister(0x002E + i, chigh << 8 | clow);
        clocks[i].rd_actualFrequency = (inputFreq * M / N) / (chigh + clow);
    }
    batch.WriteRegister(0x0027, c7_c0_odds_byps);
    batch.WriteRegister(0x0028, c15_c8_odds_byps);
    batch.Flush();

    if (clockCount != 4 || clocks->index == 3) // TODO: this seems to be LimeSDR-Mini specific
        WriteRegister(0x0023, reg23val | PLLCFG_START);
    if (waitForDone) //wait for config to activate
    {
        const std::string title = "FPGA PLL[" + std::to_string(pllIndex) + "] PLLCFG_START";

        OpStatus status = WaitTillDone(busyAddr, 0x0001, 0xFF << 7, title);
        if (status != OpStatus::SUCCESS)
            return status;
    }
    else
        std::this_thread::sleep_for(std::chrono::milliseconds(10));
    WriteRegister(0x0023, reg23val & ~PLLCFG_START); // redundant clear

    for (int i = 0; i < clockCount; ++i)
    {
        int C = ceil(Fvco / clocks[i].outFrequency);
        float fOut_MHz = inputFreq / 1e6;
        float Fstep_us = 1 / (8 * fOut_MHz * C);
        float Fstep_deg = (360 * Fstep_us) / (1 / fOut_MHz);
        OpStatus status;
        int nSteps = 0;
        if (clocks[i].findPhase == false)
            nSteps = 0.49 + clocks[i].phaseShift_deg / Fstep_deg;
        else
            nSteps = (360.0 / Fstep_deg) - 0.5;
        status = SetPllClock(clocks[i].index, nSteps, waitForDone, clocks[i].findPhase, reg23val);
        if (status != OpStatus::SUCCESS)
            return status;
    }
    return OpStatus::SUCCESS;
}

OpStatus FPGA::SetDirectClocking(int clockIndex)
{
    if (!fpgaPort)
        return ReportError(OpStatus::IO_FAILURE, "SetDirectClocking: connection port is NULL");

    uint16_t drct_clk_ctrl_0005 = ReadRegister(0x0005);
    //enable direct clocking
    if (WriteRegister(0x0005, drct_clk_ctrl_0005 | (1 << clockIndex)) != OpStatus::SUCCESS)
        return ReportError(OpStatus::IO_FAILURE, "SetDirectClocking: failed to write registers");
    return OpStatus::SUCCESS;
}

/** @brief Parses FPGA packet payload into samples
*/
int FPGA::FPGAPacketPayload2Samples(const uint8_t* buffer, int bufLen, bool mimo, bool compressed, complex16_t* const* samples)
{
    if (compressed) //compressed samples
    {
        int16_t sample;
        int collected = 0;
        for (int b = 0; b < bufLen; collected++)
        {
            //I sample
            sample = buffer[b++];
            sample |= (buffer[b] << 8);
            sample <<= 4;
            samples[0][collected].i = sample >> 4;
            //Q sample
            sample = buffer[b++];
            sample |= buffer[b++] << 8;
            samples[0][collected].q = sample >> 4;
            if (mimo)
            {
                //I sample
                sample = buffer[b++];
                sample |= (buffer[b] << 8);
                sample <<= 4;
                samples[1][collected].i = sample >> 4;
                //Q sample
                sample = buffer[b++];
                sample |= buffer[b++] << 8;
                samples[1][collected].q = sample >> 4;
            }
        }
        return collected;
    }

    if (mimo) //uncompressed samples
    {
        const complex16_t* ptr = reinterpret_cast<const complex16_t*>(buffer);
        const int collected = bufLen / sizeof(complex16_t) / 2;
        for (int i = 0; i < collected; i++)
        {
            samples[0][i] = *ptr++;
            samples[1][i] = *ptr++;
        }
        return collected;
    }

    memcpy(samples[0], buffer, bufLen);
    return bufLen / sizeof(complex16_t);
}

/** @brief Parses FPGA packet payload into samples
*/
int FPGA::FPGAPacketPayload2SamplesFloat(
    const uint8_t* buffer, int bufLen, bool mimo, bool compressed, complex32f_t* const* samples)
{
    const float normalizationAmplitude = compressed ? 2048 : 32768;
    if (compressed) //compressed samples
    {
        int16_t sample;
        int collected = 0;
        for (int b = 0; b < bufLen; collected++)
        {
            //I sample
            sample = buffer[b++];
            sample |= (buffer[b] << 8);
            sample <<= 4;
            samples[0][collected].i = (sample >> 4) / normalizationAmplitude;
            //Q sample
            sample = buffer[b++];
            sample |= buffer[b++] << 8;
            samples[0][collected].q = (sample >> 4) / normalizationAmplitude;
            if (mimo)
            {
                //I sample
                sample = buffer[b++];
                sample |= (buffer[b] << 8);
                sample <<= 4;
                samples[1][collected].i = (sample >> 4) / normalizationAmplitude;
                //Q sample
                sample = buffer[b++];
                sample |= buffer[b++] << 8;
                samples[1][collected].q = (sample >> 4) / normalizationAmplitude;
            }
        }
        return collected;
    }

    const complex16_t* src = reinterpret_cast<const complex16_t*>(buffer);
    if (mimo) //uncompressed samples
    {
        const int collected = bufLen / sizeof(complex16_t) / 2;
        for (int i = 0; i < collected; i++)
        {
            samples[0][i].i = (*src).i / normalizationAmplitude;
            samples[0][i].q = (*src).q / normalizationAmplitude;
            ++src;
            samples[1][i].i = (*src).i / normalizationAmplitude;
            samples[1][i].q = (*src).q / normalizationAmplitude;
            ++src;
        }
        return collected;
    }
    else
    {
        const int collected = bufLen / sizeof(complex16_t);
        for (int i = 0; i < collected; i++)
        {
            samples[0][i].i = (*src).i / normalizationAmplitude;
            samples[0][i].q = (*src).q / normalizationAmplitude;
            ++src;
        }
        return collected;
    }
}

int FPGA::Samples2FPGAPacketPayloadFloat(
    const complex32f_t* const* samples, int samplesCount, bool mimo, bool compressed, uint8_t* buffer)
{
    const float amplitude = compressed ? 2047 : 32767;
    if (compressed)
    {
        int b = 0;
        for (int src = 0; src < samplesCount; ++src)
        {
            int16_t i = samples[0][src].i * amplitude;
            int16_t q = samples[0][src].q * amplitude;
            buffer[b++] = i;
            buffer[b++] = ((i >> 8) & 0x0F) | (q << 4);
            buffer[b++] = q >> 4;
            if (mimo)
            {
                int16_t i = samples[1][src].i * amplitude;
                int16_t q = samples[1][src].q * amplitude;
                buffer[b++] = i;
                buffer[b++] = ((i >> 8) & 0x0F) | (q << 4);
                buffer[b++] = q >> 4;
            }
        }
        return b;
    }

    complex16_t* dest = reinterpret_cast<complex16_t*>(buffer);
    if (mimo)
    {
        for (int src = 0; src < samplesCount; ++src)
        {
            (*dest).i = samples[0][src].i * amplitude;
            (*dest).q = samples[0][src].q * amplitude;
            ++dest;
            (*dest).i = samples[1][src].i * amplitude;
            (*dest).q = samples[1][src].q * amplitude;
            ++dest;
        }
        return samplesCount * sizeof(complex16_t) * 2;
    }
    else
    {
        for (int src = 0; src < samplesCount; ++src)
        {
            (*dest).i = samples[0][src].i * amplitude;
            (*dest).q = samples[0][src].q * amplitude;
            ++dest;
        }
        return samplesCount * sizeof(complex16_t);
    }
}

int FPGA::Samples2FPGAPacketPayload(
    const complex16_t* const* samples, int samplesCount, bool mimo, bool compressed, uint8_t* buffer)
{
    if (compressed)
    {
        int b = 0;
        for (int src = 0; src < samplesCount; ++src)
        {
            buffer[b++] = samples[0][src].i;
            buffer[b++] = ((samples[0][src].i >> 8) & 0x0F) | (samples[0][src].q << 4);
            buffer[b++] = samples[0][src].q >> 4;
            if (mimo)
            {
                buffer[b++] = samples[1][src].i;
                buffer[b++] = ((samples[1][src].i >> 8) & 0x0F) | (samples[1][src].q << 4);
                buffer[b++] = samples[1][src].q >> 4;
            }
        }
        return b;
    }

    if (mimo)
    {
        complex16_t* ptr = reinterpret_cast<complex16_t*>(buffer);
        for (int src = 0; src < samplesCount; ++src)
        {
            *ptr++ = samples[0][src];
            *ptr++ = samples[1][src];
        }
        return samplesCount * 2 * sizeof(complex16_t);
    }
    std::memcpy(buffer, samples[0], samplesCount * sizeof(complex16_t));
    return samplesCount * sizeof(complex16_t);
}

/// @brief Configures FPGA PLLs to LimeLight interface frequency.
/// @return The operation status.
OpStatus FPGA::SetInterfaceFreq(double txRate_Hz, double rxRate_Hz, double txPhase, double rxPhase)
{
    lime::debug(
        "FPGA::SetInterfaceFreq tx:%.3f MHz rx:%.3f MHz txPhase:%g rxPhase:%g", txRate_Hz / 1e6, rxRate_Hz / 1e6, txPhase, rxPhase);
    lime::FPGA::FPGA_PLL_clock clocks[2];
    OpStatus status = OpStatus::SUCCESS;

    const uint32_t addr = 0x002A;
<<<<<<< HEAD
    uint32_t val = (1 << 31) | (uint32_t(0x0020) << 16) | 0xFFFD; // msbit 1=SPI write
=======
    uint32_t val;
    val = (1 << 31) | (0x0020u << 16) | 0xFFFD; //msbit 1=SPI write
>>>>>>> 98e06c7b
    WriteLMS7002MSPI(&val, 1);
    ReadLMS7002MSPI(&addr, &val, 1);
    bool bypassTx = (val & 0xF0) == 0x00;
    bool bypassRx = (val & 0x0F) == 0x0D;

    if (rxRate_Hz >= 5e6)
    {
        clocks[0].index = 0;
        clocks[0].outFrequency = bypassRx ? 2 * rxRate_Hz : rxRate_Hz;
        clocks[1].index = 1;
        clocks[1].outFrequency = clocks[0].outFrequency;
        clocks[1].phaseShift_deg = rxPhase;
        status = SetPllFrequency(1, rxRate_Hz, clocks, 2);
    }
    else
        status = SetDirectClocking(1);

    if (status != OpStatus::SUCCESS)
        return status;

    if (txRate_Hz >= 5e6)
    {
        clocks[0].index = 0;
        clocks[0].outFrequency = bypassTx ? 2 * txRate_Hz : txRate_Hz;
        clocks[1].index = 1;
        clocks[1].outFrequency = clocks[0].outFrequency;
        clocks[1].phaseShift_deg = txPhase;
        status = SetPllFrequency(0, txRate_Hz, clocks, 2);
    }
    else
        status = SetDirectClocking(0);
    return status;
}

/** @brief Configures FPGA PLLs to LimeLight interface frequency
*/
OpStatus FPGA::SetInterfaceFreq(double txRate_Hz, double rxRate_Hz, int channel)
{
    lime::debug("FPGA::SetInterfaceFreq tx:%.3f MHz rx:%.3f MHz channel:%i", txRate_Hz / 1e6, rxRate_Hz / 1e6, channel);
    //PrintStackTrace();
    const int pll_ind = (channel == 1) ? 2 : 0;
    OpStatus status = OpStatus::SUCCESS;
    uint32_t reg20;
    bool bypassTx = false;
    bool bypassRx = false;
    bool phaseSearch = false;

    // TODO: magic numbers, are they device specific?
    const double rxPhC1 = 89.46;
    const double rxPhC2 = 1.24e-6;
    const double txPhC1 = 89.61;
    const double txPhC2 = 2.71e-7;

    const std::vector<uint32_t> spiAddr = {
        0x021, 0x022, 0x023, 0x024, 0x027, 0x02A, 0x82, 0x400, 0x40C, 0x40B, 0x400, 0x40B, 0x400
    };
    const int bakRegCnt = spiAddr.size() - 4;

    if (rxRate_Hz >= 5e6 && txRate_Hz >= 5e6)
    {
        uint32_t addr[3] = { 0, 1, 2 }; // TargetDevice, version, revision
        uint32_t vals[3];
        ReadRegisters(addr, vals, 3);
        phaseSearch = HasFPGAClockPhaseSearch(vals[0], vals[1], vals[2]);
    }

    if (!phaseSearch)
        return SetInterfaceFreq(txRate_Hz, rxRate_Hz, txPhC1 + txPhC2 * txRate_Hz, rxPhC1 + rxPhC2 * rxRate_Hz);

    std::vector<uint32_t> dataRdA;
    std::vector<uint32_t> dataRdB;
    std::vector<uint32_t> dataWr;

    dataWr.resize(spiAddr.size());
    dataRdA.resize(bakRegCnt);
    dataRdB.clear();
    //backup registers
    dataWr[0] = 0x0020;
    ReadLMS7002MSPI(dataWr.data(), &reg20, 1);

    dataWr[0] = (1 << 31) | (0x0020u << 16) | 0xFFFD; //msbit 1=SPI write
    WriteLMS7002MSPI(dataWr.data(), 1);

    ReadLMS7002MSPI(spiAddr.data(), dataRdA.data(), bakRegCnt);

    {
        const uint32_t addr = 0x002A;
        uint32_t val;
        ReadLMS7002MSPI(&addr, &val, 1);
        bypassTx = (val & 0xF0) == 0x00;
        bypassRx = (val & 0x0F) == 0x0D;
    }

    dataWr[0] = (1 << 31) | (0x0020u << 16) | 0xFFFE; //msbit 1=SPI write
    WriteLMS7002MSPI(dataWr.data(), 1);

    for (int i = 0; i < bakRegCnt; ++i)
        if (spiAddr[i] >= 0x100)
            dataRdB.push_back(spiAddr[i]);
    ReadLMS7002MSPI(dataRdB.data(), dataRdB.data(), dataRdB.size());

    dataWr[0] = (1 << 31) | (0x0020u << 16) | 0xFFFF; //msbit 1=SPI write
    WriteLMS7002MSPI(dataWr.data(), 1);

    {
        std::vector<uint32_t> spiData = {
            0x0E9F, 0x0FFF, 0x5550, 0xE4E4, 0xE4E4, 0x0086, 0x8001, 0x028D, 0x00FF, 0x5555, 0x02CD, 0xAAAA, 0x02ED
        };
        if (bypassRx)
            spiData[5] = 0xD;
        //Load test config
        const int setRegCnt = spiData.size();
        for (int i = 0; i < setRegCnt; ++i)
            dataWr[i] = (1 << 31) | (spiAddr[i] << 16) | spiData[i]; //msbit 1=SPI write
        WriteLMS7002MSPI(dataWr.data(), setRegCnt);
    }

    bool phaseSearchSuccess = false;
    lime::FPGA::FPGA_PLL_clock clocks[2];
    clocks[0].index = 0;
    clocks[0].outFrequency = bypassRx ? 2 * rxRate_Hz : rxRate_Hz;
    clocks[0].phaseShift_deg = rxPhC1 + rxPhC2 * rxRate_Hz;
    clocks[0].findPhase = false;
    clocks[1] = clocks[0];
    clocks[1].index = 1;
    clocks[1].findPhase = true;

    for (int i = 0; i < 10; i++) //attempt phase search 10 times
    {
        if (SetPllFrequency(pll_ind + 1, rxRate_Hz, clocks, 2) == OpStatus::SUCCESS)
        {
            phaseSearchSuccess = true;
            break;
        }
        else
        {
            lime::debug("Retry%i: SetPllFrequency", i);
            std::this_thread::sleep_for(busyPollPeriod);
        }
    }

    if (!phaseSearchSuccess)
    {
        lime::error("LML RX phase search FAIL");
        status = OpStatus::ERROR;
        clocks[0].index = 0;
        clocks[0].phaseShift_deg = 0;
        clocks[0].findPhase = false;
        clocks[1].findPhase = false;
        SetPllFrequency(pll_ind + 1, rxRate_Hz, clocks, 2);
    }

    WriteRegister(0xFFFF, 1 << channel);
    uint16_t reg_000A = ReadRegister(0x000A);
    WriteRegister(0x000A, reg_000A & ~(RX_EN | TX_EN | TX_PTRN_EN | RX_PTRN_EN)); // clear test patterns
    {
        std::vector<uint32_t> spiData = { 0x0E9F, 0x0FFF, 0x5550, 0xE4E4, 0xE4E4, 0x0484, 0x8001 };
        if (bypassTx)
            spiData[5] ^= 0x80;
        if (bypassRx)
            spiData[5] ^= 0x9;
        //Load test config
        const int setRegCnt = spiData.size();
        for (int i = 0; i < setRegCnt; ++i)
            dataWr[i] = (1 << 31) | (spiAddr[i] << 16) | spiData[i]; //msbit 1=SPI write
        WriteLMS7002MSPI(dataWr.data(), setRegCnt);
    }

    phaseSearchSuccess = false;
    clocks[0].index = 0;
    clocks[0].outFrequency = bypassTx ? 2 * txRate_Hz : txRate_Hz;
    clocks[0].phaseShift_deg = txPhC1 + txPhC2 * txRate_Hz;
    clocks[0].findPhase = false;
    clocks[1] = clocks[0];
    clocks[1].index = 1;
    clocks[1].findPhase = true;
    WriteRegister(0x000A, reg_000A | TX_PTRN_EN);
    for (int i = 0; i < 10; i++) //attempt phase search 10 times
    {
        if (SetPllFrequency(pll_ind, txRate_Hz, clocks, 2) == OpStatus::SUCCESS)
        {
            phaseSearchSuccess = true;
            break;
        }
        else
        {
            lime::debug("Retry%i: SetPllFrequency", i);
            std::this_thread::sleep_for(busyPollPeriod);
        }
    }

    if (!phaseSearchSuccess)
    {
        lime::error("LML TX phase search FAIL");
        status = OpStatus::ERROR;
        clocks[0].index = 0;
        clocks[0].phaseShift_deg = 0;
        clocks[0].findPhase = false;
        clocks[1].findPhase = false;
        SetPllFrequency(pll_ind, txRate_Hz, clocks, 2);
    }

    //Restore registers
    dataWr[0] = (1 << 31) | (0x0020u << 16) | 0xFFFD; //msbit 1=SPI write
    WriteLMS7002MSPI(dataWr.data(), 1);
    for (int i = 0; i < bakRegCnt; ++i)
        dataWr[i] = (1 << 31) | (spiAddr[i] << 16) | dataRdA[i]; //msbit 1=SPI write
    WriteLMS7002MSPI(dataWr.data(), bakRegCnt);
    dataWr[0] = (1 << 31) | (0x0020u << 16) | 0xFFFE; //msbit 1=SPI write
    WriteLMS7002MSPI(dataWr.data(), 1);

    int k = 0;
    for (int i = 0; i < bakRegCnt; ++i)
        if (spiAddr[i] >= 0x100)
        {
            dataWr[k] = (1 << 31) | (spiAddr[i] << 16) | dataRdB[k]; //msbit 1=SPI write
            k++;
        }
    WriteLMS7002MSPI(dataWr.data(), k);
    dataWr[0] = (1 << 31) | (0x0020u << 16) | reg20; //msbit 1=SPI write
    WriteLMS7002MSPI(dataWr.data(), 1);
    WriteRegister(0x000A, reg_000A);
    return status;
}

int FPGA::ReadRawStreamData(char* buffer, unsigned length, int epIndex, int timeout_ms)
{
    WriteRegister(0xFFFF, 1 << epIndex);
    StopStreaming();
    // TODO: connection->ResetStreamBuffers();
    WriteRegister(0x0008, 0x0100 | 0x2);
    WriteRegister(0x0007, 1);
    StartStreaming();
    int totalBytesReceived = 0; // TODO: connection->ReceiveData(buffer,length, epIndex, timeout_ms);
    StopStreaming();
    // TODO: connection->AbortReading(epIndex);
    return totalBytesReceived;
}

double FPGA::DetectRefClk(double fx3Clk)
{
    lime::debug("FPGA::DetectRefClk fx3Clk:%g", fx3Clk);
    const double fx3Cnt = 16777210; //fixed fx3 counter in FPGA
    const double clkTbl[] = { 10e6, 30.72e6, 38.4e6, 40e6, 52e6 };
    const uint32_t addr[] = { 0x61, 0x63 };
    const uint32_t vals[] = { 0x0, 0x0 };
    if (WriteRegisters(addr, vals, 2) != OpStatus::SUCCESS)
        return -1;

    auto start = std::chrono::steady_clock::now();
    if (WriteRegister(0x61, 0x4) != OpStatus::SUCCESS)
        return -1;

    while (1) //wait for test to finish
    {
        int completed = ReadRegister(0x65);
        if (completed < 0)
            return -1;
        if (completed & 0x4)
            break;

        auto end = std::chrono::steady_clock::now();
        std::chrono::duration<double> elapsed_seconds = end - start;
        if (elapsed_seconds.count() > 0.5) //timeout
            return -1;
    }

    const uint32_t addr2[] = { 0x72, 0x73 };
    uint32_t vals2[2];
    if (ReadRegisters(addr2, vals2, 2) != OpStatus::SUCCESS)
        return -1;

    double count = (vals2[0] | (vals2[1] << 16)); //cock counter
    count *= fx3Clk / fx3Cnt; //estimate ref clock based on FX3 Clock
    lime::debug("Estimated reference clock %1.4f MHz", count / 1e6);
    unsigned i = 0;
    double delta = 100e6;

    while (i < sizeof(clkTbl) / sizeof(*clkTbl))
        if (delta < fabs(count - clkTbl[i]))
            break;
        else
            delta = fabs(count - clkTbl[i++]);

    if (i == 0)
        return -1;
    lime::info("Reference clock %1.2f MHz", clkTbl[i - 1] / 1e6);
    return clkTbl[i - 1];
}

/// @brief Gets the information about the gateware of the device from the FPGA.
/// @return The gateware information of the FPGA.
FPGA::GatewareInfo FPGA::GetGatewareInfo()
{
    GatewareInfo info;
    info.boardID = 0;
    info.version = 0;
    info.revision = 0;
    info.hardwareVersion = 0;

    const uint32_t addrs[4] = { 0x0000, 0x0001, 0x0002, 0x0003 };
    uint32_t data[4];
    if (ReadRegisters(addrs, data, 4) != OpStatus::SUCCESS)
        return info;

    info.boardID = data[0];
<<<<<<< HEAD
    info.version = data[1];
=======
    info.version = static_cast<int>(data[1]);
>>>>>>> 98e06c7b
    info.revision = data[2];
    info.hardwareVersion = data[3] & 0x7F;
    return info;
}

/// @brief Converts the Gateware information descriptor into an SDR Device descriptor.
/// @param gw The gateware information to convert.
/// @param[out] desc The descriptor to output the information to.
void FPGA::GatewareToDescriptor(const FPGA::GatewareInfo& gw, SDRDevice::Descriptor& desc)
{
    desc.gatewareTargetBoard = GetDeviceName(eLMS_DEV(gw.boardID));
    desc.gatewareVersion = std::to_string(gw.version);
    desc.gatewareRevision = std::to_string(gw.revision);
    desc.hardwareVersion = std::to_string(gw.hardwareVersion);
}

} //namespace lime<|MERGE_RESOLUTION|>--- conflicted
+++ resolved
@@ -862,12 +862,7 @@
     OpStatus status = OpStatus::SUCCESS;
 
     const uint32_t addr = 0x002A;
-<<<<<<< HEAD
-    uint32_t val = (1 << 31) | (uint32_t(0x0020) << 16) | 0xFFFD; // msbit 1=SPI write
-=======
-    uint32_t val;
-    val = (1 << 31) | (0x0020u << 16) | 0xFFFD; //msbit 1=SPI write
->>>>>>> 98e06c7b
+    uint32_t val = (1 << 31) | (0x0020u << 16) | 0xFFFD; // msbit 1=SPI write
     WriteLMS7002MSPI(&val, 1);
     ReadLMS7002MSPI(&addr, &val, 1);
     bool bypassTx = (val & 0xF0) == 0x00;
@@ -1174,11 +1169,7 @@
         return info;
 
     info.boardID = data[0];
-<<<<<<< HEAD
     info.version = data[1];
-=======
-    info.version = static_cast<int>(data[1]);
->>>>>>> 98e06c7b
     info.revision = data[2];
     info.hardwareVersion = data[3] & 0x7F;
     return info;
