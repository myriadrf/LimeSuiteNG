#include "FPGA_common.h"
#include "comms/ISPI.h"
#include "LMSBoards.h"
#include "limesuiteng/Logger.h"
#include "limesuiteng/SDRDescriptor.h"
#include "WriteRegistersBatch.h"

#include <algorithm>
#include <cassert>
#include <cmath>
#include <thread>
#include <vector>
#include "samplesConversion.h"

using namespace std;

namespace lime {

// 0x000A
const int RX_EN = 1; //controls both receiver and transmitter
const int TX_EN = 1 << 1; //used for wfm playback from fpga
const int STREAM_LOAD = 1 << 2;
const int RX_PTRN_EN = 1 << 8;
const int TX_PTRN_EN = 1 << 9;

// 0x0009
const int SMPL_NR_CLR = 1; // rising edge clears
const int TXPCT_LOSS_CLR = 1 << 1; // 0 - normal operation, 1-clear

// 0x0023
const uint16_t PLLCFG_START = 0x1;
const uint16_t PHCFG_START = 0x2;
const uint16_t PLLRST_START = 0x4;
const uint16_t PHCFG_UPDN = 1 << 13;
const uint16_t PHCFG_MODE = 1 << 14;

const uint16_t busyAddr = 0x0021;
static const std::chrono::milliseconds busyPollPeriod(10); // time between checking "done" bit

// Does the FPGA have the "done" bit to indicate PLLCFG_START, PHCFG_START, PLLRST_START completion?
static constexpr bool HasWaitForDone(uint8_t targetDevice)
{
    // TODO: list devices that don't have it, as it's most likely that future devices will support this
    switch (static_cast<eLMS_DEV>(targetDevice))
    {
    case LMS_DEV_LIMESDR_QPCIE:
    case LMS_DEV_LIMESDR_X3:
    case LMS_DEV_LIMESDR_XTRX:
        return true;
    default:
        return false;
    }
}

static constexpr bool HasFPGAClockPhaseSearch(uint8_t targetDevice, uint8_t version, uint8_t revision)
{
    const uint16_t ver_rev = version << 8 | revision;
    switch (static_cast<eLMS_DEV>(targetDevice))
    {
    case LMS_DEV_LIMESDR:
        return ver_rev > 0x20E;
    case LMS_DEV_LIMESDR_PCIE:
        return ver_rev > 0x206;
    case LMS_DEV_LIMESDR_QPCIE:
        return ver_rev > 0x102;
    case LMS_DEV_LIMESDR_CORE_SDR:
    case LMS_DEV_LIMESDRMINI:
    case LMS_DEV_LIMESDRMINI_V2:
    case LMS_DEV_LIMESDR_X3:
    case LMS_DEV_LIMESDR_XTRX:
        return true;
    default:
        return false;
    }
}

static constexpr bool HasVariableRxPacketSize(uint8_t targetDevice)
{
    switch (static_cast<eLMS_DEV>(targetDevice))
    {
    case LMS_DEV_LIMESDR_X3:
    case LMS_DEV_LIMESDR_XTRX:
    case LMS_DEV_LIMESDR_MMX8:
        return true;
    default:
        return false;
    }
}

/// @brief Constructs the FPGA object.
/// @param fpgaSPI The FPGA communications interface.
/// @param lms7002mSPI The LMS7002M chip communications interface.
FPGA::FPGA(std::shared_ptr<ISPI> fpgaSPI, std::shared_ptr<ISPI> lms7002mSPI)
    : fpgaPort(fpgaSPI)
    , lms7002mPort(lms7002mSPI)
    , useCache(false)
{
}

/// @brief Enables caching of registers on the hosts' end.
/// @param enabled Whether to enable or disable the caching.
void FPGA::EnableValuesCache(bool enabled)
{
    lime::debug("Enable FPGA registers cache: %s", enabled ? "true" : "false");
    useCache = enabled;
    if (!useCache)
        regsCache.clear();
}

/// @brief Writes the specified value into the specified address into the FPGA.
/// @param address The address to write to.
/// @param value The value to write.
/// @return The operation status.
OpStatus FPGA::WriteRegister(uint32_t address, uint32_t value)
{
    return WriteRegisters(&address, &value, 1);
}

/// @brief Reads a value from the specified address in the FPGA.
/// @param address The address to read from.
/// @return The value of the register (or -1 on failure).
int FPGA::ReadRegister(uint32_t address)
{
    uint32_t val;
    return ReadRegisters(&address, &val, 1) != OpStatus::Success ? -1 : val;
}

/// @brief Writes the given registers into the FPGA's memory.
/// @param addrs The addresses to write to.
/// @param data The values to write into the memory.
/// @param cnt The amount of values to write.
/// @return The status of the operation.
OpStatus FPGA::WriteRegisters(const uint32_t* addrs, const uint32_t* data, unsigned cnt)
{
    std::vector<uint32_t> spiBuffer;
    if (useCache)
    {
        static constexpr std::array<int, 45> readonly_regs = {
            0x000,
            0x001,
            0x002,
            0x003,
            0x021,
            0x022,
            0x065,
            0x067,
            0x069,
            0x06A,
            0x06B,
            0x06C,
            0x06D,
            0x06F,
            0x070,
            0x071,
            0x072,
            0x073,
            0x074,
            0x076,
            0x077,
            0x078,
            0x07A,
            0x07B,
            0x07C,
            0x0C2,
            0x100,
            0x101,
            0x102,
            0x103,
            0x104,
            0x105,
            0x106,
            0x107,
            0x108,
            0x109,
            0x10A,
            0x10B,
            0x10C,
            0x10D,
            0x10E,
            0x10F,
            0x110,
            0x111,
            0x114,
        };

        for (unsigned i = 0; i < cnt; i++)
        {
            if (std::find(readonly_regs.begin(), readonly_regs.end(), addrs[i]) != readonly_regs.end())
                continue;

            auto result = regsCache.find(addrs[i]);
            if (result != regsCache.end() && result->second == data[i])
                continue;
            spiBuffer.push_back((1 << 31) | (addrs[i]) << 16 | data[i]);
            regsCache[addrs[i]] = data[i];
        }
        if (spiBuffer.size())
            return fpgaPort->SPI(spiBuffer.data(), nullptr, spiBuffer.size());
    }
    for (unsigned i = 0; i < cnt; i++)
        spiBuffer.push_back((1 << 31) | (addrs[i]) << 16 | data[i]);
    if (spiBuffer.size())
        return fpgaPort->SPI(spiBuffer.data(), nullptr, spiBuffer.size());
    return OpStatus::Success;
}

/// @brief Writes the given data blocks into LMS7002M chip.
/// @param data The data to write.
/// @param length The length of the data to write.
/// @return The status of the operation.
OpStatus FPGA::WriteLMS7002MSPI(const uint32_t* data, uint32_t length)
{
#ifndef NDEBUG
    for (uint32_t i = 0; i < length; ++i)
        assert(data[i] & (1 << 31));
#endif
    return lms7002mPort->SPI(data, nullptr, length);
}

/// @brief Reads the given addresses from the LMS7002M's memory.
/// @param writeData The addresses to read from.
/// @param readData The storage to store the read data.
/// @param length The length of the data to read.
/// @return The status of the operation.
OpStatus FPGA::ReadLMS7002MSPI(const uint32_t* writeData, uint32_t* readData, uint32_t length)
{
    return lms7002mPort->SPI(writeData, readData, length);
}

/// @brief Reads the given registers from the FPGA's memory.
/// @param addrs The addresses to read.
/// @param data The data array to write the read values to.
/// @param cnt The amount of registers to read.
/// @return The operation status.
OpStatus FPGA::ReadRegisters(const uint32_t* addrs, uint32_t* data, unsigned cnt)
{
    std::vector<uint32_t> spiBuffer;
    if (useCache)
    {
        static constexpr std::array<int, 42> volatile_regs = {
            0x021,
            0x022,
            0x060,
            0x065,
            0x067,
            0x069,
            0x06A,
            0x06B,
            0x06C,
            0x06D,
            0x06F,
            0x070,
            0x071,
            0x072,
            0x073,
            0x074,
            0x076,
            0x077,
            0x078,
            0x07A,
            0x07B,
            0x07C,
            0x0C2,
            0x100,
            0x101,
            0x102,
            0x103,
            0x104,
            0x105,
            0x106,
            0x107,
            0x108,
            0x109,
            0x10A,
            0x10B,
            0x10C,
            0x10D,
            0x10E,
            0x10F,
            0x110,
            0x111,
            0x114,
        };

        std::vector<uint32_t> reg_addr;
        for (unsigned i = 0; i < cnt; i++)
        {
            if (std::find(volatile_regs.begin(), volatile_regs.end(), addrs[i]) == volatile_regs.end())
            {
                auto result = regsCache.find(addrs[i]);
                if (result != regsCache.end())
                    continue;
            }
            spiBuffer.push_back(addrs[i]);
        }

        if (spiBuffer.size())
        {
            std::vector<uint32_t> reg_val(spiBuffer.size());
            fpgaPort->SPI(spiBuffer.data(), reg_val.data(), spiBuffer.size());
            for (unsigned i = 0; i < spiBuffer.size(); i++)
                regsCache[spiBuffer[i]] = reg_val[i];
        }
        for (unsigned i = 0; i < cnt; i++)
            data[i] = regsCache[addrs[i]];
        return OpStatus::Success;
    }
    for (unsigned i = 0; i < cnt; i++)
        spiBuffer.push_back(addrs[i]);
    std::vector<uint32_t> reg_val(spiBuffer.size());
    OpStatus status = fpgaPort->SPI(spiBuffer.data(), reg_val.data(), spiBuffer.size());
    for (unsigned i = 0; i < cnt; i++)
        data[i] = reg_val[i] & 0xFFFF;
    return status;
}

/// @brief Tells the FPGA to start streaming sample data.
/// @return The operation status.
OpStatus FPGA::StartStreaming()
{
    lime::debug("%s", __func__);
    int interface_ctrl_000A = ReadRegister(0x000A);
    if (interface_ctrl_000A < 0)
        return OpStatus::IOFailure;

    if ((interface_ctrl_000A & RX_EN) != 0)
    {
        lime::warning("FPGA stream is already started"s);
    }

    interface_ctrl_000A &= ~(TX_PTRN_EN | RX_PTRN_EN); // disable test patterns
    return WriteRegister(0x000A, interface_ctrl_000A | RX_EN);
}

/// @brief Tells the FPGA to stop streaming sample data.
/// @return The operation status.
OpStatus FPGA::StopStreaming()
{
    lime::debug("%s", __func__);
    int interface_ctrl_000A = ReadRegister(0x000A);
    if (interface_ctrl_000A < 0)
        return OpStatus::IOFailure;
    const uint16_t flags = ~(RX_EN | TX_EN);
    return WriteRegister(0x000A, interface_ctrl_000A & flags);
}

/// @brief Resets the timestamp of the FPGA.
/// @return The operation status.
OpStatus FPGA::ResetTimestamp()
{
    lime::debug("%s", __func__);
#ifndef NDEBUG
    int interface_ctrl_000A = ReadRegister(0x000A);
    if (interface_ctrl_000A < 0)
        return OpStatus::Success;

    if (interface_ctrl_000A & RX_EN)
        return ReportError(OpStatus::Busy, "FPGA samples streaming must be stopped to reset timestamp"s);
#endif // NDEBUG
    //reset hardware timestamp to 0
    int interface_ctrl_0009 = ReadRegister(0x0009);
    if (interface_ctrl_0009 < 0)
        return OpStatus::Success;
    const uint32_t flags = (TXPCT_LOSS_CLR | SMPL_NR_CLR);
    uint32_t addrs[] = { 0x0009, 0x0009, 0x0009 };
    uint32_t values[] = { interface_ctrl_0009 & (~flags), interface_ctrl_0009 | flags, interface_ctrl_0009 & (~flags) };
    return WriteRegisters(addrs, values, 3);
}

OpStatus FPGA::WaitTillDone(uint16_t pollAddr, uint16_t doneMask, uint16_t errorMask, const std::string& title)
{
    const auto timeout = chrono::seconds(3);
    auto t1 = chrono::high_resolution_clock::now();
    bool done = false;
    uint16_t error = 0;
    if (!title.empty())
    {
        lime::debug("%s", title.c_str());
    }
    do
    {
        const uint16_t state = ReadRegister(pollAddr);
        done = state & doneMask;
        error = state & errorMask;
        if (error != 0)
        {
            lime::warning("%s error, reg:0x%04X=0x%04X, errorBits:0x%04X", title.c_str(), pollAddr, state, error);
            //return OpStatus::Busy;
        }

        if (done)
        {
            break;
        }

        if ((std::chrono::high_resolution_clock::now() - t1) > timeout)
        {
            lime::warning("%s timeout", title.c_str());
            return OpStatus::Timeout;
        }
        else
            std::this_thread::sleep_for(busyPollPeriod);
    } while (!done);
    if (!title.empty())
    {
        lime::debug(title + " done"s);
    }
    return OpStatus::Success;
}

OpStatus FPGA::SetPllClock(uint8_t clockIndex, int nSteps, bool waitLock, bool doPhaseSearch, uint16_t& reg23val)
{
    WriteRegistersBatch batch(this);

    batch.WriteRegister(0x0023, reg23val & ~(PLLCFG_START | PHCFG_START));

    int cnt_ind = (clockIndex + 2) & 0x1F; //C0 index 2, C1 index 3...
    reg23val &= ~(0xF << 8);
    reg23val |= cnt_ind << 8;

    if (doPhaseSearch)
    {
        reg23val |= PHCFG_UPDN;
        reg23val |= PHCFG_MODE;
    }
    else
    {
        reg23val &= ~(PHCFG_MODE);
        if (nSteps >= 0)
            reg23val |= PHCFG_UPDN;
        else
            reg23val &= ~PHCFG_UPDN;
    }

    batch.WriteRegister(0x0023, reg23val); //PHCFG_UpDn, CNT_IND
    batch.WriteRegister(0x0024, abs(nSteps)); //CNT_PHASE
    batch.Flush();
    // TODO: could possibly write this in the same batch?
    if (WriteRegister(0x0023, reg23val | PHCFG_START) != OpStatus::Success)
        lime::error("FPGA SetPllFrequency: find phase, failed to write registers"s);

    const uint16_t doneMask = doPhaseSearch ? 0x4 : 0x1;
    const uint16_t errorMask = doPhaseSearch ? 0x8 : (0xFF << 7);

    if (waitLock)
    {
        const std::string title = "PLL Clock["s + std::to_string(clockIndex) + "] PHCFG_START"s;
        OpStatus status = WaitTillDone(busyAddr, doneMask, errorMask, title);
        if (status != OpStatus::Success)
            return status;
    }
    else
        std::this_thread::sleep_for(std::chrono::milliseconds(10));

    if (WriteRegister(0x0023, reg23val & ~PHCFG_START) != OpStatus::Success) // redundant clear
        ReportError(OpStatus::IOFailure, "FPGA SetPllClock: failed to write registers"s);
    return OpStatus::Success;
}

/** @brief Configures board FPGA clocks.
    @param pllIndex Index of FPGA PLL.
    @param inputFreq Input frequency.
    @param clocks List of clocks to configure.
    @return The operation status.
*/
OpStatus FPGA::SetPllFrequency(const uint8_t pllIndex, const double inputFreq, std::vector<FPGA_PLL_clock>& clocks)
{
    const uint8_t clockCount = clocks.size();
    lime::debug("FPGA SetPllFrequency: PLL[%i] input:%.3f MHz clockCount:%i", pllIndex, inputFreq / 1e6, clockCount);
    WriteRegistersBatch batch(this);
    if (!fpgaPort)
        return ReportError(OpStatus::IOFailure, "ConfigureFPGA_PLL: connection port is NULL"s);

    const bool waitForDone = HasWaitForDone(ReadRegister(0)); // read targetDevice
    bool willDoPhaseSearch = false;

    if (pllIndex > 15)
        ReportError(OpStatus::OutOfRange, "FPGA SetPllFrequency: PLL index(%i) out of range [0-15]", pllIndex);

    //check if all clocks are above 5MHz
    const double PLLlowerLimit = 5e6;
    if (inputFreq < PLLlowerLimit)
        return ReportError(
            OpStatus::OutOfRange, "FPGA SetPllFrequency: PLL[%i] input frequency must be >=%g MHz", pllIndex, PLLlowerLimit / 1e6);
    for (int i = 0; i < clockCount; ++i)
    {
        lime::debug("CLK[%i] Fout:%.3f MHz bypass:%i phase:%g findPhase: %i",
            clocks[i].index,
            clocks[i].outFrequency / 1e6,
            clocks[i].bypass,
            clocks[i].phaseShift_deg,
            clocks[i].findPhase);
        willDoPhaseSearch |= clocks[i].findPhase;
        if (clocks[i].outFrequency < PLLlowerLimit && !clocks[i].bypass)
            return ReportError(OpStatus::OutOfRange,
                "FPGA SetPllFrequency: PLL[%i], clock[%i] must be >=%g MHz",
                pllIndex,
                i,
                PLLlowerLimit / 1e6);
    }

    uint16_t drct_clk_ctrl_0005 = ReadRegister(0x0005);
    uint16_t reg23val = ReadRegister(0x0023);
    uint16_t reg25 = ReadRegister(0x0025);

    //disable direct clock source
    batch.WriteRegister(0x0005, drct_clk_ctrl_0005 & ~(1 << pllIndex));
    reg23val &= ~(PLLCFG_START | PHCFG_START | PLLRST_START | PHCFG_UPDN); //clear controls
    reg23val &= ~(0x1F << 3); //clear PLL index
    reg23val |= pllIndex << 3;

    batch.WriteRegister(0x0025, reg25 | 0x80); // TODO: what's 0x80?
    batch.WriteRegister(0x0023, reg23val); //PLL_IND
    batch.Flush();

    if (!willDoPhaseSearch)
    {
        WriteRegister(0x0023, reg23val | PLLRST_START);
        if (waitForDone)
        {
            const std::string title = "FPGA PLL["s + std::to_string(pllIndex) + "] PLLRST_START"s;

            OpStatus status = WaitTillDone(busyAddr, 0x0001, 0xFF << 7, title);
            if (status != OpStatus::Success)
                return status;
        }
        else
            std::this_thread::sleep_for(std::chrono::milliseconds(10));
        batch.WriteRegister(0x0023, reg23val & ~PLLRST_START); // redundant clear
    }

    //configure FPGA PLLs
    const double vcoLimits_Hz[2] = { 600e6, 1280e6 };

    // Collect all desired VCO frequencies
    std::map<uint64_t, uint8_t> desiredVCO; // <VCOfreq, demandByClocks>
    for (int i = 0; i < clockCount; ++i)
    {
        if (clocks[i].outFrequency == 0 || clocks[i].bypass)
            continue;

        unsigned long freq = clocks[i].outFrequency * ceil(vcoLimits_Hz[0] / clocks[i].outFrequency);
        // Fill VCO frequencies that have integer dividers of clock outputs
        while (freq >= vcoLimits_Hz[0] && freq <= vcoLimits_Hz[1])
        {
            auto it = desiredVCO.find(freq);
            if (it != desiredVCO.end())
                it->second++; // increase demand
            else // add new frequency demand
                desiredVCO.insert(std::pair<uint64_t, uint8_t>(freq, 1));
            freq += clocks[i].outFrequency;
        }
    }
    if (desiredVCO.size() == 0)
        return ReportError(OpStatus::InvalidValue, "FPGA SetPllFrequency: no suitable VCO frequencies found for requested clocks"s);

    // Find VCO that satisfies most outputs with integer dividers
    uint64_t bestFreqVCO = std::max_element(
        desiredVCO.begin(), desiredVCO.end(), [](const std::pair<uint64_t, uint8_t>& p1, const std::pair<uint64_t, uint8_t>& p2) {
            if (p1.second == p2.second)
                return p1.first < p2.first; // sort by VCO frequency
            return p1.second < p2.second;
        })->first;

    // Calculate coefficients to multiply input frequency*(M/N) up to VCO frequency
    const int N = 1;
    const int M = ceil(bestFreqVCO / inputFreq);

    // TODO: if multiple VCO frequencies would have the same demand, choose one with less deviation
    //const double deviation = fabs(bestFreqVCO - inputFreq * M / N);

    int mlow = M / 2;
    int mhigh = mlow + M % 2;
    const double Fvco = inputFreq * M / N; //actual VCO freq
    lime::debug("FPGA PLL[%i] M=%i, N=%i, Fvco=%.3f MHz (Requested %.3f MHz)", pllIndex, M, N, Fvco / 1e6, bestFreqVCO / 1e6);
    if (Fvco < vcoLimits_Hz[0] || Fvco > vcoLimits_Hz[1])
        return ReportError(OpStatus::OutOfRange,
            "FPGA SetPllFrequency: PLL[%i], VCO(%g MHz) out of range [%g:%g] MHz",
            pllIndex,
            Fvco / 1e6,
            vcoLimits_Hz[0] / 1e6,
            vcoLimits_Hz[1] / 1e6);

    uint16_t M_N_odd_byp = (M % 2 << 3) | (N % 2 << 1);
    if (M == 1)
        M_N_odd_byp |= 1 << 2; //bypass M
    if (N == 1)
        M_N_odd_byp |= 1; //bypass N
    batch.WriteRegister(0x0026, M_N_odd_byp);
    int nlow = N / 2;
    int nhigh = nlow + N % 2;
    batch.WriteRegister(0x002A, nhigh << 8 | nlow); //N_high_cnt, N_low_cnt
    batch.WriteRegister(0x002B, mhigh << 8 | mlow);

    uint16_t c7_c0_odds_byps = 0x5555; //bypass all C
    uint16_t c15_c8_odds_byps = 0x5555; //bypass all C

    // Set clock outputs
    for (int i = 0; i < clockCount; ++i)
    {
        const int C = ceil(Fvco / clocks[i].outFrequency);
        if (i < 8)
        {
            if (!clocks[i].bypass && C != 1)
                c7_c0_odds_byps &= ~(1 << (i * 2)); //enable output
            c7_c0_odds_byps |= (C % 2) << (i * 2 + 1); //odd bit
        }
        else
        {
            if (!clocks[i].bypass && C != 1)
                c15_c8_odds_byps &= ~(1 << ((i - 8) * 2)); //enable output
            c15_c8_odds_byps |= (C % 2) << ((i - 8) * 2 + 1); //odd bit
        }
        const int clow = C / 2;
        const int chigh = clow + C % 2;
        batch.WriteRegister(0x002E + i, chigh << 8 | clow);
        clocks[i].rd_actualFrequency = (inputFreq * M / N) / (chigh + clow);
    }
    batch.WriteRegister(0x0027, c7_c0_odds_byps);
    batch.WriteRegister(0x0028, c15_c8_odds_byps);
    batch.Flush();

    // LimeSDR Mini, Mini v2: FPGA has only one PLL with 4 clocks
    // Other boards have separate PLL for Rx/Tx, each with 2 clocks
    bool startPLLconfig = clockCount != 4;
    for (const auto& clk : clocks)
    {
        if (clk.index == 3)
        {
            startPLLconfig = true;
            break;
        }
    }
    if (startPLLconfig)
        WriteRegister(0x0023, reg23val | PLLCFG_START);
    if (waitForDone) //wait for config to activate
    {
        const std::string title = "FPGA PLL["s + std::to_string(pllIndex) + "] PLLCFG_START"s;

        OpStatus status = WaitTillDone(busyAddr, 0x0001, 0xFF << 7, title);
        if (status != OpStatus::Success)
            return status;
    }
    else
        std::this_thread::sleep_for(std::chrono::milliseconds(10));
    WriteRegister(0x0023, reg23val & ~PLLCFG_START); // redundant clear

    for (int i = 0; i < clockCount; ++i)
    {
        int C = ceil(Fvco / clocks[i].outFrequency);
        float fOut_MHz = inputFreq / 1e6;
        float Fstep_us = 1 / (8 * fOut_MHz * C);
        float Fstep_deg = (360 * Fstep_us) / (1 / fOut_MHz);
        OpStatus status;
        int nSteps = 0;
        if (clocks[i].findPhase == false)
            nSteps = 0.49 + clocks[i].phaseShift_deg / Fstep_deg;
        else
            nSteps = (360.0 / Fstep_deg) - 0.5;
        status = SetPllClock(clocks[i].index, nSteps, waitForDone, clocks[i].findPhase, reg23val);
        if (status != OpStatus::Success)
            return status;
    }
    return OpStatus::Success;
}

OpStatus FPGA::SetDirectClocking(int clockIndex)
{
    if (!fpgaPort)
        return ReportError(OpStatus::IOFailure, "SetDirectClocking: connection port is NULL"s);

    uint16_t drct_clk_ctrl_0005 = ReadRegister(0x0005);
    //enable direct clocking
    if (WriteRegister(0x0005, drct_clk_ctrl_0005 | (1 << clockIndex)) != OpStatus::Success)
        return ReportError(OpStatus::IOFailure, "SetDirectClocking: failed to write registers"s);
    return OpStatus::Success;
}

/** @brief Parses FPGA packet payload into samples.
  @param buffer The buffer to parse.
  @param bufLen The length of the buffer to parse.
  @param mimo Whether the payload contains multiple (two) channels.
  @param compressed Whether the samples are in 12-bit (true) or 16-bit (false) integer format.
  @param samples The output buffer of the samples.
  @return The amount of samples parsed.
 */
int FPGA::FPGAPacketPayload2Samples(const uint8_t* buffer, int bufLen, bool mimo, bool compressed, complex16_t* const* samples)
{
    if (compressed) //compressed samples
    {
        const complex12_t* src = reinterpret_cast<const complex12_t*>(buffer);
        int collected = 0;
        int samplesToProcess = bufLen / sizeof(complex12_t);
        for (int b = 0; b < samplesToProcess; collected++)
        {
            //I sample
            Rescale(samples[0][collected], *src);
            ++b;
            ++src;
            if (mimo)
            {
                Rescale(samples[1][collected], *src);
                ++b;
                ++src;
            }
        }
        return collected;
    }

    if (mimo) //uncompressed samples
    {
        const complex16_t* ptr = reinterpret_cast<const complex16_t*>(buffer);
        const int collected = bufLen / sizeof(complex16_t) / 2;
        for (int i = 0; i < collected; i++)
        {
            samples[0][i] = *ptr++;
            samples[1][i] = *ptr++;
        }
        return collected;
    }

    memcpy(samples[0], buffer, bufLen);
    return bufLen / sizeof(complex16_t);
}

/** @brief Parses FPGA packet payload into samples.
  @param buffer The buffer to parse.
  @param bufLen The length of the buffer to parse.
  @param mimo Whether the payload contains multiple (two) channels.
  @param compressed Whether the samples are in 12-bit (true) or 16-bit (false) integer format.
  @param samples The output buffer of the samples.
  @return The amount of samples parsed.
 */
int FPGA::FPGAPacketPayload2SamplesFloat(
    const uint8_t* buffer, int bufLen, bool mimo, bool compressed, complex32f_t* const* samples)
{
    if (compressed) //compressed samples
    {
        const complex12_t* src = reinterpret_cast<const complex12_t*>(buffer);
        int collected = 0;
        int samplesToProcess = bufLen / sizeof(complex12_t);
        for (int b = 0; b < samplesToProcess; collected++)
        {
            Rescale(samples[0][collected], *src);
            ++b;
            ++src;
            if (mimo)
            {
                Rescale(samples[1][collected], *src);
                ++b;
                ++src;
            }
        }
        return collected;
    }

    const complex16_t* src = reinterpret_cast<const complex16_t*>(buffer);
    if (mimo) //uncompressed samples
    {
        const int collected = bufLen / sizeof(complex16_t) / 2;
        for (int i = 0; i < collected; i++)
        {
            Rescale(samples[0][i], *src);
            ++src;
            Rescale(samples[1][i], *src);
            ++src;
        }
        return collected;
    }
    else
    {
        const int collected = bufLen / sizeof(complex16_t);
        for (int i = 0; i < collected; i++)
        {
            Rescale(samples[0][i], *src);
            ++src;
        }
        return collected;
    }
}

int FPGA::Samples2FPGAPacketPayloadFloat(
    const complex32f_t* const* samples, int samplesCount, bool mimo, bool compressed, uint8_t* buffer)
{
    if (compressed)
    {
        complex12_t* dest = reinterpret_cast<complex12_t*>(buffer);
        for (int src = 0; src < samplesCount; ++src)
        {
            Rescale(dest[src], samples[0][src]);
            if (mimo)
                Rescale(dest[src], samples[1][src]);
        }
        return samplesCount * sizeof(complex12_t);
    }

    complex16_t* dest = reinterpret_cast<complex16_t*>(buffer);
    if (mimo)
    {
        for (int src = 0; src < samplesCount; ++src)
        {
            Rescale(*dest, samples[0][src]);
            ++dest;
            Rescale(*dest, samples[1][src]);
            ++dest;
        }
        return samplesCount * sizeof(complex16_t) * 2;
    }
    else
    {
        for (int src = 0; src < samplesCount; ++src)
            Rescale(dest[src], samples[0][src]);
        return samplesCount * sizeof(complex16_t);
    }
}

int FPGA::Samples2FPGAPacketPayload(
    const complex16_t* const* samples, int samplesCount, bool mimo, bool compressed, uint8_t* buffer)
{
    if (compressed)
    {
        complex12_t* dest = reinterpret_cast<complex12_t*>(buffer);
        for (int src = 0; src < samplesCount; ++src)
        {
            Rescale(*dest, samples[0][src]);
            ++dest;
            if (mimo)
            {
                Rescale(*dest, samples[1][src]);
                ++dest;
            }
        }
        return samplesCount * sizeof(complex12_t);
    }

    if (mimo)
    {
        complex16_t* ptr = reinterpret_cast<complex16_t*>(buffer);
        for (int src = 0; src < samplesCount; ++src)
        {
            *ptr++ = samples[0][src];
            *ptr++ = samples[1][src];
        }
        return samplesCount * 2 * sizeof(complex16_t);
    }
    std::memcpy(buffer, samples[0], samplesCount * sizeof(complex16_t));
    return samplesCount * sizeof(complex16_t);
}

/// @brief Configures FPGA PLLs to LimeLight interface frequency.
/// @param txRate_Hz The transmit rate (in Hz).
/// @param rxRate_Hz The receive rate (in Hz).
/// @param txPhase The transmit phase offset (in degrees).
/// @param rxPhase The receive phase offset (in degrees).
/// @param chipIndex The chip to configure.
/// @return The operation status.
OpStatus FPGA::SetInterfaceFreq(double txRate_Hz, double rxRate_Hz, double txPhase, double rxPhase, int chipIndex)
{
    lime::debug("FPGA::SetInterfaceFreq tx:%.3f MHz rx:%.3f MHz txPhase:%g rxPhase:%g ch:%i",
        txRate_Hz / 1e6,
        rxRate_Hz / 1e6,
        txPhase,
        rxPhase,
        chipIndex);
    SelectModule(chipIndex);
    OpStatus status = OpStatus::Success;

    const uint32_t addr = 0x002A;
    uint32_t val = (1 << 31) | (0x0020u << 16) | 0xFFFD; // msbit 1=SPI write
    WriteLMS7002MSPI(&val, 1);
    ReadLMS7002MSPI(&addr, &val, 1);
    bool bypassTx = (val & 0xF0) == 0x00;
    bool bypassRx = (val & 0x0F) == 0x0D;

    if (rxRate_Hz >= 5e6)
    {
        std::vector<FPGA::FPGA_PLL_clock> rxClocks(2);
        rxClocks[0].index = 0;
        rxClocks[0].outFrequency = bypassRx ? 2 * rxRate_Hz : rxRate_Hz;

        rxClocks[1].index = 1;
        rxClocks[1].outFrequency = rxClocks[0].outFrequency;
        rxClocks[1].phaseShift_deg = rxPhase;
        status = SetPllFrequency(1, rxRate_Hz, rxClocks);
    }
    else
        status = SetDirectClocking(1);

    if (status != OpStatus::Success)
        return status;

    if (txRate_Hz >= 5e6)
    {
        std::vector<FPGA::FPGA_PLL_clock> txClocks(2);
        txClocks[0].index = 0;
        txClocks[0].outFrequency = bypassTx ? 2 * txRate_Hz : txRate_Hz;

        txClocks[1].index = 1;
        txClocks[1].outFrequency = txClocks[0].outFrequency;
        txClocks[1].phaseShift_deg = txPhase;
        status = SetPllFrequency(0, txRate_Hz, txClocks);
    }
    else
        status = SetDirectClocking(0);
    return status;
}

/// @brief Configures FPGA PLLs to LimeLight interface frequency.
/// @param txRate_Hz The transmit rate (in Hz).
/// @param rxRate_Hz The receive rate (in Hz).
/// @param chipIndex The chip to configure.
/// @return The operation status.
OpStatus FPGA::SetInterfaceFreq(double txRate_Hz, double rxRate_Hz, int chipIndex)
{
    lime::debug("FPGA::SetInterfaceFreq tx:%.3f MHz rx:%.3f MHz channel:%i", txRate_Hz / 1e6, rxRate_Hz / 1e6, chipIndex);
    SelectModule(chipIndex);
    //PrintStackTrace();
    const int pll_ind = (chipIndex == 1) ? 2 : 0;
    const int txPLLindex = pll_ind;
    const int rxPLLindex = txPLLindex + 1;
    OpStatus status = OpStatus::Success;
    uint32_t reg20;
    bool bypassTx = false;
    bool bypassRx = false;
    bool phaseSearch = false;

    // TODO: magic numbers, are they device specific?
    const double rxPhC1 = 89.46;
    const double rxPhC2 = 1.24e-6;
    const double txPhC1 = 89.61;
    const double txPhC2 = 2.71e-7;

    const std::vector<uint32_t> spiAddr = {
        0x021, 0x022, 0x023, 0x024, 0x027, 0x02A, 0x82, 0x400, 0x40C, 0x40B, 0x400, 0x40B, 0x400
    };
    const int bakRegCnt = spiAddr.size() - 4;

    if (rxRate_Hz >= 5e6 && txRate_Hz >= 5e6)
    {
        uint32_t addr[3] = { 0, 1, 2 }; // TargetDevice, version, revision
        uint32_t vals[3];
        ReadRegisters(addr, vals, 3);
        phaseSearch = HasFPGAClockPhaseSearch(vals[0], vals[1], vals[2]);
    }

    if (!phaseSearch)
        return SetInterfaceFreq(txRate_Hz, rxRate_Hz, txPhC1 + txPhC2 * txRate_Hz, rxPhC1 + rxPhC2 * rxRate_Hz, chipIndex);

    std::vector<uint32_t> dataRdA;
    std::vector<uint32_t> dataRdB;
    std::vector<uint32_t> dataWr;

    dataWr.resize(spiAddr.size());
    dataRdA.resize(bakRegCnt);
    dataRdB.clear();
    //backup registers
    dataWr[0] = 0x0020;
    ReadLMS7002MSPI(dataWr.data(), &reg20, 1);

    dataWr[0] = (1 << 31) | (0x0020u << 16) | 0xFFFD; //msbit 1=SPI write
    WriteLMS7002MSPI(dataWr.data(), 1);

    ReadLMS7002MSPI(spiAddr.data(), dataRdA.data(), bakRegCnt);

    {
        const uint32_t addr = 0x002A;
        uint32_t val;
        ReadLMS7002MSPI(&addr, &val, 1);
        bypassTx = (val & 0xF0) == 0x00;
        bypassRx = (val & 0x0F) == 0x0D;
    }

    dataWr[0] = (1 << 31) | (0x0020u << 16) | 0xFFFE; //msbit 1=SPI write
    WriteLMS7002MSPI(dataWr.data(), 1);

    for (int i = 0; i < bakRegCnt; ++i)
        if (spiAddr[i] >= 0x100)
            dataRdB.push_back(spiAddr[i]);
    ReadLMS7002MSPI(dataRdB.data(), dataRdB.data(), dataRdB.size());

    dataWr[0] = (1 << 31) | (0x0020u << 16) | 0xFFFF; //msbit 1=SPI write
    WriteLMS7002MSPI(dataWr.data(), 1);

    {
        std::vector<uint32_t> spiData = {
            0x0E9F, 0x0FFF, 0x5550, 0xE4E4, 0xE4E4, 0x0086, 0x8001, 0x028D, 0x00FF, 0x5555, 0x02CD, 0xAAAA, 0x02ED
        };
        if (bypassRx)
            spiData[5] = 0xD;
        //Load test config
        const int setRegCnt = spiData.size();
        for (int i = 0; i < setRegCnt; ++i)
            dataWr[i] = (1 << 31) | (spiAddr[i] << 16) | spiData[i]; //msbit 1=SPI write
        WriteLMS7002MSPI(dataWr.data(), setRegCnt);
    }

    bool phaseSearchSuccess = false;
    // FPGA Rx PLL, needs to have two clocks configured.
    // CLK1 needs to do phase search
    std::vector<lime::FPGA::FPGA_PLL_clock> rxClocks(2);
    rxClocks[0].index = 0;
    rxClocks[0].outFrequency = bypassRx ? 2 * rxRate_Hz : rxRate_Hz;
    rxClocks[0].phaseShift_deg = rxPhC1 + rxPhC2 * rxRate_Hz;
    rxClocks[0].findPhase = false;

    rxClocks[1] = rxClocks[0];
    rxClocks[1].index = 1;
    rxClocks[1].findPhase = true;

    const int pllConfigRetryCount = 2;
    for (int i = 0; i < pllConfigRetryCount; i++) // attempt phase search multiple times
    {
        if (SetPllFrequency(rxPLLindex, rxRate_Hz, rxClocks) == OpStatus::Success)
        {
            phaseSearchSuccess = true;
            break;
        }
        else
        {
            lime::debug("Retry%i: SetPllFrequency", i);
            std::this_thread::sleep_for(busyPollPeriod);
        }
    }

    if (!phaseSearchSuccess)
    {
        lime::error("LML RX phase search FAIL"s);
        status = OpStatus::Error;
        rxClocks[0].index = 0;
        rxClocks[0].phaseShift_deg = 0;
        rxClocks[0].findPhase = false;
        rxClocks[1].findPhase = false;
        OpStatus status = SetPllFrequency(rxPLLindex, rxRate_Hz, rxClocks);
        if (status != OpStatus::Success)
            return status;
    }

    uint16_t reg_000A = ReadRegister(0x000A);
    WriteRegister(0x000A, reg_000A & ~(RX_EN | TX_EN | TX_PTRN_EN | RX_PTRN_EN)); // clear test patterns
    {
        std::vector<uint32_t> spiData = { 0x0E9F, 0x0FFF, 0x5550, 0xE4E4, 0xE4E4, 0x0484, 0x8001 };
        if (bypassTx)
            spiData[5] ^= 0x80;
        if (bypassRx)
            spiData[5] ^= 0x9;
        //Load test config
        const int setRegCnt = spiData.size();
        for (int i = 0; i < setRegCnt; ++i)
            dataWr[i] = (1 << 31) | (spiAddr[i] << 16) | spiData[i]; //msbit 1=SPI write
        WriteLMS7002MSPI(dataWr.data(), setRegCnt);
    }

    phaseSearchSuccess = false;
    // FPGA Tx PLL, needs to have two clocks configured.
    // any one of the clocks needs to do phase search
    std::vector<lime::FPGA::FPGA_PLL_clock> txClocks(2);
    txClocks[0].index = 0;
    txClocks[0].outFrequency = bypassTx ? 2 * txRate_Hz : txRate_Hz;
    txClocks[0].phaseShift_deg = txPhC1 + txPhC2 * txRate_Hz;
    txClocks[0].findPhase = false;

    txClocks[1] = txClocks[0];
    txClocks[1].index = 1;
    txClocks[1].findPhase = true;
    WriteRegister(0x000A, reg_000A | TX_PTRN_EN);

    for (int i = 0; i < pllConfigRetryCount; i++)
    {
        if (SetPllFrequency(txPLLindex, txRate_Hz, txClocks) == OpStatus::Success)
        {
            phaseSearchSuccess = true;
            break;
        }

        lime::debug("Retry%i: SetPllFrequency", i);
        std::this_thread::sleep_for(busyPollPeriod);
    }

    if (!phaseSearchSuccess)
    {
        lime::error("LML TX phase search FAIL"s);
        status = OpStatus::Error;
        txClocks[0].phaseShift_deg = 0;
        txClocks[0].findPhase = false;
        txClocks[1].phaseShift_deg = 0;
        txClocks[1].findPhase = false;
        OpStatus status = SetPllFrequency(txPLLindex, txRate_Hz, txClocks);
        if (status != OpStatus::Success)
            return status;
    }

    //Restore registers
    dataWr[0] = (1 << 31) | (0x0020u << 16) | 0xFFFD; //msbit 1=SPI write
    WriteLMS7002MSPI(dataWr.data(), 1);
    for (int i = 0; i < bakRegCnt; ++i)
        dataWr[i] = (1 << 31) | (spiAddr[i] << 16) | dataRdA[i]; //msbit 1=SPI write
    WriteLMS7002MSPI(dataWr.data(), bakRegCnt);
    dataWr[0] = (1 << 31) | (0x0020u << 16) | 0xFFFE; //msbit 1=SPI write
    WriteLMS7002MSPI(dataWr.data(), 1);

    int k = 0;
    for (int i = 0; i < bakRegCnt; ++i)
        if (spiAddr[i] >= 0x100)
        {
            dataWr[k] = (1 << 31) | (spiAddr[i] << 16) | dataRdB[k]; //msbit 1=SPI write
            k++;
        }
    WriteLMS7002MSPI(dataWr.data(), k);
    dataWr[0] = (1 << 31) | (0x0020u << 16) | reg20; //msbit 1=SPI write
    WriteLMS7002MSPI(dataWr.data(), 1);
    WriteRegister(0x000A, reg_000A);
    return status;
}

int FPGA::ReadRawStreamData(char* buffer, unsigned length, int epIndex, int timeout_ms)
{
    SelectModule(epIndex);
    StopStreaming();
    // TODO: connection->ResetStreamBuffers();
    WriteRegister(0x0008, 0x0100 | 0x2);
    WriteRegister(0x0007, 1);
    StartStreaming();
    int totalBytesReceived = 0; // TODO: connection->ReceiveData(buffer,length, epIndex, timeout_ms);
    StopStreaming();
    // TODO: connection->AbortReading(epIndex);
    return totalBytesReceived;
}

double FPGA::DetectRefClk(double fx3Clk)
{
    lime::debug("FPGA::DetectRefClk fx3Clk:%g", fx3Clk);
    const double fx3Cnt = 16777210; //fixed fx3 counter in FPGA
    const std::array<double, 5> clkTbl = { 10e6, 30.72e6, 38.4e6, 40e6, 52e6 };
    const uint32_t addr[] = { 0x61, 0x63 };
    const uint32_t vals[] = { 0x0, 0x0 };
    if (WriteRegisters(addr, vals, 2) != OpStatus::Success)
        return -1;

    auto start = std::chrono::steady_clock::now();
    if (WriteRegister(0x61, 0x4) != OpStatus::Success)
        return -1;

    while (1) //wait for test to finish
    {
        int completed = ReadRegister(0x65);
        if (completed < 0)
            return -1;
        if (completed & 0x4)
            break;

        auto end = std::chrono::steady_clock::now();
        std::chrono::duration<double> elapsed_seconds = end - start;
        if (elapsed_seconds.count() > 0.5) //timeout
            return -1;
    }

    const uint32_t addr2[] = { 0x72, 0x73 };
    uint32_t vals2[2];
    if (ReadRegisters(addr2, vals2, 2) != OpStatus::Success)
        return -1;

    double count = (vals2[0] | (vals2[1] << 16)); //cock counter
    count *= fx3Clk / fx3Cnt; //estimate ref clock based on FX3 Clock
    lime::debug("Estimated reference clock %1.4f MHz", count / 1e6);
    std::size_t i = 0;
    double delta = 100e6;

    while (i < clkTbl.size())
        if (delta < fabs(count - clkTbl[i]))
            break;
        else
            delta = fabs(count - clkTbl[i++]);

    if (i == 0)
        return -1;
    lime::info("Reference clock %1.2f MHz", clkTbl[i - 1] / 1e6);
    return clkTbl[i - 1];
}

/// @brief Gets the information about the gateware of the device from the FPGA.
/// @return The gateware information of the FPGA.
FPGA::GatewareInfo FPGA::GetGatewareInfo()
{
    GatewareInfo info;
    info.boardID = 0;
    info.version = 0;
    info.revision = 0;
    info.hardwareVersion = 0;

    const uint32_t addrs[4] = { 0x0000, 0x0001, 0x0002, 0x0003 };
    uint32_t data[4];
    if (ReadRegisters(addrs, data, 4) != OpStatus::Success)
        return info;

    info.boardID = data[0];
    info.version = data[1];
    info.revision = data[2];
    info.hardwareVersion = data[3] & 0x7F;
    return info;
}

/// @brief Converts the Gateware information descriptor into an SDR Device descriptor.
/// @param gw The gateware information to convert.
/// @param[out] desc The descriptor to output the information to.
void FPGA::GatewareToDescriptor(const FPGA::GatewareInfo& gw, SDRDescriptor& desc)
{
    desc.gatewareTargetBoard = GetDeviceName(static_cast<eLMS_DEV>(gw.boardID));
    desc.gatewareVersion = std::to_string(gw.version);
    desc.gatewareRevision = std::to_string(gw.revision);
    desc.hardwareVersion = std::to_string(gw.hardwareVersion);
}

OpStatus FPGA::SelectModule(uint8_t chipIndex)
{
    return WriteRegister(0xFFFF, 1 << chipIndex);
}

<<<<<<< HEAD
/// @brief Sets up the variable receive packet size (if the device supports it)
/// @param packetSize The target size of the packet
/// @param payloadSize The side of the whole payload
/// @param sampleSize The size of a single sample
/// @param chipId The ID of the chip to set up
/// @return The packet size after the changes (returns @p packetSize if not supported)
uint32_t FPGA::SetUpVariableRxSize(uint32_t packetSize, int payloadSize, int sampleSize, uint8_t chipId)
{
    if (!HasVariableRxPacketSize(ReadRegister(0)))
    {
        return packetSize;
    }

    // iqSamplesCount must be N*16, or N*8 depending on device BUS width
    const uint32_t iqSamplesCount = (payloadSize / (sampleSize * 2)) & ~0xF; //magic number needed for fpga's FSMs
    packetSize = (iqSamplesCount * sampleSize * 2) + sizeof(StreamHeader);

    // Request fpga to provide Rx packets with desired payloadSize
    // Two writes are needed
    WriteRegister(0xFFFF, 1 << chipId);
    uint32_t requestAddr[] = { 0x0019, 0x000E };
    uint32_t requestData[] = { packetSize, iqSamplesCount };
    WriteRegisters(requestAddr, requestData, 2);

    return packetSize;
=======
OpStatus FPGA::OEMTestSetup(TestID testId, double timeout)
{
    uint16_t completed;
    uint32_t addr[] = { 0x61, 0x63 };
    uint32_t vals[] = { 0x0, 0x0 };
    uint16_t test = static_cast<uint16_t>(testId);
    if (WriteRegisters(addr, vals, 2) != OpStatus::Success)
        return OpStatus::IOFailure;

    auto start = std::chrono::steady_clock::now();
    if (WriteRegister(0x61, test) != OpStatus::Success)
        return OpStatus::IOFailure;

    if (timeout < 0)
        return OpStatus::Success;

    while (1)
    {
        completed = ReadRegister(0x65);
        if ((completed & test) == test)
            return OpStatus::Success;

        auto end = std::chrono::steady_clock::now();
        std::chrono::duration<double> elapsed_seconds = end - start;
        if (elapsed_seconds.count() > timeout)
            return OpStatus::Error;
    }
>>>>>>> acf79e76
}

} //namespace lime<|MERGE_RESOLUTION|>--- conflicted
+++ resolved
@@ -1215,7 +1215,6 @@
     return WriteRegister(0xFFFF, 1 << chipIndex);
 }
 
-<<<<<<< HEAD
 /// @brief Sets up the variable receive packet size (if the device supports it)
 /// @param packetSize The target size of the packet
 /// @param payloadSize The side of the whole payload
@@ -1241,7 +1240,8 @@
     WriteRegisters(requestAddr, requestData, 2);
 
     return packetSize;
-=======
+}
+
 OpStatus FPGA::OEMTestSetup(TestID testId, double timeout)
 {
     uint16_t completed;
@@ -1269,7 +1269,6 @@
         if (elapsed_seconds.count() > timeout)
             return OpStatus::Error;
     }
->>>>>>> acf79e76
 }
 
 } //namespace lime