#include "FPGA_common.h"
#include "limesuite/IComms.h"
#include "LMSBoards.h"
#include "Logger.h"
#include "WriteRegistersBatch.h"

#include <algorithm>
#include <cassert>
#include <cmath>
#include <thread>
#include <vector>

#ifndef NDEBUG
    #define ASSERT_WARNING(cond, message) \
        if (!cond) \
        lime::warning("W: %s (%s)", message, #cond)
#else
    #define ASSERT_WARNING(cond, message)
#endif

namespace lime {

// 0x000A
const int RX_EN = 1; //controls both receiver and transmitter
const int TX_EN = 1 << 1; //used for wfm playback from fpga
const int STREAM_LOAD = 1 << 2;
const int RX_PTRN_EN = 1 << 8;
const int TX_PTRN_EN = 1 << 9;

// 0x0009
const int SMPL_NR_CLR = 1; // rising edge clears
const int TXPCT_LOSS_CLR = 1 << 1; // 0 - normal operation, 1-clear

// 0x0023
const uint16_t PLLCFG_START = 0x1;
const uint16_t PHCFG_START = 0x2;
const uint16_t PLLRST_START = 0x4;
const uint16_t PHCFG_UPDN = 1 << 13;
const uint16_t PHCFG_MODE = 1 << 14;

const uint16_t busyAddr = 0x0021;
static const std::chrono::milliseconds busyPollPeriod(10); // time between checking "done" bit

// Does the FPGA have the "done" bit to indicate PLLCFG_START, PHCFG_START, PLLRST_START completion?
static constexpr bool HasWaitForDone(uint8_t targetDevice)
{
    // TODO: list devices that don't have it, as it's most likely that future devices will support this
    switch (static_cast<eLMS_DEV>(targetDevice))
    {
    case LMS_DEV_LIMESDR_QPCIE:
    case LMS_DEV_LIMESDR_X3:
    case LMS_DEV_LIMESDR_XTRX:
        return true;
    default:
        return false;
    }
}

static constexpr bool HasFPGAClockPhaseSearch(uint8_t targetDevice, uint8_t version, uint8_t revision)
{
    const uint16_t ver_rev = version << 8 | revision;
    switch (static_cast<eLMS_DEV>(targetDevice))
    {
    case LMS_DEV_LIMESDR:
        return ver_rev > 0x20E;
    case LMS_DEV_LIMESDR_PCIE:
        return ver_rev > 0x206;
    case LMS_DEV_LIMESDR_QPCIE:
        return ver_rev > 0x102;
    case LMS_DEV_LIMESDR_CORE_SDR:
    case LMS_DEV_LIMESDRMINI:
    case LMS_DEV_LIMESDRMINI_V2:
    case LMS_DEV_LIMESDR_X3:
    case LMS_DEV_LIMESDR_XTRX:
        return true;
    default:
        return false;
    }
}

/// @brief Constructs the FPGA object.
/// @param fpgaSPI The FPGA communications interface.
/// @param lms7002mSPI The LMS7002M chip communications interface.
FPGA::FPGA(std::shared_ptr<ISPI> fpgaSPI, std::shared_ptr<ISPI> lms7002mSPI)
    : fpgaPort(fpgaSPI)
    , lms7002mPort(lms7002mSPI)
    , useCache(false)
{
}

/// @brief Enables caching of registers on the hosts' end.
/// @param enabled Whether to enable or disable the caching.
void FPGA::EnableValuesCache(bool enabled)
{
    lime::debug("Enable FPGA registers cache: %s", enabled ? "true" : "false");
    useCache = enabled;
    if (!useCache)
        regsCache.clear();
}

/// @brief Writes the specified value into the specified address into the FPGA.
/// @param address The address to write to.
/// @param value The value to write.
/// @return The operation status (0 on success).
int FPGA::WriteRegister(uint32_t address, uint32_t value)
{
    return WriteRegisters(&address, &value, 1);
}

/// @brief Reads a value from the specified address in the FPGA.
/// @param address The address to read from.
/// @return The value of the register (or -1 on failure).
int FPGA::ReadRegister(uint32_t address)
{
    uint32_t val;
    return ReadRegisters(&address, &val, 1) != 0 ? -1 : val;
}

/// @brief Writes the given registers into the FPGA's memory.
/// @param addrs The addresses to write to.
/// @param data The values to write into the memory.
/// @param cnt The amount of values to write.
/// @return The success status of the operation (0 on success).
int FPGA::WriteRegisters(const uint32_t* addrs, const uint32_t* data, unsigned cnt)
{
    std::vector<uint32_t> spiBuffer;
    if (useCache)
    {
        static const int readonly_regs[] = { 0x000,
            0x001,
            0x002,
            0x003,
            0x021,
            0x022,
            0x065,
            0x067,
            0x069,
            0x06A,
            0x06B,
            0x06C,
            0x06D,
            0x06F,
            0x070,
            0x071,
            0x072,
            0x073,
            0x074,
            0x076,
            0x077,
            0x078,
            0x07A,
            0x07B,
            0x07C,
            0x0C2,
            0x100,
            0x101,
            0x102,
            0x103,
            0x104,
            0x105,
            0x106,
            0x107,
            0x108,
            0x109,
            0x10A,
            0x10B,
            0x10C,
            0x10D,
            0x10E,
            0x10F,
            0x110,
            0x111,
            0x114 };

        for (unsigned i = 0; i < cnt; i++)
        {
            auto endptr = readonly_regs + sizeof(readonly_regs) / sizeof(*readonly_regs);
            if (std::find(readonly_regs, endptr, addrs[i]) != endptr)
                continue;

            auto result = regsCache.find(addrs[i]);
            if (result != regsCache.end() && result->second == data[i])
                continue;
            spiBuffer.push_back((1 << 31) | (addrs[i]) << 16 | data[i]);
            regsCache[addrs[i]] = data[i];
        }
        if (spiBuffer.size())
            fpgaPort->SPI(spiBuffer.data(), nullptr, spiBuffer.size());
        return 0;
    }
    for (unsigned i = 0; i < cnt; i++)
        spiBuffer.push_back((1 << 31) | (addrs[i]) << 16 | data[i]);
    if (spiBuffer.size())
        fpgaPort->SPI(spiBuffer.data(), nullptr, spiBuffer.size());
    return 0;
}

/// @brief Writes the given data blocks into LMS7002M chip.
/// @param data The data to write.
/// @param length The length of the data to write.
/// @return Whether the operation succeedded or not.
int FPGA::WriteLMS7002MSPI(const uint32_t* data, uint32_t length)
{
#ifndef NDEBUG
    for (uint32_t i = 0; i < length; ++i)
        assert(data[i] & (1 << 31));
#endif
    return lms7002mPort->SPI(data, nullptr, length);
}

/// @brief Reads the given addresses from the LMS7002M's memory.
/// @param writeData The addresses to read from.
/// @param readData The storage to store the read data.
/// @param length The length of the data to read.
/// @return Whether the operation succeedded or not.
int FPGA::ReadLMS7002MSPI(const uint32_t* writeData, uint32_t* readData, uint32_t length)
{
    return lms7002mPort->SPI(writeData, readData, length);
}

/// @brief Reads the given registers from the FPGA's memory.
/// @param addrs The addresses to read.
/// @param data The data array to write the read values to.
/// @param cnt The amount of registers to read.
/// @return The operation status (0 on success).
int FPGA::ReadRegisters(const uint32_t* addrs, uint32_t* data, unsigned cnt)
{
    std::vector<uint32_t> spiBuffer;
    if (useCache)
    {
        static const int volatile_regs[] = { 0x021,
            0x022,
            0x060,
            0x065,
            0x067,
            0x069,
            0x06A,
            0x06B,
            0x06C,
            0x06D,
            0x06F,
            0x070,
            0x071,
            0x072,
            0x073,
            0x074,
            0x076,
            0x077,
            0x078,
            0x07A,
            0x07B,
            0x07C,
            0x0C2,
            0x100,
            0x101,
            0x102,
            0x103,
            0x104,
            0x105,
            0x106,
            0x107,
            0x108,
            0x109,
            0x10A,
            0x10B,
            0x10C,
            0x10D,
            0x10E,
            0x10F,
            0x110,
            0x111,
            0x114 };

        std::vector<uint32_t> reg_addr;
        for (unsigned i = 0; i < cnt; i++)
        {
            auto endptr = volatile_regs + sizeof(volatile_regs) / sizeof(*volatile_regs);
            if (std::find(volatile_regs, endptr, addrs[i]) == endptr)
            {
                auto result = regsCache.find(addrs[i]);
                if (result != regsCache.end())
                    continue;
            }
            spiBuffer.push_back(addrs[i]);
        }

        if (spiBuffer.size())
        {
            std::vector<uint32_t> reg_val(spiBuffer.size());
            fpgaPort->SPI(spiBuffer.data(), reg_val.data(), spiBuffer.size());
            for (unsigned i = 0; i < spiBuffer.size(); i++)
                regsCache[spiBuffer[i]] = reg_val[i];
        }
        for (unsigned i = 0; i < cnt; i++)
            data[i] = regsCache[addrs[i]];
        return 0;
    }
    for (unsigned i = 0; i < cnt; i++)
        spiBuffer.push_back(addrs[i]);
    std::vector<uint32_t> reg_val(spiBuffer.size());
    fpgaPort->SPI(spiBuffer.data(), reg_val.data(), spiBuffer.size());
    for (unsigned i = 0; i < cnt; i++)
        data[i] = reg_val[i] & 0xFFFF;
    return 0;
}

/// @brief Tells the FPGA to start streaming sample data.
/// @return The operation status (0 on success).
int FPGA::StartStreaming()
{
    lime::debug("%s", __func__);
    int interface_ctrl_000A = ReadRegister(0x000A);
    if (interface_ctrl_000A < 0)
        return -1;
    ASSERT_WARNING((interface_ctrl_000A & RX_EN) == 0, "FPGA stream is already started");
    return WriteRegister(0x000A, interface_ctrl_000A | RX_EN);
}

/// @brief Tells the FPGA to stop streaming sample data.
/// @return The operation status (0 on success).
int FPGA::StopStreaming()
{
    lime::debug("%s", __func__);
    int interface_ctrl_000A = ReadRegister(0x000A);
    if (interface_ctrl_000A < 0)
        return -1;
    const uint16_t flags = ~(RX_EN | TX_EN);
    return WriteRegister(0x000A, interface_ctrl_000A & flags);
}

/// @brief Resets the timestamp of the FPGA.
/// @return The operation status (0 on success).
int FPGA::ResetTimestamp()
{
    lime::debug("%s", __func__);
#ifndef NDEBUG
    int interface_ctrl_000A = ReadRegister(0x000A);
    if (interface_ctrl_000A < 0)
        return 0;

    if (interface_ctrl_000A & RX_EN)
        return ReportError(EPERM, "FPGA samples streaming must be stopped to reset timestamp");
#endif // NDEBUG
    //reset hardware timestamp to 0
    int interface_ctrl_0009 = ReadRegister(0x0009);
    if (interface_ctrl_0009 < 0)
        return 0;
    const uint32_t flags = (TXPCT_LOSS_CLR | SMPL_NR_CLR);
    uint32_t addrs[] = { 0x0009, 0x0009, 0x0009 };
    uint32_t values[] = { interface_ctrl_0009 & (~flags), interface_ctrl_0009 | flags, interface_ctrl_0009 & (~flags) };
    return WriteRegisters(addrs, values, 3);
}

int FPGA::WaitTillDone(uint16_t pollAddr, uint16_t doneMask, uint16_t errorMask, const std::string& title)
{
    const auto timeout = std::chrono::seconds(3);
    auto t1 = std::chrono::high_resolution_clock::now();
    bool done = false;
    uint16_t error = 0;
    if (!title.empty())
    {
        lime::debug("%s", title.c_str());
    }
    do
    {
        const uint16_t state = ReadRegister(pollAddr);
        done = state & doneMask;
        error = state & errorMask;
        if (error != 0)
        {
            lime::warning("%s error, reg:0x%04X=0x%04X, errorBits:0x%04X", title.c_str(), pollAddr, state, error);
            return EBUSY;
        }

        if (!done)
        {
            if ((std::chrono::high_resolution_clock::now() - t1) > timeout)
            {
                lime::warning("%s timeout", title.c_str());
                return ETIME;
            }
            else
                std::this_thread::sleep_for(busyPollPeriod);
        }
    } while (!done);
    if (!title.empty())
    {
        lime::debug(title + " done"s);
    }
    return 0;
}

int FPGA::SetPllClock(uint8_t clockIndex, int nSteps, bool waitLock, bool doPhaseSearch, uint16_t& reg23val)
{
    WriteRegistersBatch batch(this);

    batch.WriteRegister(0x0023, reg23val & ~(PLLCFG_START | PHCFG_START));

    int cnt_ind = (clockIndex + 2) & 0x1F; //C0 index 2, C1 index 3...
    reg23val &= ~(0xF << 8);
    reg23val |= cnt_ind << 8;

    if (doPhaseSearch)
    {
        reg23val |= PHCFG_UPDN;
        reg23val |= PHCFG_MODE;
    }
    else
    {
        reg23val &= ~(PHCFG_MODE);
        if (nSteps >= 0)
            reg23val |= PHCFG_UPDN;
        else
            reg23val &= ~PHCFG_UPDN;
    }

    batch.WriteRegister(0x0023, reg23val); //PHCFG_UpDn, CNT_IND
    batch.WriteRegister(0x0024, abs(nSteps)); //CNT_PHASE
    batch.Flush();
    // TODO: could possibly write this in the same batch?
    if (WriteRegister(0x0023, reg23val | PHCFG_START) != 0)
        lime::error("FPGA SetPllFrequency: find phase, failed to write registers");

    const uint16_t doneMask = doPhaseSearch ? 0x4 : 0x1;
    const uint16_t errorMask = doPhaseSearch ? 0x8 : (0xFF << 7);

    if (waitLock)
    {
        const std::string title = "PLL Clock[" + std::to_string(clockIndex) + "] PHCFG_START";
        int status = WaitTillDone(busyAddr, doneMask, errorMask, title);
        if (status != 0)
            return status;
    }
    else
        std::this_thread::sleep_for(std::chrono::milliseconds(10));

    if (WriteRegister(0x0023, reg23val & ~PHCFG_START) != 0) // redundant clear
        ReportError(EIO, "FPGA SetPllClock: failed to write registers");
    return 0;
}

/** @brief Configures board FPGA clocks.
    @param pllIndex Index of FPGA PLL.
    @param inputFreq Input frequency.
    @param clocks List of clocks to configure.
    @param clockCount Number of clocks to configure.
    @return 0 on success, other on failure.
*/
int FPGA::SetPllFrequency(const uint8_t pllIndex, const double inputFreq, FPGA_PLL_clock* clocks, const uint8_t clockCount)
{
    lime::debug("FPGA SetPllFrequency: PLL[%i] input:%.3f MHz clockCount:%i", pllIndex, inputFreq / 1e6, clockCount);
    WriteRegistersBatch batch(this);
    const auto timeout = std::chrono::seconds(3);
    if (not fpgaPort)
        return ReportError(ENODEV, "ConfigureFPGA_PLL: connection port is NULL");

    const bool waitForDone = HasWaitForDone(ReadRegister(0)); // read targetDevice
    bool willDoPhaseSearch = false;

    if (pllIndex > 15)
        ReportError(ERANGE, "FPGA SetPllFrequency: PLL index(%i) out of range [0-15]", pllIndex);

    //check if all clocks are above 5MHz
    const double PLLlowerLimit = 5e6;
    if (inputFreq < PLLlowerLimit)
        return ReportError(ERANGE, "FPGA SetPllFrequency: PLL[%i] input frequency must be >=%g MHz", pllIndex, PLLlowerLimit / 1e6);
    for (int i = 0; i < clockCount; ++i)
    {
        lime::debug("CLK[%i] Fout:%.3f MHz bypass:%i phase:%g findPhase: %i",
            clocks[i].index,
            clocks[i].outFrequency / 1e6,
            clocks[i].bypass,
            clocks[i].phaseShift_deg,
            clocks[i].findPhase);
        willDoPhaseSearch |= clocks[i].findPhase;
        if (clocks[i].outFrequency < PLLlowerLimit && not clocks[i].bypass)
            return ReportError(
                ERANGE, "FPGA SetPllFrequency: PLL[%i], clock[%i] must be >=%g MHz", pllIndex, i, PLLlowerLimit / 1e6);
    }

    uint16_t drct_clk_ctrl_0005 = ReadRegister(0x0005);
    uint16_t reg23val = ReadRegister(0x0023);
    uint16_t reg25 = ReadRegister(0x0025);

    //disable direct clock source
    batch.WriteRegister(0x0005, drct_clk_ctrl_0005 & ~(1 << pllIndex));
    reg23val &= ~(PLLCFG_START | PHCFG_START | PLLRST_START | PHCFG_UPDN); //clear controls
    reg23val &= ~(0x1F << 3); //clear PLL index
    reg23val |= pllIndex << 3;

    batch.WriteRegister(0x0025, reg25 | 0x80); // TODO: what's 0x80?
    batch.WriteRegister(0x0023, reg23val); //PLL_IND
    batch.Flush();

    if (!willDoPhaseSearch)
    {
        WriteRegister(0x0023, reg23val | PLLRST_START);
        if (waitForDone)
        {
            const std::string title = "FPGA PLL[" + std::to_string(pllIndex) + "] PLLRST_START";

            int status = WaitTillDone(busyAddr, 0x0001, 0xFF << 7, title);
            if (status != 0)
                return status;
        }
        else
            std::this_thread::sleep_for(std::chrono::milliseconds(10));
        batch.WriteRegister(0x0023, reg23val & ~PLLRST_START); // redundant clear
    }

    //configure FPGA PLLs
    const double vcoLimits_Hz[2] = { 600e6, 1280e6 };

    // Collect all desired VCO frequencies
    std::map<uint64_t, uint8_t> desiredVCO; // <VCOfreq, demandByClocks>
    for (int i = 0; i < clockCount; ++i)
    {
        if (clocks[i].outFrequency == 0 || clocks[i].bypass)
            continue;

        unsigned long freq = clocks[i].outFrequency * ceil(vcoLimits_Hz[0] / clocks[i].outFrequency);
        // Fill VCO frequencies that have integer dividers of clock outputs
        while (freq >= vcoLimits_Hz[0] && freq <= vcoLimits_Hz[1])
        {
            auto it = desiredVCO.find(freq);
            if (it != desiredVCO.end())
                it->second++; // increase demand
            else // add new frequency demand
                desiredVCO.insert(std::pair<uint64_t, uint8_t>(freq, 1));
            freq += clocks[i].outFrequency;
        }
    }
    if (desiredVCO.size() == 0)
        return ReportError(EINVAL, "FPGA SetPllFrequency: no suitable VCO frequencies found for requested clocks");

    // Find VCO that satisfies most outputs with integer dividers
    uint64_t bestFreqVCO = std::max_element(
        desiredVCO.begin(), desiredVCO.end(), [](const std::pair<uint64_t, uint8_t>& p1, const std::pair<uint64_t, uint8_t>& p2) {
            if (p1.second == p2.second)
                return p1.first < p2.first; // sort by VCO frequency
            return p1.second < p2.second;
        })->first;

    // Calculate coefficients to multiply input frequency*(M/N) up to VCO frequency
    const int N = 1;
    const int M = ceil(bestFreqVCO / inputFreq);

    // TODO: if multiple VCO frequencies would have the same demand, choose one with less deviation
    //const double deviation = fabs(bestFreqVCO - inputFreq * M / N);

    int mlow = M / 2;
    int mhigh = mlow + M % 2;
    const double Fvco = inputFreq * M / N; //actual VCO freq
    lime::debug("FPGA PLL[%i] M=%i, N=%i, Fvco=%.3f MHz (Requested %.3f MHz)", pllIndex, M, N, Fvco / 1e6, bestFreqVCO / 1e6);
    if (Fvco < vcoLimits_Hz[0] || Fvco > vcoLimits_Hz[1])
        return ReportError(ERANGE,
            "FPGA SetPllFrequency: PLL[%i], VCO(%g MHz) out of range [%g:%g] MHz",
            pllIndex,
            Fvco / 1e6,
            vcoLimits_Hz[0] / 1e6,
            vcoLimits_Hz[1] / 1e6);

    uint16_t M_N_odd_byp = (M % 2 << 3) | (N % 2 << 1);
    if (M == 1)
        M_N_odd_byp |= 1 << 2; //bypass M
    if (N == 1)
        M_N_odd_byp |= 1; //bypass N
    batch.WriteRegister(0x0026, M_N_odd_byp);
    int nlow = N / 2;
    int nhigh = nlow + N % 2;
    batch.WriteRegister(0x002A, nhigh << 8 | nlow); //N_high_cnt, N_low_cnt
    batch.WriteRegister(0x002B, mhigh << 8 | mlow);

    uint16_t c7_c0_odds_byps = 0x5555; //bypass all C
    uint16_t c15_c8_odds_byps = 0x5555; //bypass all C

    // Set clock outputs
    for (int i = 0; i < clockCount; ++i)
    {
        const int C = ceil(Fvco / clocks[i].outFrequency);
        if (i < 8)
        {
            if (not clocks[i].bypass && C != 1)
                c7_c0_odds_byps &= ~(1 << (i * 2)); //enable output
            c7_c0_odds_byps |= (C % 2) << (i * 2 + 1); //odd bit
        }
        else
        {
            if (not clocks[i].bypass && C != 1)
                c15_c8_odds_byps &= ~(1 << ((i - 8) * 2)); //enable output
            c15_c8_odds_byps |= (C % 2) << ((i - 8) * 2 + 1); //odd bit
        }
        const int clow = C / 2;
        const int chigh = clow + C % 2;
        batch.WriteRegister(0x002E + i, chigh << 8 | clow);
        clocks[i].rd_actualFrequency = (inputFreq * M / N) / (chigh + clow);
    }
    batch.WriteRegister(0x0027, c7_c0_odds_byps);
    batch.WriteRegister(0x0028, c15_c8_odds_byps);
    batch.Flush();

    if (clockCount != 4 || clocks->index == 3) // TODO: this seems to be LimeSDR-Mini specific
        WriteRegister(0x0023, reg23val | PLLCFG_START);
    if (waitForDone) //wait for config to activate
    {
        const std::string title = "FPGA PLL[" + std::to_string(pllIndex) + "] PLLCFG_START";

        int status = WaitTillDone(busyAddr, 0x0001, 0xFF << 7, title);
        if (status != 0)
            return status;
    }
    else
        std::this_thread::sleep_for(std::chrono::milliseconds(10));
    WriteRegister(0x0023, reg23val & ~PLLCFG_START); // redundant clear

    for (int i = 0; i < clockCount; ++i)
    {
        int C = ceil(Fvco / clocks[i].outFrequency);
        float fOut_MHz = inputFreq / 1e6;
        float Fstep_us = 1 / (8 * fOut_MHz * C);
        float Fstep_deg = (360 * Fstep_us) / (1 / fOut_MHz);
        int status = 0;
        int nSteps = 0;
        if (clocks[i].findPhase == false)
            nSteps = 0.49 + clocks[i].phaseShift_deg / Fstep_deg;
        else
            nSteps = (360.0 / Fstep_deg) - 0.5;
        status = SetPllClock(clocks[i].index, nSteps, waitForDone, clocks[i].findPhase, reg23val);
        if (status != 0)
            return status;
    }
    return 0;
}

int FPGA::SetDirectClocking(int clockIndex)
{
    if (not fpgaPort)
        return ReportError(ENODEV, "SetDirectClocking: connection port is NULL");

    uint16_t drct_clk_ctrl_0005 = ReadRegister(0x0005);
    //enable direct clocking
    if (WriteRegister(0x0005, drct_clk_ctrl_0005 | (1 << clockIndex)) != 0)
        return ReportError(EIO, "SetDirectClocking: failed to write registers");
    return 0;
}

/** @brief Parses FPGA packet payload into samples
*/
int FPGA::FPGAPacketPayload2Samples(const uint8_t* buffer, int bufLen, bool mimo, bool compressed, complex16_t* const* samples)
{
    if (compressed) //compressed samples
    {
        int16_t sample;
        int collected = 0;
        for (int b = 0; b < bufLen; collected++)
        {
            //I sample
            sample = buffer[b++];
            sample |= (buffer[b] << 8);
            sample <<= 4;
            samples[0][collected].i = sample >> 4;
            //Q sample
            sample = buffer[b++];
            sample |= buffer[b++] << 8;
            samples[0][collected].q = sample >> 4;
            if (mimo)
            {
                //I sample
                sample = buffer[b++];
                sample |= (buffer[b] << 8);
                sample <<= 4;
                samples[1][collected].i = sample >> 4;
                //Q sample
                sample = buffer[b++];
                sample |= buffer[b++] << 8;
                samples[1][collected].q = sample >> 4;
            }
        }
        return collected;
    }

    if (mimo) //uncompressed samples
    {
        complex16_t* ptr = (complex16_t*)buffer;
        const int collected = bufLen / sizeof(complex16_t) / 2;
        for (int i = 0; i < collected; i++)
        {
            samples[0][i] = *ptr++;
            samples[1][i] = *ptr++;
        }
        return collected;
    }

    memcpy(samples[0], buffer, bufLen);
    return bufLen / sizeof(complex16_t);
}

/** @brief Parses FPGA packet payload into samples
*/
int FPGA::FPGAPacketPayload2SamplesFloat(
    const uint8_t* buffer, int bufLen, bool mimo, bool compressed, complex32f_t* const* samples)
{
    const float normalizationAmplitude = compressed ? 2048 : 32768;
    if (compressed) //compressed samples
    {
        int16_t sample;
        int collected = 0;
        for (int b = 0; b < bufLen; collected++)
        {
            //I sample
            sample = buffer[b++];
            sample |= (buffer[b] << 8);
            sample <<= 4;
            samples[0][collected].i = (sample >> 4) / normalizationAmplitude;
            //Q sample
            sample = buffer[b++];
            sample |= buffer[b++] << 8;
            samples[0][collected].q = (sample >> 4) / normalizationAmplitude;
            if (mimo)
            {
                //I sample
                sample = buffer[b++];
                sample |= (buffer[b] << 8);
                sample <<= 4;
                samples[1][collected].i = (sample >> 4) / normalizationAmplitude;
                //Q sample
                sample = buffer[b++];
                sample |= buffer[b++] << 8;
                samples[1][collected].q = (sample >> 4) / normalizationAmplitude;
            }
        }
        return collected;
    }

    complex16_t* src = (complex16_t*)buffer;
    if (mimo) //uncompressed samples
    {
        const int collected = bufLen / sizeof(complex16_t) / 2;
        for (int i = 0; i < collected; i++)
        {
            samples[0][i].i = (*src).i / normalizationAmplitude;
            samples[0][i].q = (*src).q / normalizationAmplitude;
            ++src;
            samples[1][i].i = (*src).i / normalizationAmplitude;
            samples[1][i].q = (*src).q / normalizationAmplitude;
            ++src;
        }
        return collected;
    }
    else
    {
        const int collected = bufLen / sizeof(complex16_t);
        for (int i = 0; i < collected; i++)
        {
            samples[0][i].i = (*src).i / normalizationAmplitude;
            samples[0][i].q = (*src).q / normalizationAmplitude;
            ++src;
        }
        return collected;
    }
}

int FPGA::Samples2FPGAPacketPayloadFloat(
    const complex32f_t* const* samples, int samplesCount, bool mimo, bool compressed, uint8_t* buffer)
{
    const float amplitude = compressed ? 2047 : 32767;
    if (compressed)
    {
        int b = 0;
        for (int src = 0; src < samplesCount; ++src)
        {
            int16_t i = samples[0][src].i * amplitude;
            int16_t q = samples[0][src].q * amplitude;
            buffer[b++] = i;
            buffer[b++] = ((i >> 8) & 0x0F) | (q << 4);
            buffer[b++] = q >> 4;
            if (mimo)
            {
                int16_t i = samples[1][src].i * amplitude;
                int16_t q = samples[1][src].q * amplitude;
                buffer[b++] = i;
                buffer[b++] = ((i >> 8) & 0x0F) | (q << 4);
                buffer[b++] = q >> 4;
            }
        }
        return b;
    }

    complex16_t* dest = (complex16_t*)buffer;
    if (mimo)
    {
        for (int src = 0; src < samplesCount; ++src)
        {
            (*dest).i = samples[0][src].i * amplitude;
            (*dest).q = samples[0][src].q * amplitude;
            ++dest;
            (*dest).i = samples[1][src].i * amplitude;
            (*dest).q = samples[1][src].q * amplitude;
            ++dest;
        }
        return samplesCount * sizeof(complex16_t) * 2;
    }
    else
    {
        for (int src = 0; src < samplesCount; ++src)
        {
            (*dest).i = samples[0][src].i * amplitude;
            (*dest).q = samples[0][src].q * amplitude;
            ++dest;
        }
        return samplesCount * sizeof(complex16_t);
    }
}

int FPGA::Samples2FPGAPacketPayload(
    const complex16_t* const* samples, int samplesCount, bool mimo, bool compressed, uint8_t* buffer)
{
    if (compressed)
    {
        int b = 0;
        for (int src = 0; src < samplesCount; ++src)
        {
            buffer[b++] = samples[0][src].i;
            buffer[b++] = ((samples[0][src].i >> 8) & 0x0F) | (samples[0][src].q << 4);
            buffer[b++] = samples[0][src].q >> 4;
            if (mimo)
            {
                buffer[b++] = samples[1][src].i;
                buffer[b++] = ((samples[1][src].i >> 8) & 0x0F) | (samples[1][src].q << 4);
                buffer[b++] = samples[1][src].q >> 4;
            }
        }
        return b;
    }

    if (mimo)
    {
        complex16_t* ptr = reinterpret_cast<complex16_t*>(buffer);
        for (int src = 0; src < samplesCount; ++src)
        {
            *ptr++ = samples[0][src];
            *ptr++ = samples[1][src];
        }
        return samplesCount * 2 * sizeof(complex16_t);
    }
    std::memcpy(buffer, samples[0], samplesCount * sizeof(complex16_t));
    return samplesCount * sizeof(complex16_t);
}

/// @brief Configures FPGA PLLs to LimeLight interface frequency.
/// @return 0 on success; other on failure.
int FPGA::SetInterfaceFreq(double txRate_Hz, double rxRate_Hz, double txPhase, double rxPhase)
{
<<<<<<< HEAD
    verbose_printf("FPGA::SetInterfaceFreq tx:%.3f MHz rx:%.3f MHz txPhase:%g rxPhase:%g\n",
=======
    lime::debug("FPGA::SetInterfaceFreq tx:%.3f MHz rx:%.3f MHz txPhase:%g rxPhase:%g ch:%i",
>>>>>>> ef821092
        txRate_Hz / 1e6,
        rxRate_Hz / 1e6,
        txPhase,
        rxPhase);
    lime::FPGA::FPGA_PLL_clock clocks[2];
    int status = 0;

    const uint32_t addr = 0x002A;
    uint32_t val = (1 << 31) | (uint32_t(0x0020) << 16) | 0xFFFD; // msbit 1=SPI write
    WriteLMS7002MSPI(&val, 1);
    ReadLMS7002MSPI(&addr, &val, 1);
    bool bypassTx = (val & 0xF0) == 0x00;
    bool bypassRx = (val & 0x0F) == 0x0D;

    if (rxRate_Hz >= 5e6)
    {
        clocks[0].index = 0;
        clocks[0].outFrequency = bypassRx ? 2 * rxRate_Hz : rxRate_Hz;
        clocks[1].index = 1;
        clocks[1].outFrequency = clocks[0].outFrequency;
        clocks[1].phaseShift_deg = rxPhase;
        status = SetPllFrequency(1, rxRate_Hz, clocks, 2);
    }
    else
        status = SetDirectClocking(1);

    if (txRate_Hz >= 5e6)
    {
        clocks[0].index = 0;
        clocks[0].outFrequency = bypassTx ? 2 * txRate_Hz : txRate_Hz;
        clocks[1].index = 1;
        clocks[1].outFrequency = clocks[0].outFrequency;
        clocks[1].phaseShift_deg = txPhase;
        status |= SetPllFrequency(0, txRate_Hz, clocks, 2);
    }
    else
        status |= SetDirectClocking(0);
    return status;
}

/** @brief Configures FPGA PLLs to LimeLight interface frequency
*/
int FPGA::SetInterfaceFreq(double txRate_Hz, double rxRate_Hz, int channel)
{
<<<<<<< HEAD
    verbose_printf("FPGA::SetInterfaceFreq tx:%.3f MHz rx:%.3f MHz channel:%i\n", txRate_Hz / 1e6, rxRate_Hz / 1e6, channel);
=======
    lime::debug("FPGA::SetInterfaceFreq tx:%.3f MHz rx:%.3f MHz chipIndex:%i", txRate_Hz / 1e6, rxRate_Hz / 1e6, chipIndex);
>>>>>>> ef821092
    //PrintStackTrace();
    const int pll_ind = (channel == 1) ? 2 : 0;
    int status = 0;
    uint32_t reg20;
    bool bypassTx = false;
    bool bypassRx = false;
    bool phaseSearch = false;

    // TODO: magic numbers, are they device specific?
    const double rxPhC1 = 89.46;
    const double rxPhC2 = 1.24e-6;
    const double txPhC1 = 89.61;
    const double txPhC2 = 2.71e-7;

    const std::vector<uint32_t> spiAddr = {
        0x021, 0x022, 0x023, 0x024, 0x027, 0x02A, 0x82, 0x400, 0x40C, 0x40B, 0x400, 0x40B, 0x400
    };
    const int bakRegCnt = spiAddr.size() - 4;

    if (rxRate_Hz >= 5e6 && txRate_Hz >= 5e6)
    {
        uint32_t addr[3] = { 0, 1, 2 }; // TargetDevice, version, revision
        uint32_t vals[3];
        ReadRegisters(addr, vals, 3);
        phaseSearch = HasFPGAClockPhaseSearch(vals[0], vals[1], vals[2]);
    }

    if (!phaseSearch)
        return SetInterfaceFreq(txRate_Hz, rxRate_Hz, txPhC1 + txPhC2 * txRate_Hz, rxPhC1 + rxPhC2 * rxRate_Hz);

    std::vector<uint32_t> dataRdA;
    std::vector<uint32_t> dataRdB;
    std::vector<uint32_t> dataWr;

    dataWr.resize(spiAddr.size());
    dataRdA.resize(bakRegCnt);
    dataRdB.clear();
    //backup registers
    dataWr[0] = 0x0020;
    ReadLMS7002MSPI(dataWr.data(), &reg20, 1);

    dataWr[0] = (1 << 31) | (uint32_t(0x0020) << 16) | 0xFFFD; //msbit 1=SPI write
    WriteLMS7002MSPI(dataWr.data(), 1);

    ReadLMS7002MSPI(spiAddr.data(), dataRdA.data(), bakRegCnt);

    {
        const uint32_t addr = 0x002A;
        uint32_t val;
        ReadLMS7002MSPI(&addr, &val, 1);
        bypassTx = (val & 0xF0) == 0x00;
        bypassRx = (val & 0x0F) == 0x0D;
    }

    dataWr[0] = (1 << 31) | (uint32_t(0x0020) << 16) | 0xFFFE; //msbit 1=SPI write
    WriteLMS7002MSPI(dataWr.data(), 1);

    for (int i = 0; i < bakRegCnt; ++i)
        if (spiAddr[i] >= 0x100)
            dataRdB.push_back(spiAddr[i]);
    ReadLMS7002MSPI(dataRdB.data(), dataRdB.data(), dataRdB.size());

    dataWr[0] = (1 << 31) | (uint32_t(0x0020) << 16) | 0xFFFF; //msbit 1=SPI write
    WriteLMS7002MSPI(dataWr.data(), 1);

    {
        std::vector<uint32_t> spiData = {
            0x0E9F, 0x0FFF, 0x5550, 0xE4E4, 0xE4E4, 0x0086, 0x8001, 0x028D, 0x00FF, 0x5555, 0x02CD, 0xAAAA, 0x02ED
        };
        if (bypassRx)
            spiData[5] = 0xD;
        //Load test config
        const int setRegCnt = spiData.size();
        for (int i = 0; i < setRegCnt; ++i)
            dataWr[i] = (1 << 31) | (uint32_t(spiAddr[i]) << 16) | spiData[i]; //msbit 1=SPI write
        WriteLMS7002MSPI(dataWr.data(), setRegCnt);
    }

    bool phaseSearchSuccess = false;
    lime::FPGA::FPGA_PLL_clock clocks[2];
    clocks[0].index = 0;
    clocks[0].outFrequency = bypassRx ? 2 * rxRate_Hz : rxRate_Hz;
    clocks[0].phaseShift_deg = rxPhC1 + rxPhC2 * rxRate_Hz;
    clocks[0].findPhase = false;
    clocks[1] = clocks[0];
    clocks[1].index = 1;
    clocks[1].findPhase = true;

    for (int i = 0; i < 10; i++) //attempt phase search 10 times
    {
        if (SetPllFrequency(pll_ind + 1, rxRate_Hz, clocks, 2) == 0)
        {
            phaseSearchSuccess = true;
            break;
        }
        else
        {
            lime::debug("Retry%i: SetPllFrequency", i);
            std::this_thread::sleep_for(busyPollPeriod);
        }
    }

    if (!phaseSearchSuccess)
    {
        lime::error("LML RX phase search FAIL");
        status = -1;
        clocks[0].index = 0;
        clocks[0].phaseShift_deg = 0;
        clocks[0].findPhase = false;
        clocks[1].findPhase = false;
        SetPllFrequency(pll_ind + 1, rxRate_Hz, clocks, 2);
    }

    WriteRegister(0xFFFF, 1 << channel);
    uint16_t reg_000A = ReadRegister(0x000A);
    WriteRegister(0x000A, reg_000A & ~(RX_EN | TX_EN | TX_PTRN_EN | RX_PTRN_EN)); // clear test patterns
    {
        std::vector<uint32_t> spiData = { 0x0E9F, 0x0FFF, 0x5550, 0xE4E4, 0xE4E4, 0x0484, 0x8001 };
        if (bypassTx)
            spiData[5] ^= 0x80;
        if (bypassRx)
            spiData[5] ^= 0x9;
        //Load test config
        const int setRegCnt = spiData.size();
        for (int i = 0; i < setRegCnt; ++i)
            dataWr[i] = (1 << 31) | (uint32_t(spiAddr[i]) << 16) | spiData[i]; //msbit 1=SPI write
        WriteLMS7002MSPI(dataWr.data(), setRegCnt);
    }

    phaseSearchSuccess = false;
    clocks[0].index = 0;
    clocks[0].outFrequency = bypassTx ? 2 * txRate_Hz : txRate_Hz;
    clocks[0].phaseShift_deg = txPhC1 + txPhC2 * txRate_Hz;
    clocks[0].findPhase = false;
    clocks[1] = clocks[0];
    clocks[1].index = 1;
    clocks[1].findPhase = true;
    WriteRegister(0x000A, reg_000A | TX_PTRN_EN);
    for (int i = 0; i < 10; i++) //attempt phase search 10 times
    {
        if (SetPllFrequency(pll_ind, txRate_Hz, clocks, 2) == 0)
        {
            phaseSearchSuccess = true;
            break;
        }
        else
        {
            lime::debug("Retry%i: SetPllFrequency", i);
            std::this_thread::sleep_for(busyPollPeriod);
        }
    }

    if (!phaseSearchSuccess)
    {
        lime::error("LML TX phase search FAIL");
        status = -1;
        clocks[0].index = 0;
        clocks[0].phaseShift_deg = 0;
        clocks[0].findPhase = false;
        clocks[1].findPhase = false;
        SetPllFrequency(pll_ind, txRate_Hz, clocks, 2);
    }

    //Restore registers
    dataWr[0] = (1 << 31) | (uint32_t(0x0020) << 16) | 0xFFFD; //msbit 1=SPI write
    WriteLMS7002MSPI(dataWr.data(), 1);
    for (int i = 0; i < bakRegCnt; ++i)
        dataWr[i] = (1 << 31) | (uint32_t(spiAddr[i]) << 16) | dataRdA[i]; //msbit 1=SPI write
    WriteLMS7002MSPI(dataWr.data(), bakRegCnt);
    dataWr[0] = (1 << 31) | (uint32_t(0x0020) << 16) | 0xFFFE; //msbit 1=SPI write
    WriteLMS7002MSPI(dataWr.data(), 1);

    int k = 0;
    for (int i = 0; i < bakRegCnt; ++i)
        if (spiAddr[i] >= 0x100)
        {
            dataWr[k] = (1 << 31) | (uint32_t(spiAddr[i]) << 16) | dataRdB[k]; //msbit 1=SPI write
            k++;
        }
    WriteLMS7002MSPI(dataWr.data(), k);
    dataWr[0] = (1 << 31) | (uint32_t(0x0020) << 16) | reg20; //msbit 1=SPI write
    WriteLMS7002MSPI(dataWr.data(), 1);
    WriteRegister(0x000A, reg_000A);
    return status;
}

int FPGA::ReadRawStreamData(char* buffer, unsigned length, int epIndex, int timeout_ms)
{
    WriteRegister(0xFFFF, 1 << epIndex);
    StopStreaming();
    // TODO: connection->ResetStreamBuffers();
    WriteRegister(0x0008, 0x0100 | 0x2);
    WriteRegister(0x0007, 1);
    StartStreaming();
    int totalBytesReceived = 0; // TODO: connection->ReceiveData(buffer,length, epIndex, timeout_ms);
    StopStreaming();
    // TODO: connection->AbortReading(epIndex);
    return totalBytesReceived;
}

double FPGA::DetectRefClk(double fx3Clk)
{
    lime::debug("FPGA::DetectRefClk fx3Clk:%g", fx3Clk);
    const double fx3Cnt = 16777210; //fixed fx3 counter in FPGA
    const double clkTbl[] = { 10e6, 30.72e6, 38.4e6, 40e6, 52e6 };
    const uint32_t addr[] = { 0x61, 0x63 };
    const uint32_t vals[] = { 0x0, 0x0 };
    if (WriteRegisters(addr, vals, 2) != 0)
        return -1;

    auto start = std::chrono::steady_clock::now();
    if (WriteRegister(0x61, 0x4) != 0)
        return -1;

    while (1) //wait for test to finish
    {
        int completed = ReadRegister(0x65);
        if (completed < 0)
            return -1;
        if (completed & 0x4)
            break;

        auto end = std::chrono::steady_clock::now();
        std::chrono::duration<double> elapsed_seconds = end - start;
        if (elapsed_seconds.count() > 0.5) //timeout
            return -1;
    }

    const uint32_t addr2[] = { 0x72, 0x73 };
    uint32_t vals2[2];
    if (ReadRegisters(addr2, vals2, 2) != 0)
        return -1;

    double count = (vals2[0] | (vals2[1] << 16)); //cock counter
    count *= fx3Clk / fx3Cnt; //estimate ref clock based on FX3 Clock
    lime::debug("Estimated reference clock %1.4f MHz", count / 1e6);
    unsigned i = 0;
    double delta = 100e6;

    while (i < sizeof(clkTbl) / sizeof(*clkTbl))
        if (delta < fabs(count - clkTbl[i]))
            break;
        else
            delta = fabs(count - clkTbl[i++]);

    if (i == 0)
        return -1;
    lime::info("Reference clock %1.2f MHz", clkTbl[i - 1] / 1e6);
    return clkTbl[i - 1];
}

/// @brief Gets the information about the gateware of the device from the FPGA.
/// @return The gateware information of the FPGA.
FPGA::GatewareInfo FPGA::GetGatewareInfo()
{
    GatewareInfo info;
    info.boardID = 0;
    info.version = 0;
    info.revision = 0;
    info.hardwareVersion = 0;

    const uint32_t addrs[4] = { 0x0000, 0x0001, 0x0002, 0x0003 };
    uint32_t data[4];
    if (ReadRegisters(addrs, data, 4) != 0)
        return info;

    info.boardID = data[0];
    info.version = data[1];
    info.revision = data[2];
    info.hardwareVersion = data[3] & 0x7F;
    return info;
}

/// @brief Converts the Gateware information descriptor into an SDR Device descriptor.
/// @param gw The gateware information to convert.
/// @param[out] desc The descriptor to output the information to.
void FPGA::GatewareToDescriptor(const FPGA::GatewareInfo& gw, SDRDevice::Descriptor& desc)
{
    desc.gatewareTargetBoard = GetDeviceName(eLMS_DEV(gw.boardID));
    desc.gatewareVersion = std::to_string(gw.version);
    desc.gatewareRevision = std::to_string(gw.revision);
    desc.hardwareVersion = std::to_string(gw.hardwareVersion);
}

} //namespace lime<|MERGE_RESOLUTION|>--- conflicted
+++ resolved
@@ -851,11 +851,7 @@
 /// @return 0 on success; other on failure.
 int FPGA::SetInterfaceFreq(double txRate_Hz, double rxRate_Hz, double txPhase, double rxPhase)
 {
-<<<<<<< HEAD
-    verbose_printf("FPGA::SetInterfaceFreq tx:%.3f MHz rx:%.3f MHz txPhase:%g rxPhase:%g\n",
-=======
-    lime::debug("FPGA::SetInterfaceFreq tx:%.3f MHz rx:%.3f MHz txPhase:%g rxPhase:%g ch:%i",
->>>>>>> ef821092
+    lime::debug("FPGA::SetInterfaceFreq tx:%.3f MHz rx:%.3f MHz txPhase:%g rxPhase:%g",
         txRate_Hz / 1e6,
         rxRate_Hz / 1e6,
         txPhase,
@@ -900,11 +896,7 @@
 */
 int FPGA::SetInterfaceFreq(double txRate_Hz, double rxRate_Hz, int channel)
 {
-<<<<<<< HEAD
-    verbose_printf("FPGA::SetInterfaceFreq tx:%.3f MHz rx:%.3f MHz channel:%i\n", txRate_Hz / 1e6, rxRate_Hz / 1e6, channel);
-=======
-    lime::debug("FPGA::SetInterfaceFreq tx:%.3f MHz rx:%.3f MHz chipIndex:%i", txRate_Hz / 1e6, rxRate_Hz / 1e6, chipIndex);
->>>>>>> ef821092
+    lime::debug("FPGA::SetInterfaceFreq tx:%.3f MHz rx:%.3f MHz channel:%i", txRate_Hz / 1e6, rxRate_Hz / 1e6, channel);
     //PrintStackTrace();
     const int pll_ind = (channel == 1) ? 2 : 0;
     int status = 0;
