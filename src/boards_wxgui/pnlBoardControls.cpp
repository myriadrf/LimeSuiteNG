--- conflicted
+++ resolved
@@ -557,11 +557,7 @@
             for (const auto& region : regions)
             {
                 MemoryParamGUI* gui = new MemoryParamGUI();
-<<<<<<< HEAD
-                gui->title = new wxStaticText(pnlEEPROMControls, wxID_ANY, MEMORY_REGIONS_TEXT.at(region.first));
-=======
                 gui->title = new wxStaticText(pnlEEPROMControls, wxID_ANY, ToString(region.first));
->>>>>>> c833eefb
                 gui->txtValue = new wxTextCtrl(pnlEEPROMControls, wxNewId(), _("0"), wxDefaultPosition, wxDefaultSize);
                 gui->btnRead = new wxButton(pnlEEPROMControls, wxNewId(), _("Read"), wxDefaultPosition, wxDefaultSize);
                 gui->btnWrite = new wxButton(pnlEEPROMControls, wxNewId(), _("Write"), wxDefaultPosition, wxDefaultSize);
@@ -627,24 +623,9 @@
     }
     else if (boardID == GetDeviceName(LMS_DEV_LIMESDR_MMX8))
     {
-<<<<<<< HEAD
-        wxPanel* owner = new wxPanel(this, wxNewId());
-        wxFlexGridSizer* submodulesSizer = new wxFlexGridSizer(4, 0, 0, 0);
-        for (int i = 0; i < 8; ++i)
-        {
-            std::string spiSlaveName = "FPGA@"s + std::to_string(i + 1);
-
-            pnlXTRX* pnl = new pnlXTRX(owner, wxNewId(), wxDefaultPosition, wxDefaultSize, 0, spiSlaveName);
-            submodulesSizer->Add(pnl);
-            pnl->Initialize(mDevice, spiSlaveName);
-        }
-        owner->SetSizer(submodulesSizer);
-        additionalControls = owner;
-=======
         pnlX8* pnl = new pnlX8(this, wxNewId());
         pnl->Initialize(mDevice);
         additionalControls = pnl;
->>>>>>> c833eefb
         sizerAdditionalControls->Add(additionalControls);
     }
     if (additionalControls)
@@ -674,13 +655,8 @@
             if (mDevice == nullptr)
                 return;
 
-<<<<<<< HEAD
             OpStatus status = WriteCustomBoardParam(mDevice, { { mParameters[i].channel, mParameters[i].value, ""s } });
-            if (status != OpStatus::SUCCESS)
-=======
-            OpStatus status = WriteCustomBoardParam(mDevice, { { mParameters[i].channel, mParameters[i].value, "" } });
             if (status != OpStatus::Success)
->>>>>>> c833eefb
                 wxMessageBox(_("Failed to set value"), _("Warning"));
             return;
         }
@@ -715,14 +691,9 @@
 
     double value = spinCustomValueWr->GetValue() * pow(10, powerOf10);
 
-<<<<<<< HEAD
     OpStatus status =
         WriteCustomBoardParam(mDevice, { { id, value, std::string{ adcUnits2string(cmbCustomUnitsWr->GetSelection()) } } });
-    if (status != OpStatus::SUCCESS)
-=======
-    OpStatus status = WriteCustomBoardParam(mDevice, { { id, value, adcUnits2string(cmbCustomUnitsWr->GetSelection()) } });
     if (status != OpStatus::Success)
->>>>>>> c833eefb
     {
         wxMessageBox(_("Failed to write value"), _("Warning"));
         return;
