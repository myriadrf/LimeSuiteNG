#include "pnlX3.h"

#include <wx/sizer.h>
#include <wx/stattext.h>
#include <wx/button.h>
#include <wx/string.h>
#include <wx/checkbox.h>
#include <wx/spinctrl.h>
#include <wx/msgdlg.h>
#include <wx/textctrl.h>
#include <wx/radiobut.h>
#include <wx/statbox.h>
#include <wx/stattext.h>
#include "lms7suiteEvents.h"
#include "limesuiteng/SDRDevice.h"
#include "limesuiteng/SDRDescriptor.h"
#include "comms/IComms.h"

#include <ciso646>

using namespace std;
using namespace lime;
using namespace std::literals::string_literals;

BEGIN_EVENT_TABLE(pnlX3, wxPanel)
END_EVENT_TABLE()

int pnlX3::LMS_ReadFPGAReg(lime::SDRDevice* device, uint32_t address, uint16_t* val)
{
    if (!device)
        return -1;
    const uint32_t mosi = address;
    uint32_t miso = 0;

    try
    {
        device->SPI(chipSelect, &mosi, &miso, 1);
        *val = miso & 0xFFFF;
        return 0;
    } catch (...)
    {
        return -1;
    }
}

int pnlX3::LMS_WriteFPGAReg(lime::SDRDevice* device, uint32_t address, uint16_t val)
{
    if (!device)
        return -1;

    const uint32_t mosi = (1 << 31) | address << 16 | val;
    try
    {
        device->SPI(chipSelect, &mosi, nullptr, 1);
        return 0;
    } catch (...)
    {
        return -1;
    }
}

int pnlX3::LMS_WriteCustomBoardParam(lime::SDRDevice* device, const std::vector<CustomParameterIO>& parameters)
{
    if (device == nullptr)
    {
        return -1;
    }

    try
    {
        return device->CustomParameterWrite(parameters) == OpStatus::Success ? 0 : -1;
    } catch (...)
    {
        return -1;
    }
}

int pnlX3::LMS_ReadCustomBoardParam(lime::SDRDevice* device, std::vector<CustomParameterIO>& parameters)
{
    if (device == nullptr)
    {
        return -1;
    }

    try
    {
        int ret = device->CustomParameterRead(parameters) == OpStatus::Success ? 0 : -1;
        return ret;
    } catch (...)
    {
        return -1;
    }
}

pnlX3::pnlX3(wxWindow* parent, wxWindowID id, const wxPoint& pos, const wxSize& size, int style, wxString name)
{
    chipSelect = -1;
    device = nullptr;

    Create(parent, id, pos, size, style, name);
#ifdef WIN32
    SetBackgroundColour(wxSystemSettings::GetColour(wxSYS_COLOUR_BTNFACE));
#endif
    // LMS1
    wxFlexGridSizer* mainSizer = new wxFlexGridSizer(0, 2, 5, 5);

    // LMS 1 Ch0
    mainSizer->Add(new wxStaticText(this, wxID_ANY, _("TX1_EN  ")), 1, wxALL | wxALIGN_RIGHT | wxALIGN_CENTER_VERTICAL, 5);
    Lms1tx1En = new wxCheckBox(this, wxNewId(), _("Enable"));
    Connect(Lms1tx1En->GetId(), wxEVT_CHECKBOX, wxCommandEventHandler(pnlX3::OnInputChange), NULL, this);
    mainSizer->Add(Lms1tx1En, 1, wxEXPAND | wxALIGN_LEFT | wxALIGN_TOP, 5);

    mainSizer->Add(new wxStaticText(this, wxID_ANY, _("RFSW_TX1 ")), 1, wxALL | wxALIGN_RIGHT | wxALIGN_CENTER_VERTICAL, 5);
    cmbLms1Tx1Path = new wxChoice(this, wxNewId());
    cmbLms1Tx1Path->Append("TX1_2 -> TX1 (J8)");
    cmbLms1Tx1Path->Append("TX1_1 -> TX1 (J8)");
    cmbLms1Tx1Path->SetSelection(0);
    Connect(cmbLms1Tx1Path->GetId(), wxEVT_CHOICE, wxCommandEventHandler(pnlX3::OnInputChange), NULL, this);
    mainSizer->Add(cmbLms1Tx1Path, 1, wxEXPAND | wxALIGN_LEFT | wxALIGN_TOP, 5);

    mainSizer->Add(new wxStaticText(this, wxID_ANY, _("TX1DAC ")), 1, wxALL | wxALIGN_RIGHT | wxALIGN_CENTER_VERTICAL, 5);
    wxSize spinBoxSize(64, -1);
    long spinBoxStyle = wxSP_ARROW_KEYS | wxTE_PROCESS_ENTER;
    spinDac1 = new wxSpinCtrl(this, wxNewId(), wxEmptyString, wxDefaultPosition, spinBoxSize, spinBoxStyle, 0, 65535, 0);
    Connect(spinDac1->GetId(), wxEVT_TEXT_ENTER, wxCommandEventHandler(pnlX3::OnDacChange), NULL, this);
    Connect(spinDac1->GetId(), wxEVT_SPINCTRL, wxCommandEventHandler(pnlX3::OnDacChange), NULL, this);
    Connect(spinDac1->GetId(), wxEVT_SPIN, wxCommandEventHandler(pnlX3::OnDacChange), NULL, this);
    mainSizer->Add(spinDac1, 1, wxEXPAND | wxALIGN_LEFT | wxALIGN_TOP, 5);

    mainSizer->Add(new wxStaticText(this, wxID_ANY, _("RFSW_RX1 ")), 1, wxALL | wxALIGN_RIGHT | wxALIGN_CENTER_VERTICAL, 5);
    cmbLms1Rx1Path = new wxChoice(this, wxNewId());
    cmbLms1Rx1Path->Append("RX1_L <- RX1 (J1)");
    cmbLms1Rx1Path->Append("RX1_H <- RX1 (J1)");
    cmbLms1Rx1Path->SetSelection(0);
    Connect(cmbLms1Rx1Path->GetId(), wxEVT_CHOICE, wxCommandEventHandler(pnlX3::OnInputChange), NULL, this);
    mainSizer->Add(cmbLms1Rx1Path, 1, wxEXPAND | wxALIGN_LEFT | wxALIGN_TOP, 5);

    // LMS 1 Ch1
    mainSizer->Add(new wxStaticText(this, wxID_ANY, _("TX2_EN  ")), 1, wxALL | wxALIGN_RIGHT | wxALIGN_CENTER_VERTICAL, 5);
    Lms1tx2En = new wxCheckBox(this, wxNewId(), _("Enable"));
    Connect(Lms1tx2En->GetId(), wxEVT_CHECKBOX, wxCommandEventHandler(pnlX3::OnInputChange), NULL, this);
    mainSizer->Add(Lms1tx2En, 1, wxEXPAND | wxALIGN_LEFT | wxALIGN_TOP, 5);

    mainSizer->Add(new wxStaticText(this, wxID_ANY, _("RFSW_TX2 ")), 1, wxALL | wxALIGN_RIGHT | wxALIGN_CENTER_VERTICAL, 5);
    cmbLms1Tx2Path = new wxChoice(this, wxNewId());
    cmbLms1Tx2Path->Append("TX2_2 -> TX2 (J9)");
    cmbLms1Tx2Path->Append("TX2_1 -> TX2 (J9)");
    cmbLms1Tx2Path->SetSelection(0);
    Connect(cmbLms1Tx2Path->GetId(), wxEVT_CHOICE, wxCommandEventHandler(pnlX3::OnInputChange), NULL, this);
    mainSizer->Add(cmbLms1Tx2Path, 1, wxEXPAND | wxALIGN_LEFT | wxALIGN_TOP, 5);

    mainSizer->Add(new wxStaticText(this, wxID_ANY, _("TX2DAC ")), 1, wxALL | wxALIGN_RIGHT | wxALIGN_CENTER_VERTICAL, 5);
    spinDac2 = new wxSpinCtrl(this, wxNewId(), wxEmptyString, wxDefaultPosition, spinBoxSize, spinBoxStyle, 0, 65535, 0);
    Connect(spinDac2->GetId(), wxEVT_TEXT_ENTER, wxCommandEventHandler(pnlX3::OnDacChange), NULL, this);
    Connect(spinDac2->GetId(), wxEVT_SPINCTRL, wxCommandEventHandler(pnlX3::OnDacChange), NULL, this);
    Connect(spinDac2->GetId(), wxEVT_SPIN, wxCommandEventHandler(pnlX3::OnDacChange), NULL, this);
    mainSizer->Add(spinDac2, 1, wxEXPAND | wxALIGN_LEFT | wxALIGN_TOP, 5);

    mainSizer->Add(new wxStaticText(this, wxID_ANY, _("RFSW_RX2 ")), 1, wxALL | wxALIGN_RIGHT | wxALIGN_CENTER_VERTICAL, 5);
    cmbLms1Rx2Path = new wxChoice(this, wxNewId());
    cmbLms1Rx2Path->Append("RX2_L <- RX2 (J2)");
    cmbLms1Rx2Path->Append("RX2_H <- RX2 (J2)");
    cmbLms1Rx2Path->SetSelection(0);
    Connect(cmbLms1Rx2Path->GetId(), wxEVT_CHOICE, wxCommandEventHandler(pnlX3::OnInputChange), NULL, this);
    mainSizer->Add(cmbLms1Rx2Path, 1, wxEXPAND | wxALIGN_LEFT | wxALIGN_TOP, 5);

    // start B.J.
    mainSizer->Add(new wxStaticText(this, wxID_ANY, _("LMS1 TDD")), 1, wxALL | wxALIGN_RIGHT | wxALIGN_CENTER_VERTICAL, 5);
    mainSizer->Add(new wxStaticText(this, wxID_ANY, _("")), 1, wxALL | wxALIGN_RIGHT | wxALIGN_CENTER_VERTICAL, 5);
    rbLMS1LowFreq = new wxRadioButton(this, wxNewId(), wxT("Low Freq."), wxDefaultPosition, wxDefaultSize, wxRB_GROUP);
    rbLMS1LowFreq->SetValue(true);
    rbLMS1LowFreq->Connect(wxEVT_COMMAND_RADIOBUTTON_SELECTED, wxCommandEventHandler(pnlX3::OnLMS1LowFreq), NULL, this);
    mainSizer->Add(rbLMS1LowFreq, 0, wxEXPAND | wxALIGN_LEFT | wxALIGN_TOP, 5);

    rbLMS1HighFreq = new wxRadioButton(this, wxNewId(), wxT("High Freq."), wxDefaultPosition, wxDefaultSize, 0);
    rbLMS1HighFreq->SetValue(false);
    rbLMS1HighFreq->Connect(wxEVT_COMMAND_RADIOBUTTON_SELECTED, wxCommandEventHandler(pnlX3::OnLMS1HighFreq), NULL, this);
    mainSizer->Add(rbLMS1HighFreq, 0, wxEXPAND | wxALIGN_LEFT | wxALIGN_TOP, 5);

    m_bLMS1LowFreq = 1;

    rbLMS1DownLink = new wxRadioButton(this, wxNewId(), wxT("DL"), wxDefaultPosition, wxDefaultSize, wxRB_GROUP);
    rbLMS1DownLink->SetValue(true);
    rbLMS1DownLink->Connect(wxEVT_COMMAND_RADIOBUTTON_SELECTED, wxCommandEventHandler(pnlX3::OnLMS1DownLink), NULL, this);
    mainSizer->Add(rbLMS1DownLink, 0, wxEXPAND | wxALIGN_LEFT | wxALIGN_TOP, 5);

    rbLMS1UpLink = new wxRadioButton(this, wxNewId(), wxT("UL"), wxDefaultPosition, wxDefaultSize, 0);
    rbLMS1UpLink->SetValue(false);
    rbLMS1UpLink->Connect(wxEVT_COMMAND_RADIOBUTTON_SELECTED, wxCommandEventHandler(pnlX3::OnLMS1UpLink), NULL, this);
    mainSizer->Add(rbLMS1UpLink, 0, wxEXPAND | wxALIGN_LEFT | wxALIGN_TOP, 5);

    m_bLMS1DownLink = 1;

    cbLMS1ChA = new wxCheckBox(this, wxNewId(), _("ChA"));
    mainSizer->Add(cbLMS1ChA, 1, wxALIGN_LEFT | wxALIGN_TOP, 5);
    cbLMS1ChA->SetValue(false);
    cbLMS1ChB = new wxCheckBox(this, wxNewId(), _("ChB"));
    cbLMS1ChB->SetValue(false);
    mainSizer->Add(cbLMS1ChB, 1, wxALIGN_LEFT | wxALIGN_TOP, 5);

    btnLMS1Settings = new wxButton(this, wxNewId(), _T("Configure"));
    mainSizer->Add(btnLMS1Settings, 1, wxALIGN_LEFT | wxEXPAND, 5);
    Connect(
        btnLMS1Settings->GetId(), wxEVT_COMMAND_BUTTON_CLICKED, reinterpret_cast<wxObjectEventFunction>(&pnlX3::OnLMS1Configure));
    // end B.J.

    auto lms1Sizer = new wxStaticBoxSizer(new wxStaticBox(this, wxID_ANY, wxT("LMS1")), wxVERTICAL);
    lms1Sizer->Add(mainSizer, 0, 0, 5);

    // LMS2
    wxFlexGridSizer* mainSizer2 = new wxFlexGridSizer(0, 2, 5, 5);

    // LMS2 Ch0
    mainSizer2->Add(new wxStaticText(this, wxID_ANY, _("TX1_EN  ")), 1, wxALL | wxALIGN_RIGHT | wxALIGN_CENTER_VERTICAL, 5);
    Lms2tx1En = new wxCheckBox(this, wxNewId(), _("Enable"));
    Connect(Lms2tx1En->GetId(), wxEVT_CHECKBOX, wxCommandEventHandler(pnlX3::OnInputChange), NULL, this);
    mainSizer2->Add(Lms2tx1En, 1, wxEXPAND | wxALIGN_LEFT | wxALIGN_TOP, 5);

    mainSizer2->Add(new wxStaticText(this, wxID_ANY, _("RFSW_TRX1T ")), 1, wxALL | wxALIGN_RIGHT | wxALIGN_CENTER_VERTICAL, 5);
    cmbLms2Trx1TPath = new wxChoice(this, wxNewId());
    cmbLms2Trx1TPath->Append("TX1_1 -> RFSW_TRX1");
    cmbLms2Trx1TPath->Append("TX1_1 -> Ground");
    cmbLms2Trx1TPath->SetSelection(0);
    Connect(cmbLms2Trx1TPath->GetId(), wxEVT_CHOICE, wxCommandEventHandler(pnlX3::OnInputChange), NULL, this);
    mainSizer2->Add(cmbLms2Trx1TPath, 1, wxEXPAND | wxALIGN_LEFT | wxALIGN_TOP, 5);

    mainSizer2->Add(new wxStaticText(this, wxID_ANY, _("RFSW_TRX1 ")), 1, wxALL | wxALIGN_RIGHT | wxALIGN_CENTER_VERTICAL, 5);
    cmbLms2Trx1Path = new wxChoice(this, wxNewId());
    cmbLms2Trx1Path->Append("RFSW_RX1IN <- TRX1 (J10)");
    cmbLms2Trx1Path->Append("RFSW_TRX1T -> TRX1 (J10)");
    cmbLms2Trx1Path->SetSelection(0);
    Connect(cmbLms2Trx1Path->GetId(), wxEVT_CHOICE, wxCommandEventHandler(pnlX3::OnInputChange), NULL, this);
    mainSizer2->Add(cmbLms2Trx1Path, 1, wxEXPAND | wxALIGN_LEFT | wxALIGN_TOP, 5);

    mainSizer2->Add(new wxStaticText(this, wxID_ANY, _("RX1_LNA  ")), 1, wxALL | wxALIGN_RIGHT | wxALIGN_CENTER_VERTICAL, 5);
    Lms2Lna1En = new wxCheckBox(this, wxNewId(), _("Enable"));
    Connect(Lms2Lna1En->GetId(), wxEVT_CHECKBOX, wxCommandEventHandler(pnlX3::OnInputChange), NULL, this);
    mainSizer2->Add(Lms2Lna1En, 1, wxEXPAND | wxALIGN_LEFT | wxALIGN_TOP, 5);

    mainSizer2->Add(new wxStaticText(this, wxID_ANY, _("RFSW_RX1C ")), 1, wxALL | wxALIGN_RIGHT | wxALIGN_CENTER_VERTICAL, 5);
    cmbLms2Rx1CPath = new wxChoice(this, wxNewId());
    cmbLms2Rx1CPath->Append("RX1_H <- RFSW_RX1IN (LNA)");
    cmbLms2Rx1CPath->Append("RX1_H <- LMS3 (TX1_1)");
    cmbLms2Rx1CPath->SetSelection(0);
    Connect(cmbLms2Rx1CPath->GetId(), wxEVT_CHOICE, wxCommandEventHandler(pnlX3::OnInputChange), NULL, this);
    mainSizer2->Add(cmbLms2Rx1CPath, 1, wxEXPAND | wxALIGN_LEFT | wxALIGN_TOP, 5);

    mainSizer2->Add(new wxStaticText(this, wxID_ANY, _("RFSW_RX1IN ")), 1, wxALL | wxALIGN_RIGHT | wxALIGN_CENTER_VERTICAL, 5);
    cmbLms2Rx1InPath = new wxChoice(this, wxNewId());
    cmbLms2Rx1InPath->Append("RFSW_RX1C <- RX1 (J11)");
    cmbLms2Rx1InPath->Append("RFSW_RX1C <- RSFW_TRX1");
    cmbLms2Rx1InPath->SetSelection(0);
    Connect(cmbLms2Rx1InPath->GetId(), wxEVT_CHOICE, wxCommandEventHandler(pnlX3::OnInputChange), NULL, this);
    mainSizer2->Add(cmbLms2Rx1InPath, 1, wxEXPAND | wxALIGN_LEFT | wxALIGN_TOP, 5);

    // LMS2 Ch1
    mainSizer2->Add(new wxStaticText(this, wxID_ANY, _("TX2_EN  ")), 1, wxALL | wxALIGN_RIGHT | wxALIGN_CENTER_VERTICAL, 5);
    Lms2tx2En = new wxCheckBox(this, wxNewId(), _("Enable"));
    Connect(Lms2tx2En->GetId(), wxEVT_CHECKBOX, wxCommandEventHandler(pnlX3::OnInputChange), NULL, this);
    mainSizer2->Add(Lms2tx2En, 1, wxEXPAND | wxALIGN_LEFT | wxALIGN_TOP, 5);

    mainSizer2->Add(new wxStaticText(this, wxID_ANY, _("RFSW_TRX2T ")), 1, wxALL | wxALIGN_RIGHT | wxALIGN_CENTER_VERTICAL, 5);
    cmbLms2Trx2TPath = new wxChoice(this, wxNewId());
    cmbLms2Trx2TPath->Append("TX2_1 -> Ground");
    cmbLms2Trx2TPath->Append("TX2_1 -> RFSW_TRX2");
    cmbLms2Trx2TPath->SetSelection(0);
    Connect(cmbLms2Trx2TPath->GetId(), wxEVT_CHOICE, wxCommandEventHandler(pnlX3::OnInputChange), NULL, this);
    mainSizer2->Add(cmbLms2Trx2TPath, 1, wxEXPAND | wxALIGN_LEFT | wxALIGN_TOP, 5);

    mainSizer2->Add(new wxStaticText(this, wxID_ANY, _("RFSW_TRX2 ")), 1, wxALL | wxALIGN_RIGHT | wxALIGN_CENTER_VERTICAL, 5);
    cmbLms2Trx2Path = new wxChoice(this, wxNewId());
    cmbLms2Trx2Path->Append("RFSW_RX2IN <- TRX2 (J12)");
    cmbLms2Trx2Path->Append("RFSW_TRX2T -> TRX2 (J12)");
    cmbLms2Trx2Path->SetSelection(0);
    Connect(cmbLms2Trx2Path->GetId(), wxEVT_CHOICE, wxCommandEventHandler(pnlX3::OnInputChange), NULL, this);
    mainSizer2->Add(cmbLms2Trx2Path, 1, wxEXPAND | wxALIGN_LEFT | wxALIGN_TOP, 5);

    mainSizer2->Add(new wxStaticText(this, wxID_ANY, _("RX2_LNA  ")), 1, wxALL | wxALIGN_RIGHT | wxALIGN_CENTER_VERTICAL, 5);
    Lms2Lna2En = new wxCheckBox(this, wxNewId(), _("Enable"));
    Connect(Lms2Lna2En->GetId(), wxEVT_CHECKBOX, wxCommandEventHandler(pnlX3::OnInputChange), NULL, this);
    mainSizer2->Add(Lms2Lna2En, 1, wxEXPAND | wxALIGN_LEFT | wxALIGN_TOP, 5);

    mainSizer2->Add(new wxStaticText(this, wxID_ANY, _("RFSW_RX2C ")), 1, wxALL | wxALIGN_RIGHT | wxALIGN_CENTER_VERTICAL, 5);
    cmbLms2Rx2CPath = new wxChoice(this, wxNewId());
    cmbLms2Rx2CPath->Append("RX2_H <- RFSW_RX2IN (LNA)");
    cmbLms2Rx2CPath->Append("RX2_H <- LMS3 (TX2_1)");
    cmbLms2Rx2CPath->SetSelection(0);
    Connect(cmbLms2Rx2CPath->GetId(), wxEVT_CHOICE, wxCommandEventHandler(pnlX3::OnInputChange), NULL, this);
    mainSizer2->Add(cmbLms2Rx2CPath, 1, wxEXPAND | wxALIGN_LEFT | wxALIGN_TOP, 5);

    mainSizer2->Add(new wxStaticText(this, wxID_ANY, _("RFSW_RX2IN ")), 1, wxALL | wxALIGN_RIGHT | wxALIGN_CENTER_VERTICAL, 5);
    cmbLms2Rx2InPath = new wxChoice(this, wxNewId());
    cmbLms2Rx2InPath->Append("RFSW_RX2C <- RX2 (J13)");
    cmbLms2Rx2InPath->Append("RFSW_RX2C <- RSFW_TRX2");
    cmbLms2Rx2InPath->SetSelection(0);
    Connect(cmbLms2Rx2InPath->GetId(), wxEVT_CHOICE, wxCommandEventHandler(pnlX3::OnInputChange), NULL, this);
    mainSizer2->Add(cmbLms2Rx2InPath, 1, wxEXPAND | wxALIGN_LEFT | wxALIGN_TOP, 5);

    // start B.J.
    mainSizer2->Add(new wxStaticText(this, wxID_ANY, _("LMS2 TDD")), 1, wxALL | wxALIGN_RIGHT | wxALIGN_CENTER_VERTICAL, 5);
    mainSizer2->Add(new wxStaticText(this, wxID_ANY, _("")), 1, wxALL | wxALIGN_RIGHT | wxALIGN_CENTER_VERTICAL, 5);

    rbLMS2DownLink = new wxRadioButton(this, wxNewId(), wxT("DL"), wxDefaultPosition, wxDefaultSize, wxRB_GROUP);
    rbLMS2DownLink->SetValue(true);
    rbLMS2DownLink->Connect(wxEVT_COMMAND_RADIOBUTTON_SELECTED, wxCommandEventHandler(pnlX3::OnLMS2DownLink), NULL, this);
    mainSizer2->Add(rbLMS2DownLink, 0, wxEXPAND | wxALIGN_LEFT | wxALIGN_TOP, 5);

    rbLMS2UpLink = new wxRadioButton(this, wxNewId(), wxT("UL"), wxDefaultPosition, wxDefaultSize, 0);
    rbLMS2UpLink->SetValue(false);
    rbLMS2UpLink->Connect(wxEVT_COMMAND_RADIOBUTTON_SELECTED, wxCommandEventHandler(pnlX3::OnLMS2UpLink), NULL, this);
    mainSizer2->Add(rbLMS2UpLink, 0, wxEXPAND | wxALIGN_LEFT | wxALIGN_TOP, 5);

    m_bLMS2DownLink = 1;

    cbLMS2ChA = new wxCheckBox(this, wxNewId(), _("ChA"));
    mainSizer2->Add(cbLMS2ChA, 1, wxALIGN_LEFT | wxALIGN_TOP, 5);
    cbLMS2ChA->SetValue(false);
    cbLMS2ChB = new wxCheckBox(this, wxNewId(), _("ChB"));
    mainSizer2->Add(cbLMS2ChB, 1, wxALIGN_LEFT | wxALIGN_TOP, 5);
    cbLMS2ChB->SetValue(false);

    btnLMS2Settings = new wxButton(this, wxNewId(), _T("Configure"));
    mainSizer2->Add(btnLMS2Settings, 1, wxALIGN_LEFT | wxEXPAND, 5);
    Connect(
        btnLMS2Settings->GetId(), wxEVT_COMMAND_BUTTON_CLICKED, reinterpret_cast<wxObjectEventFunction>(&pnlX3::OnLMS2Configure));
    // end B.J.

    auto lms2Sizer = new wxStaticBoxSizer(new wxStaticBox(this, wxID_ANY, wxT("LMS2")), wxVERTICAL);
    lms2Sizer->Add(mainSizer2, 0, 0, 5);

    // LMS3
    wxFlexGridSizer* mainSizer3 = new wxFlexGridSizer(0, 2, 5, 5);
    mainSizer3->Add(new wxStaticText(this, wxID_ANY, _("RFSW1_RX1 ")), 1, wxALL | wxALIGN_RIGHT | wxALIGN_CENTER_VERTICAL, 5);
    cmbLms3Rx1Path = new wxChoice(this, wxNewId());
    cmbLms3Rx1Path->Append("RX1_H <- RX_IN (J6)");
    cmbLms3Rx1Path->Append("RX1_H <- LMS2 (TX1_1)");
    cmbLms3Rx1Path->SetSelection(0);
    Connect(cmbLms3Rx1Path->GetId(), wxEVT_CHOICE, wxCommandEventHandler(pnlX3::OnInputChange), NULL, this);
    mainSizer3->Add(cmbLms3Rx1Path, 1, wxEXPAND | wxALIGN_LEFT | wxALIGN_TOP, 5);

    mainSizer3->Add(new wxStaticText(this, wxID_ANY, _("RFSW1_RX2 ")), 1, wxALL | wxALIGN_RIGHT | wxALIGN_CENTER_VERTICAL, 5);
    cmbLms3Rx2Path = new wxChoice(this, wxNewId());
    cmbLms3Rx2Path->Append("RX2_H <- RX_IN (J7)");
    cmbLms3Rx2Path->Append("RX1_H <- LMS2 (TX2_1)");
    cmbLms3Rx2Path->SetSelection(0);
    Connect(cmbLms3Rx2Path->GetId(), wxEVT_CHOICE, wxCommandEventHandler(pnlX3::OnInputChange), NULL, this);
    mainSizer3->Add(cmbLms3Rx2Path, 1, wxEXPAND | wxALIGN_LEFT | wxALIGN_TOP, 5);

    auto lms3Sizer = new wxStaticBoxSizer(new wxStaticBox(this, wxID_ANY, wxT("LMS3")), wxVERTICAL);
    lms3Sizer->Add(mainSizer3, 0, 0, 5);

    // Main RF sizer
    wxStaticBoxSizer* mainBoxSizer;
    mainBoxSizer = new wxStaticBoxSizer(new wxStaticBox(this, wxID_ANY, wxT("RF controls")), wxHORIZONTAL);
    mainBoxSizer->Add(lms1Sizer, 0, 0, 5);
    mainBoxSizer->Add(lms2Sizer, 0, 0, 5);
    mainBoxSizer->Add(lms3Sizer, 0, 0, 5);
    mainBoxSizer->Fit(this);
    mainBoxSizer->SetSizeHints(this);
    SetSizer(mainBoxSizer);
    Layout();

    Bind(READ_ALL_VALUES, &pnlX3::OnReadAll, this, this->GetId());
    Bind(WRITE_ALL_VALUES, &pnlX3::OnWriteAll, this, this->GetId());
}

void pnlX3::Initialize(lime::SDRDevice* pControl)
{
    chipSelect = -1;
    device = pControl;
    if (device == nullptr)
        return;

<<<<<<< HEAD
    const SDRDevice::Descriptor& desc = device->GetDescriptor();
    const std::string targetSPI{ "FPGA"s };
=======
    const SDRDescriptor& desc = device->GetDescriptor();
    const std::string targetSPI = "FPGA";
>>>>>>> c833eefb
    for (const auto& nameIds : desc.spiSlaveIds)
    {
        if (nameIds.first == targetSPI)
        {
            chipSelect = nameIds.second;
            break;
        }
    }
}

pnlX3::~pnlX3()
{
    // LMS1
    cmbLms1Rx1Path->Disconnect(wxEVT_CHOICE, cmbLms1Rx1Path->GetId(), wxCommandEventHandler(pnlX3::OnInputChange), 0, this);
    cmbLms1Tx1Path->Disconnect(wxEVT_CHOICE, cmbLms1Tx1Path->GetId(), wxCommandEventHandler(pnlX3::OnInputChange), 0, this);
    cmbLms1Rx2Path->Disconnect(wxEVT_CHOICE, cmbLms1Rx2Path->GetId(), wxCommandEventHandler(pnlX3::OnInputChange), 0, this);
    cmbLms1Tx2Path->Disconnect(wxEVT_CHOICE, cmbLms1Tx2Path->GetId(), wxCommandEventHandler(pnlX3::OnInputChange), 0, this);

    spinDac1->Disconnect(wxEVT_TEXT_ENTER, spinDac1->GetId(), wxCommandEventHandler(pnlX3::OnDacChange), 0, this);
    spinDac1->Disconnect(wxEVT_SPINCTRL, spinDac1->GetId(), wxCommandEventHandler(pnlX3::OnDacChange), 0, this);
    spinDac1->Disconnect(wxEVT_SPIN, spinDac1->GetId(), wxCommandEventHandler(pnlX3::OnDacChange), 0, this);

    spinDac2->Disconnect(wxEVT_TEXT_ENTER, spinDac2->GetId(), wxCommandEventHandler(pnlX3::OnDacChange), 0, this);
    spinDac2->Disconnect(wxEVT_SPINCTRL, spinDac2->GetId(), wxCommandEventHandler(pnlX3::OnDacChange), 0, this);
    spinDac2->Disconnect(wxEVT_SPIN, spinDac2->GetId(), wxCommandEventHandler(pnlX3::OnDacChange), 0, this);

    // LMS2
    cmbLms2Trx1TPath->Disconnect(wxEVT_CHOICE, cmbLms2Trx1TPath->GetId(), wxCommandEventHandler(pnlX3::OnInputChange), 0, this);
    cmbLms2Trx1Path->Disconnect(wxEVT_CHOICE, cmbLms2Trx1Path->GetId(), wxCommandEventHandler(pnlX3::OnInputChange), 0, this);
    cmbLms2Rx1CPath->Disconnect(wxEVT_CHOICE, cmbLms2Rx1CPath->GetId(), wxCommandEventHandler(pnlX3::OnInputChange), 0, this);
    cmbLms2Rx1InPath->Disconnect(wxEVT_CHOICE, cmbLms2Rx1InPath->GetId(), wxCommandEventHandler(pnlX3::OnInputChange), 0, this);

    cmbLms2Trx2TPath->Disconnect(wxEVT_CHOICE, cmbLms2Trx2TPath->GetId(), wxCommandEventHandler(pnlX3::OnInputChange), 0, this);
    cmbLms2Trx2Path->Disconnect(wxEVT_CHOICE, cmbLms2Trx2Path->GetId(), wxCommandEventHandler(pnlX3::OnInputChange), 0, this);
    cmbLms2Rx2CPath->Disconnect(wxEVT_CHOICE, cmbLms2Rx2CPath->GetId(), wxCommandEventHandler(pnlX3::OnInputChange), 0, this);
    cmbLms2Rx2InPath->Disconnect(wxEVT_CHOICE, cmbLms2Rx2InPath->GetId(), wxCommandEventHandler(pnlX3::OnInputChange), 0, this);

    // LMS3
    cmbLms3Rx1Path->Disconnect(wxEVT_CHOICE, cmbLms3Rx1Path->GetId(), wxCommandEventHandler(pnlX3::OnInputChange), 0, this);
    cmbLms3Rx1Path->Disconnect(wxEVT_CHOICE, cmbLms3Rx2Path->GetId(), wxCommandEventHandler(pnlX3::OnInputChange), 0, this);
}

void pnlX3::OnInputChange(wxCommandEvent& event)
{
    uint16_t addr = 0x00D1;
    uint16_t value = 0;

    value |= cmbLms3Rx1Path->GetSelection() << 0;
    value |= cmbLms3Rx2Path->GetSelection() << 1;
    value |= cmbLms2Rx1CPath->GetSelection() << 2;
    value |= cmbLms2Rx1InPath->GetSelection() << 3;
    value |= cmbLms2Rx2CPath->GetSelection() << 4;
    value |= cmbLms2Rx2InPath->GetSelection() << 5;
    value |= cmbLms2Trx1Path->GetSelection() << 6;
    value |= cmbLms2Trx1TPath->GetSelection() << 7;
    value |= cmbLms2Trx2Path->GetSelection() << 8;
    value |= cmbLms2Trx2TPath->GetSelection() << 9;
    value |= cmbLms1Rx2Path->GetSelection() << 10;
    value |= cmbLms1Rx1Path->GetSelection() << 11;
    value |= cmbLms1Tx2Path->GetSelection() << 12;
    value |= cmbLms1Tx1Path->GetSelection() << 13;

    if (LMS_WriteFPGAReg(device, addr, value))
        wxMessageBox(_("Failed to write FPGA registers"), _("Error"), wxICON_ERROR | wxOK);

    addr = 0x00D2;
    value = 0;

    value |= (!Lms2Lna2En->GetValue()) << 0;
    value |= (!Lms2Lna1En->GetValue()) << 1;
    value |= Lms2tx2En->GetValue() << 2;
    value |= Lms2tx1En->GetValue() << 3;
    value |= Lms1tx2En->GetValue() << 4;
    value |= Lms1tx1En->GetValue() << 5;

    if (LMS_WriteFPGAReg(device, addr, value))
        wxMessageBox(_("Failed to write FPGA registers"), _("Error"), wxICON_ERROR | wxOK);
}

void pnlX3::OnDacChange(wxCommandEvent& event)
{
    LMS_WriteCustomBoardParam(
        device, { { 2, static_cast<double>(spinDac1->GetValue()), ""s }, { 3, static_cast<double>(spinDac2->GetValue()), ""s } });
}

void pnlX3::UpdatePanel()
{
    uint16_t addr = 0x00D1;
    uint16_t value = 0;
    if (LMS_ReadFPGAReg(device, addr, &value))
    {
        wxMessageBox(_("Failed to read FPGA registers"), _("Error"), wxICON_ERROR | wxOK);
        return;
    }

    cmbLms3Rx1Path->SetSelection((value >> 0) & 1);
    cmbLms3Rx2Path->SetSelection((value >> 1) & 1);
    cmbLms2Rx1CPath->SetSelection((value >> 2) & 1);
    cmbLms2Rx1InPath->SetSelection((value >> 3) & 1);
    cmbLms2Rx2CPath->SetSelection((value >> 4) & 1);
    cmbLms2Rx2InPath->SetSelection((value >> 5) & 1);
    cmbLms2Trx1Path->SetSelection((value >> 6) & 1);
    cmbLms2Trx1TPath->SetSelection((value >> 7) & 1);
    cmbLms2Trx2Path->SetSelection((value >> 8) & 1);
    cmbLms2Trx2TPath->SetSelection((value >> 9) & 1);
    cmbLms1Rx2Path->SetSelection((value >> 10) & 1);
    cmbLms1Rx1Path->SetSelection((value >> 11) & 1);
    cmbLms1Tx2Path->SetSelection((value >> 12) & 1);
    cmbLms1Tx1Path->SetSelection((value >> 13) & 1);

    addr = 0x00D2;
    value = 0;
    if (LMS_ReadFPGAReg(device, addr, &value))
    {
        wxMessageBox(_("Failed to read FPGA registers"), _("Error"), wxICON_ERROR | wxOK);
        return;
    }

    Lms2Lna2En->SetValue(!((value >> 0) & 1));
    Lms2Lna1En->SetValue(!((value >> 1) & 1));
    Lms2tx2En->SetValue((value >> 2) & 1);
    Lms2tx1En->SetValue((value >> 3) & 1);
    Lms1tx2En->SetValue((value >> 4) & 1);
    Lms1tx1En->SetValue((value >> 5) & 1);

    std::vector<CustomParameterIO> params{ { 2, 0, ""s }, { 3, 0, ""s } };

    LMS_ReadCustomBoardParam(device, params);

    spinDac1->SetValue(static_cast<int>(params[0].value));
    spinDac2->SetValue(static_cast<int>(params[1].value));
}

void pnlX3::OnReadAll(wxCommandEvent& event)
{
    UpdatePanel();
}

void pnlX3::OnWriteAll(wxCommandEvent& event)
{
    OnInputChange(event);
    OnDacChange(event);
}

// B.J. start

pnlX3::Register::Register()
    : address(0)
    , msb(0)
    , lsb(0)
    , defaultValue(0)
{
}

pnlX3::Register::Register(unsigned short address, unsigned char msb, unsigned char lsb, unsigned short defaultValue)
    : address(address)
    , msb(msb)
    , lsb(lsb)
    , defaultValue(defaultValue)
{
}

void pnlX3::SetRegValue(lime::SDRDevice* pLmsControl, Register reg, uint16_t value)
{

    unsigned short mask = (~(~0 << (reg.msb - reg.lsb + 1))) << reg.lsb; // creates bit mask

    uint16_t regValue = 0;
    LMS_ReadFPGAReg(pLmsControl, reg.address, &regValue); // read bit content
    regValue &= ~mask;
    regValue |= (value << reg.lsb) & mask;

    if (LMS_WriteFPGAReg(pLmsControl, reg.address, regValue) != 0)
        ; // register write
}

void pnlX3::OnLMS1LowFreq(wxCommandEvent& event)
{
    rbLMS1LowFreq->SetValue(true);
    rbLMS1HighFreq->SetValue(false);
    m_bLMS1LowFreq = 1;
}

void pnlX3::OnLMS1HighFreq(wxCommandEvent& event)
{
    rbLMS1LowFreq->SetValue(false);
    rbLMS1HighFreq->SetValue(true);
    m_bLMS1LowFreq = 0;
}

void pnlX3::OnLMS1DownLink(wxCommandEvent& event)
{
    rbLMS1DownLink->SetValue(true);
    rbLMS1UpLink->SetValue(false);
    m_bLMS1DownLink = 1;
}

void pnlX3::OnLMS1UpLink(wxCommandEvent& event)
{
    rbLMS1DownLink->SetValue(false);
    rbLMS1UpLink->SetValue(true);
    m_bLMS1DownLink = 0;
}

void pnlX3::OnLMS1Configure(wxCommandEvent& event)
{
    int m_bLMS1ChA, m_bLMS1ChB = 0;
    Register chkLms1Tx1, cmbLms1Tx1Path, cmbLms1Rx1Path, chkLms1Tx2, cmbLms1Tx2Path, cmbLms1Rx2Path;

    m_bLMS1ChA = static_cast<int>(cbLMS1ChA->GetValue());
    m_bLMS1ChB = static_cast<int>(cbLMS1ChB->GetValue());

    // LMS#1 channel A
    chkLms1Tx1 = Register(0x00D2, 5, 5, 0); // positive logic
    cmbLms1Tx1Path = Register(0x00D1, 13, 13, 0);
    //("TX1_2 -> TX1 (J8)");
    //("TX1_1 -> TX1 (J8)");
    cmbLms1Rx1Path = Register(0x00D1, 11, 11, 0);
    //("RX1_L <- RX1 (J1)");
    //("RX1_H <- RX1 (J1)");

    // LMS#1 channel B
    chkLms1Tx2 = Register(0x00D2, 4, 4, 0); // positive logic
    cmbLms1Tx2Path = Register(0x00D1, 12, 12, 0);
    //("TX2_2 -> TX2 (J9)");
    //("TX2_1 -> TX2 (J9)");
    cmbLms1Rx2Path = Register(0x00D1, 10, 10, 0);
    //("RX2_L <- RX2 (J2)");
    //("RX2_H <- RX2 (J2)");

    if (m_bLMS1ChA == 1) // channel A
    {

        if (m_bLMS1DownLink == 1)
        {
            SetRegValue(device, chkLms1Tx1, 1); // Enabled
            if (m_bLMS1LowFreq == 1)
            {
                SetRegValue(device, cmbLms1Tx1Path, 0); //("TX1_2 -> TX1 (J8)");
                SetRegValue(device, cmbLms1Rx1Path, 1); //("RX1_H <- RX1 (J1)");
            }
            else
            {
                SetRegValue(device, cmbLms1Tx1Path, 1); //("TX1_1 -> TX1 (J8)");
                SetRegValue(device, cmbLms1Rx1Path, 0); //("RX1_L <- RX1 (J1)");
            }
        }
        else // Uplink
        {
            SetRegValue(device, chkLms1Tx1, 0); // Disabled
            if (m_bLMS1LowFreq == 0)
            {
                SetRegValue(device, cmbLms1Tx1Path, 0); //("TX1_2 -> TX1 (J8)");
                SetRegValue(device, cmbLms1Rx1Path, 1); //("RX1_H <- RX1 (J1)");
            }
            else
            {
                SetRegValue(device, cmbLms1Tx1Path, 1); //("TX1_1 -> TX1 (J8)");
                SetRegValue(device, cmbLms1Rx1Path, 0); //("RX1_L <- RX1 (J1)");
            }
        }
    }

    if (m_bLMS1ChB == 1) // channel B
    {

        if (m_bLMS1DownLink == 1)
        {
            SetRegValue(device, chkLms1Tx2, 1); // Enabled
            if (m_bLMS1LowFreq == 1)
            {
                SetRegValue(device, cmbLms1Tx2Path, 0); //("TX2_2 -> TX2 (J9)");
                SetRegValue(device, cmbLms1Rx2Path, 1); //("RX2_H <- RX2 (J2)");
            }
            else
            {
                SetRegValue(device, cmbLms1Tx2Path, 1); //("TX2_1 -> TX2 (J9)");
                SetRegValue(device, cmbLms1Rx2Path, 0); //("RX2_L <- RX2 (J2)");
            }
        }
        else // Uplink
        {
            SetRegValue(device, chkLms1Tx2, 0); // Disabled
            if (m_bLMS1LowFreq == 0)
            {
                SetRegValue(device, cmbLms1Tx2Path, 0); //("TX2_2 -> TX2 (J9)");
                SetRegValue(device, cmbLms1Rx2Path, 1); //("RX2_H <- RX2 (J2)");
            }
            else
            {
                SetRegValue(device, cmbLms1Tx2Path, 1); //("TX2_1 -> TX2 (J9)");
                SetRegValue(device, cmbLms1Rx2Path, 0); //("RX2_L <- RX2 (J2)");
            }
        }
    }

    UpdatePanel();
}

void pnlX3::OnLMS2DownLink(wxCommandEvent& event)
{
    rbLMS2DownLink->SetValue(true);
    rbLMS2UpLink->SetValue(false);
    m_bLMS2DownLink = 1;
}
void pnlX3::OnLMS2UpLink(wxCommandEvent& event)
{
    rbLMS2DownLink->SetValue(false);
    rbLMS2UpLink->SetValue(true);
    m_bLMS2DownLink = 0;
}

void pnlX3::OnLMS2Configure(wxCommandEvent& event)
{
    int m_bLMS2ChA, m_bLMS2ChB = 0;
    Register cmbLms2Trx1T, cmbLms2Trx1, cmbLms2Rx1In, cmbLms2Rx1C, cmbLms3Rx1, chkLms2Tx1, chkLms2Lna1;
    Register cmbLms2Trx2T, cmbLms2Trx2, cmbLms2Rx2In, cmbLms2Rx2C, chkLms2Tx2, chkLms2Lna2;

    m_bLMS2ChA = static_cast<int>(cbLMS2ChA->GetValue());
    m_bLMS2ChB = static_cast<int>(cbLMS2ChB->GetValue());

    // RF2 (log. 0), RF1 (log. 1)
    // LMS#2 channel A
    chkLms2Tx1 = Register(0x00D2, 3, 3, 0); // positive logic
    cmbLms2Trx1T = Register(0x00D1, 7, 7, 0);
    //  ("TX1_1(LNA)->RFSW_TX1OUT");  // RF2 (log. 0)
    //  ("TX1_1(LNA)->Ground"); // RF1 (log. 1)
    cmbLms2Trx1 = Register(0x00D1, 6, 6, 0);
    // ("RFSW_RX1IN<-TRX1(J8)"); // RF2 (log. 0)
    // ("RFSW_TX1OUT->TRX1(J8)"); // RF1 (log. 1)
    chkLms2Lna1 = Register(0x00D2, 1, 1, 0); // negative logic
    cmbLms2Rx1C = Register(0x00D1, 2, 2, 0);
    // ("RX1_H<-RFSW_RX1(LNA)");  // RF2 (log. 0)
    // ("RX1_H<-TX1_1(LMS3)"); // RF1 (log. 1)
    cmbLms2Rx1In = Register(0x00D1, 3, 3, 0);
    // ("RFSW_RX1<-RX1(J9)"); // RF2 (log. 0)
    // ("RFSW_RX1<-RFSW_RX1IN"); // RF1 (log. 1)

    if (m_bLMS2ChA == 1)
    {
        if (m_bLMS2DownLink == 1)
        {
            SetRegValue(device, chkLms2Tx1, 1); // Enabled
            SetRegValue(device, cmbLms2Trx1T, 0); // TX1_1(LNA)->RFSW_TX1OUT
            SetRegValue(device, cmbLms2Trx1, 1); // RFSW_TX1OUT->TRX1(J8)
            SetRegValue(device, chkLms2Lna1, 1); // Disabled
            SetRegValue(device, cmbLms2Rx1C, 0); // RX1_H<-RFSW_RX1(LNA)
            SetRegValue(device, cmbLms2Rx1In, 1); // RFSW_RX1<-RFSW_RX1IN
        }
        else
        {
            SetRegValue(device, chkLms2Tx1, 0); // Disabled
            SetRegValue(device, cmbLms2Trx1T, 1); // TX1_1(LNA)->Ground
            SetRegValue(device, cmbLms2Trx1, 0); // RFSW_RX1IN<-TRX1(J8)
            SetRegValue(device, chkLms2Lna1, 0); // Enabled
            SetRegValue(device, cmbLms2Rx1C, 0); // RX1_H<-RFSW_RX1(LNA)
            SetRegValue(device, cmbLms2Rx1In, 1); // RFSW_RX1<-RFSW_RX1IN
        }
    }

    // LMS#2 channelB
    chkLms2Tx2 = Register(0x00D2, 2, 2, 0); // positive logic
    cmbLms2Trx2T = Register(0x00D1, 9, 9, 0);
    // ("TX2_1(LNA)->Ground"); // RF2 (log. 0)
    // ("TX2_1(LNA)->RFSW_TX2OUT"); // RF1 (log. 1)
    cmbLms2Trx2 = Register(0x00D1, 8, 8, 0);
    // ("RFSW_RX2IN<-TRX2(J10)"); // RF2 (log. 0)
    // ("RFSW_TX2OUT->TRX2(J10)"); // RF1 (log. 1)
    chkLms2Lna2 = Register(0x00D2, 0, 0, 0); // negative logic
    cmbLms2Rx2C = Register(0x00D1, 4, 4, 0);
    // ("RX2_H<-RFSW_RX2(LNA)"); // RF2 (log. 0)
    // ("RX2_H<-TX2_1(LMS3)"); // RF1 (log. 1)
    cmbLms2Rx2In = Register(0x00D1, 5, 5, 0);
    // ("RFSW_RX2<-RX2(J11)"); // RF2 (log. 0)
    // ("RFSW_RX2<-RFSW_RX2IN"); // RF1 (log. 1)

    if (m_bLMS2ChB == 1)
    {
        if (m_bLMS2DownLink == 1)
        {
            // Downlink
            SetRegValue(device, chkLms2Tx2, 1); // Enabled
            SetRegValue(device, cmbLms2Trx2T, 1); // TX2_1(LNA)->RFSW_TX2OUT
            SetRegValue(device, cmbLms2Trx2, 1); // RFSW_TX2OUT->TRX2(J10)
            SetRegValue(device, chkLms2Lna2, 1); // Disabled
            SetRegValue(device, cmbLms2Rx2C, 0); // RX2_H<-RFSW_RX2(LNA)
            SetRegValue(device, cmbLms2Rx2In, 1); // RFSW_RX2<-RFSW_RX2IN
        }
        else // Uplink
        {
            SetRegValue(device, chkLms2Tx2, 0); // Disabled
            SetRegValue(device, cmbLms2Trx2T, 0); // TX2_1(LNA)->Ground
            SetRegValue(device, cmbLms2Trx2, 0); // RFSW_RX2IN<-TRX2(J10)
            SetRegValue(device, chkLms2Lna2, 0); // Enabled
            SetRegValue(device, cmbLms2Rx2C, 0); // RX2_H<-RFSW_RX2(LNA)
            SetRegValue(device, cmbLms2Rx2In, 1); // RFSW_RX2<-RFSW_RX2IN
        }
    }

    UpdatePanel();
}
// end B.J.<|MERGE_RESOLUTION|>--- conflicted
+++ resolved
@@ -371,13 +371,8 @@
     if (device == nullptr)
         return;
 
-<<<<<<< HEAD
-    const SDRDevice::Descriptor& desc = device->GetDescriptor();
+    const SDRDescriptor& desc = device->GetDescriptor();
     const std::string targetSPI{ "FPGA"s };
-=======
-    const SDRDescriptor& desc = device->GetDescriptor();
-    const std::string targetSPI = "FPGA";
->>>>>>> c833eefb
     for (const auto& nameIds : desc.spiSlaveIds)
     {
         if (nameIds.first == targetSPI)
