#include "lms7002_pnlMCU_BD_view.h"
#include "commonWxHeaders.h"
#include <fstream>
#include <wx/msgdlg.h>
#include <wx/filedlg.h>
#include "dlgViewIRAM.h"
#include "dlgViewSFR.h"
#include "chips/LMS7002M/MCU_File.h"
#include "chips/LMS7002M/MCU_BD.h"
#include "limesuiteng/Logger.h"
#include "limesuiteng/LMS7002M.h"

#include <wx/gauge.h>
#include <wx/timer.h>

using namespace std::literals::string_literals;

const long lms7002_pnlMCU_BD_view::ID_PROGRAMMING_STATUS_EVENT = wxNewId();
const long lms7002_pnlMCU_BD_view::ID_PROGRAMMING_FINISH_EVENT = wxNewId();

lms7002_pnlMCU_BD_view::lms7002_pnlMCU_BD_view(wxWindow* parent, wxWindowID id)
    : ILMS7002MTab(parent, id)
{
    const int flags = 0;
    wxFlexGridSizer* fgSizer195;
    fgSizer195 = new wxFlexGridSizer(0, 1, 0, 0);
    fgSizer195->AddGrowableCol(0);
    fgSizer195->AddGrowableRow(0);
    fgSizer195->SetFlexibleDirection(wxBOTH);
    fgSizer195->SetNonFlexibleGrowMode(wxFLEX_GROWMODE_SPECIFIED);

    wxFlexGridSizer* fgSizer196;
    fgSizer196 = new wxFlexGridSizer(0, 3, 0, 5);
    fgSizer196->SetFlexibleDirection(wxBOTH);
    fgSizer196->SetNonFlexibleGrowMode(wxFLEX_GROWMODE_SPECIFIED);

    wxFlexGridSizer* fgSizer197;
    fgSizer197 = new wxFlexGridSizer(0, 1, 0, 0);
    fgSizer197->SetFlexibleDirection(wxBOTH);
    fgSizer197->SetNonFlexibleGrowMode(wxFLEX_GROWMODE_SPECIFIED);

    wxStaticBoxSizer* sbSizer124;
    sbSizer124 = new wxStaticBoxSizer(new wxStaticBox(this, wxID_ANY, wxT("Load .hex file:")), wxHORIZONTAL);

    wxBoxSizer* bSizer2;
    bSizer2 = new wxBoxSizer(wxHORIZONTAL);

    ID_STATICTEXT1 =
        new wxStaticText(sbSizer124->GetStaticBox(), wxID_ANY, wxT("Select the file:"), wxDefaultPosition, wxSize(-1, -1), 0);
    ID_STATICTEXT1->Wrap(-1);
    bSizer2->Add(ID_STATICTEXT1, 1, wxALIGN_CENTER_VERTICAL, 5);

    Button_LOADHEX = new wxButton(sbSizer124->GetStaticBox(), wxID_ANY, wxT("Load .hex"), wxDefaultPosition, wxDefaultSize, 0);
    bSizer2->Add(Button_LOADHEX, 1, wxALIGN_CENTER_VERTICAL, 5);

    sbSizer124->Add(bSizer2, 1, wxEXPAND, 5);

    fgSizer197->Add(sbSizer124, 1, wxEXPAND, 5);

    wxStaticBoxSizer* sbSizer125;
    sbSizer125 = new wxStaticBoxSizer(new wxStaticBox(this, wxID_ANY, wxT("Programming options")), wxHORIZONTAL);

    wxFlexGridSizer* fgSizer198;
    fgSizer198 = new wxFlexGridSizer(0, 1, 0, 0);
    fgSizer198->SetFlexibleDirection(wxBOTH);
    fgSizer198->SetNonFlexibleGrowMode(wxFLEX_GROWMODE_SPECIFIED);

    chkReset =
        new wxCheckBox(sbSizer125->GetStaticBox(), ID_CHECKBOX_RESETMCU, wxT("Reset MCU"), wxDefaultPosition, wxDefaultSize, 0);
    chkReset->SetValue(true);
    fgSizer198->Add(chkReset, 0, 0, 5);

    wxString rgrModeChoices[] = {
        wxT("Send program to SRAM and EEPROM"), wxT("Send program to SRAM"), wxT("Boot MCU from EEPROM")
    };
    int rgrModeNChoices = sizeof(rgrModeChoices) / sizeof(wxString);
    rgrMode = new wxRadioBox(sbSizer125->GetStaticBox(),
        wxID_ANY,
        wxT("MCU's programming mode:"),
        wxDefaultPosition,
        wxDefaultSize,
        rgrModeNChoices,
        rgrModeChoices,
        1,
        wxRA_SPECIFY_COLS);
    rgrMode->SetSelection(0);
    rgrMode->Enable(false);

    fgSizer198->Add(rgrMode, 1, wxALL, 5);

    btnStartProgramming =
        new wxButton(sbSizer125->GetStaticBox(), wxID_ANY, wxT("Send command"), wxDefaultPosition, wxDefaultSize, 0);
    btnStartProgramming->Enable(false);

    fgSizer198->Add(btnStartProgramming, 1, wxALL, 5);

    ID_S_PROGFINISHED =
        new wxStaticText(sbSizer125->GetStaticBox(), wxID_ANY, wxT("Programming finished"), wxDefaultPosition, wxDefaultSize, 0);
    ID_S_PROGFINISHED->Wrap(-1);
    fgSizer198->Add(ID_S_PROGFINISHED, 1, wxALL, 5);

    sbSizer125->Add(fgSizer198, 1, wxEXPAND, 5);

    fgSizer197->Add(sbSizer125, 1, wxEXPAND, 5);

    wxStaticBoxSizer* sbSizer126;
    sbSizer126 = new wxStaticBoxSizer(new wxStaticBox(this, wxID_ANY, wxT("Testing options")), wxHORIZONTAL);

    wxFlexGridSizer* fgSizer199;
    fgSizer199 = new wxFlexGridSizer(0, 2, 0, 0);
    fgSizer199->SetFlexibleDirection(wxBOTH);
    fgSizer199->SetNonFlexibleGrowMode(wxFLEX_GROWMODE_SPECIFIED);

    ID_STATICTEXT3 =
        new wxStaticText(sbSizer126->GetStaticBox(), wxID_ANY, wxT("Debug test (1-15):"), wxDefaultPosition, wxDefaultSize, 0);
    ID_STATICTEXT3->Wrap(-1);
    fgSizer199->Add(ID_STATICTEXT3, 1, wxALIGN_CENTER_VERTICAL, 5);

    btnRunTest = new wxButton(sbSizer126->GetStaticBox(), wxID_ANY, wxT("Run one test"), wxDefaultPosition, wxDefaultSize, 0);
    fgSizer199->Add(btnRunTest, 1, wxALIGN_CENTER_VERTICAL, 5);

    ID_STATICTEXT4 =
        new wxStaticText(sbSizer126->GetStaticBox(), wxID_ANY, wxT("Select test no. (1-15):"), wxDefaultPosition, wxDefaultSize, 0);
    ID_STATICTEXT4->Wrap(-1);
    fgSizer199->Add(ID_STATICTEXT4, 1, wxALIGN_CENTER_VERTICAL, 5);

    m_sTestNo = new wxTextCtrl(sbSizer126->GetStaticBox(), ID_TESTNO, wxT("1"), wxDefaultPosition, wxSize(73, -1), 0);
#ifdef __WXGTK__
    if (!m_sTestNo->HasFlag(wxTE_MULTILINE))
    {
        m_sTestNo->SetMaxLength(10);
    }
#else
    m_sTestNo->SetMaxLength(10);
#endif
    fgSizer199->Add(m_sTestNo, 1, wxEXPAND, 5);

    btnRunProductionTest =
        new wxButton(sbSizer126->GetStaticBox(), wxID_ANY, wxT("Run production test"), wxDefaultPosition, wxDefaultSize, 0);
    fgSizer199->Add(btnRunProductionTest, 0, wxALL, 5);

    sbSizer126->Add(fgSizer199, 1, wxEXPAND, 5);

    fgSizer197->Add(sbSizer126, 1, wxEXPAND, 5);

    fgSizer196->Add(fgSizer197, 1, wxEXPAND, 5);

    wxStaticBoxSizer* sbSizer127;
    sbSizer127 = new wxStaticBoxSizer(new wxStaticBox(this, wxID_ANY, wxT("MCU's Debug mode options")), wxHORIZONTAL);

    wxFlexGridSizer* fgSizer200;
    fgSizer200 = new wxFlexGridSizer(7, 1, 0, 0);
    fgSizer200->SetFlexibleDirection(wxBOTH);
    fgSizer200->SetNonFlexibleGrowMode(wxFLEX_GROWMODE_SPECIFIED);

    DebugMode =
        new wxCheckBox(sbSizer127->GetStaticBox(), ID_DEBUGMODE, wxT("Select Debug mode"), wxDefaultPosition, wxDefaultSize, 0);
    fgSizer200->Add(DebugMode, 0, wxALIGN_LEFT, 5);

    wxStaticBoxSizer* sbSizer128;
    sbSizer128 =
        new wxStaticBoxSizer(new wxStaticBox(sbSizer127->GetStaticBox(), wxID_ANY, wxT("Execution control")), wxHORIZONTAL);

    wxFlexGridSizer* fgSizer201;
    fgSizer201 = new wxFlexGridSizer(2, 3, 0, 0);
    fgSizer201->SetFlexibleDirection(wxBOTH);
    fgSizer201->SetNonFlexibleGrowMode(wxFLEX_GROWMODE_SPECIFIED);

    RunInstr = new wxButton(sbSizer128->GetStaticBox(), ID_RUNINSTR, wxT("Run instr."), wxDefaultPosition, wxDefaultSize, 0);
    fgSizer201->Add(RunInstr, 1, wxEXPAND, 5);

    ID_STATICTEXT6 =
        new wxStaticText(sbSizer128->GetStaticBox(), wxID_ANY, wxT("No. (1-100)"), wxDefaultPosition, wxDefaultSize, 0);
    ID_STATICTEXT6->Wrap(-1);
    fgSizer201->Add(ID_STATICTEXT6, 1, wxALIGN_CENTER_VERTICAL, 5);

    InstrNo = new wxTextCtrl(sbSizer128->GetStaticBox(), ID_INSTRNO, wxT("1"), wxDefaultPosition, wxSize(68, -1), 0);
    fgSizer201->Add(InstrNo, 1, wxEXPAND, 5);

    ResetPC = new wxButton(sbSizer128->GetStaticBox(), ID_RESETPC, wxT("Reset PC"), wxDefaultPosition, wxDefaultSize, 0);
    fgSizer201->Add(ResetPC, 1, wxEXPAND, 5);

    ID_STATICTEXT7 = new wxStaticText(sbSizer128->GetStaticBox(), wxID_ANY, wxT("PC value:"), wxDefaultPosition, wxDefaultSize, 0);
    ID_STATICTEXT7->Wrap(-1);
    fgSizer201->Add(ID_STATICTEXT7, 1, wxALIGN_CENTER_VERTICAL, 5);

    PCValue = new wxStaticText(sbSizer128->GetStaticBox(), wxID_ANY, wxT("PCVAL"), wxDefaultPosition, wxDefaultSize, 0);
    PCValue->Wrap(-1);
    fgSizer201->Add(PCValue, 1, wxALIGN_CENTER_VERTICAL, 5);

    sbSizer128->Add(fgSizer201, 1, wxEXPAND, 5);

    fgSizer200->Add(sbSizer128, 1, wxEXPAND, 5);

    wxStaticBoxSizer* sbSizer129;
    sbSizer129 =
        new wxStaticBoxSizer(new wxStaticBox(sbSizer127->GetStaticBox(), wxID_ANY, wxT("SFR and IRAM options ")), wxHORIZONTAL);

    wxFlexGridSizer* fgSizer202;
    fgSizer202 = new wxFlexGridSizer(0, 1, 0, 0);
    fgSizer202->SetFlexibleDirection(wxBOTH);
    fgSizer202->SetNonFlexibleGrowMode(wxFLEX_GROWMODE_SPECIFIED);

    ViewSFRs = new wxButton(sbSizer129->GetStaticBox(), wxID_ANY, wxT("View SFRs"), wxDefaultPosition, wxDefaultSize, 0);
    fgSizer202->Add(ViewSFRs, 1, wxEXPAND, 5);

    ViewIRAM = new wxButton(sbSizer129->GetStaticBox(), wxID_ANY, wxT("View IRAM"), wxDefaultPosition, wxDefaultSize, 0);
    fgSizer202->Add(ViewIRAM, 1, wxEXPAND, 5);

    EraseIRAM = new wxButton(sbSizer129->GetStaticBox(), wxID_ANY, wxT("Erase IRAM"), wxDefaultPosition, wxDefaultSize, 0);
    fgSizer202->Add(EraseIRAM, 1, wxEXPAND, 5);

    sbSizer129->Add(fgSizer202, 1, wxEXPAND, 5);

    fgSizer200->Add(sbSizer129, 1, wxEXPAND, 5);

    wxStaticBoxSizer* sbSizer130;
    sbSizer130 =
        new wxStaticBoxSizer(new wxStaticBox(sbSizer127->GetStaticBox(), wxID_ANY, wxT("MCU's clock divider")), wxHORIZONTAL);

    wxFlexGridSizer* fgSizer203;
    fgSizer203 = new wxFlexGridSizer(0, 2, 0, 0);
    fgSizer203->SetFlexibleDirection(wxBOTH);
    fgSizer203->SetNonFlexibleGrowMode(wxFLEX_GROWMODE_SPECIFIED);

    ID_STATICTEXT10 = new wxStaticText(
        sbSizer130->GetStaticBox(), wxID_ANY, wxT("Select MCU's clock divider value:"), wxDefaultPosition, wxDefaultSize, 0);
    ID_STATICTEXT10->Wrap(-1);
    fgSizer203->Add(ID_STATICTEXT10, 1, wxALIGN_CENTER_VERTICAL, 5);

    wxString SelDivChoices[] = { wxT("1"), wxT("2"), wxT("4"), wxT("8"), wxT("16"), wxT("32") };
    int SelDivNChoices = sizeof(SelDivChoices) / sizeof(wxString);
    SelDiv =
        new wxChoice(sbSizer130->GetStaticBox(), ID_SELDIV, wxDefaultPosition, wxDefaultSize, SelDivNChoices, SelDivChoices, 0);
    SelDiv->SetSelection(0);
    fgSizer203->Add(SelDiv, 1, wxEXPAND, 5);

    sbSizer130->Add(fgSizer203, 1, wxEXPAND, 5);

    fgSizer200->Add(sbSizer130, 1, wxEXPAND, 5);

    sbSizer127->Add(fgSizer200, 0, wxEXPAND, 5);

    fgSizer196->Add(sbSizer127, 1, wxEXPAND, 5);

    wxFlexGridSizer* fgSizer204;
    fgSizer204 = new wxFlexGridSizer(0, 1, 0, 0);
    fgSizer204->SetFlexibleDirection(wxBOTH);
    fgSizer204->SetNonFlexibleGrowMode(wxFLEX_GROWMODE_SPECIFIED);

    wxStaticBoxSizer* sbSizer131;
    sbSizer131 = new wxStaticBoxSizer(new wxStaticBox(this, wxID_ANY, wxT("SPI switch transceiver control")), wxVERTICAL);

    m_cCtrlBaseband = new wxRadioButton(sbSizer131->GetStaticBox(),
        ID_RADIOBUTTON4,
        wxT("Transceiver controlled by Baseband"),
        wxDefaultPosition,
        wxDefaultSize,
        wxRB_GROUP);
    sbSizer131->Add(m_cCtrlBaseband, 0, wxEXPAND, 5);

    m_cCtrlMCU_BD = new wxRadioButton(
        sbSizer131->GetStaticBox(), ID_RADIOBUTTON5, wxT("Transceiver controlled by MCU_BD"), wxDefaultPosition, wxDefaultSize, 0);
    sbSizer131->Add(m_cCtrlMCU_BD, 0, wxEXPAND, 5);

    fgSizer204->Add(sbSizer131, 0, wxEXPAND, 5);

    wxStaticBoxSizer* sbSizer132;
    sbSizer132 = new wxStaticBoxSizer(new wxStaticBox(this, wxID_ANY, wxT("Read/write registers REG0-REG6")), wxVERTICAL);

    wxFlexGridSizer* fgSizer205;
    fgSizer205 = new wxFlexGridSizer(0, 2, 0, 0);
    fgSizer205->SetFlexibleDirection(wxBOTH);
    fgSizer205->SetNonFlexibleGrowMode(wxFLEX_GROWMODE_SPECIFIED);

    ID_STATICTEXT5 = new wxStaticText(sbSizer132->GetStaticBox(), wxID_ANY, wxT("Address:"), wxDefaultPosition, wxDefaultSize, 0);
    ID_STATICTEXT5->Wrap(0);
    fgSizer205->Add(ID_STATICTEXT5, 1, wxALIGN_CENTER_VERTICAL, 5);

    wxString cmbRegAddrChoices[] = { wxT("REG0"), wxT("REG1"), wxT("REG2"), wxT("REG3"), wxT("REG4"), wxT("REG5"), wxT("REG6") };
    int cmbRegAddrNChoices = sizeof(cmbRegAddrChoices) / sizeof(wxString);
    cmbRegAddr = new wxChoice(
        sbSizer132->GetStaticBox(), wxID_ANY, wxDefaultPosition, wxDefaultSize, cmbRegAddrNChoices, cmbRegAddrChoices, 0);
    cmbRegAddr->SetSelection(0);
    fgSizer205->Add(cmbRegAddr, 1, wxEXPAND, 5);

    sbSizer132->Add(fgSizer205, 0, wxEXPAND, 5);

    wxFlexGridSizer* fgSizer206;
    fgSizer206 = new wxFlexGridSizer(0, 3, 0, 0);
    fgSizer206->SetFlexibleDirection(wxBOTH);
    fgSizer206->SetNonFlexibleGrowMode(wxFLEX_GROWMODE_SPECIFIED);

    rbtnRegWrite =
        new wxRadioButton(sbSizer132->GetStaticBox(), wxID_ANY, wxT("Write"), wxDefaultPosition, wxDefaultSize, wxRB_GROUP);
    fgSizer206->Add(rbtnRegWrite, 1, wxALIGN_CENTER_VERTICAL, 5);

    ID_STATICTEXT11 =
        new wxStaticText(sbSizer132->GetStaticBox(), wxID_ANY, wxT("Data (0-255):"), wxDefaultPosition, wxDefaultSize, 0);
    ID_STATICTEXT11->Wrap(-1);
    fgSizer206->Add(ID_STATICTEXT11, 1, wxALIGN_CENTER_VERTICAL, 5);

    txtRegValueWr = new wxTextCtrl(sbSizer132->GetStaticBox(), wxID_ANY, wxT("0"), wxDefaultPosition, wxSize(65, -1), 0);
    fgSizer206->Add(txtRegValueWr, 1, wxEXPAND, 5);

    rbtnRegRead = new wxRadioButton(sbSizer132->GetStaticBox(), wxID_ANY, wxT("Read"), wxDefaultPosition, wxDefaultSize, 0);
    fgSizer206->Add(rbtnRegRead, 1, wxALIGN_CENTER_VERTICAL, 5);

    ReadResult = new wxStaticText(sbSizer132->GetStaticBox(), wxID_ANY, wxT("Result is:"), wxDefaultPosition, wxDefaultSize, 0);
    ReadResult->Wrap(-1);
    fgSizer206->Add(ReadResult, 1, wxALIGN_CENTER_VERTICAL, 5);

    sbSizer132->Add(fgSizer206, 1, wxALL | flags, 5);

    btnRdWr = new wxButton(sbSizer132->GetStaticBox(), wxID_ANY, wxT("Read/Write"), wxDefaultPosition, wxSize(105, 36), 0);
    sbSizer132->Add(btnRdWr, 0, 0, 5);

    fgSizer204->Add(sbSizer132, 1, wxEXPAND, 5);

    fgSizer196->Add(fgSizer204, 1, wxALIGN_TOP | wxALIGN_CENTER_HORIZONTAL, 5);

    fgSizer195->Add(fgSizer196, 1, wxALL, 5);

    wxFlexGridSizer* fgSizer209;
    fgSizer209 = new wxFlexGridSizer(0, 3, 0, 0);
    fgSizer209->AddGrowableCol(1);
    fgSizer209->SetFlexibleDirection(wxBOTH);
    fgSizer209->SetNonFlexibleGrowMode(wxFLEX_GROWMODE_SPECIFIED);

    ID_STATICTEXT2 = new wxStaticText(this, wxID_ANY, wxT("Progress:"), wxDefaultPosition, wxDefaultSize, 0);
    ID_STATICTEXT2->Wrap(-1);
    fgSizer209->Add(ID_STATICTEXT2, 1, wxLEFT | wxRIGHT, 5);

    progressBar = new wxGauge(this, wxID_ANY, 100, wxDefaultPosition, wxDefaultSize, wxGA_HORIZONTAL);
    progressBar->SetValue(0);
    fgSizer209->Add(progressBar, 1, wxEXPAND, 5);

    fgSizer195->Add(fgSizer209, 1, wxEXPAND, 5);

    wxGridSizer* gSizer1;
    gSizer1 = new wxGridSizer(0, 1, 0, 0);

    lblProgCodeFile = new wxStaticText(this, wxID_ANY, wxT("Program code file:"), wxDefaultPosition, wxDefaultSize, 0);
    lblProgCodeFile->Wrap(-1);
    gSizer1->Add(lblProgCodeFile, 1, wxALIGN_CENTER_VERTICAL, 5);

    lblTestResultsFile = new wxStaticText(this, wxID_ANY, wxT("Test results file:"), wxDefaultPosition, wxDefaultSize, 0);
    lblTestResultsFile->Wrap(-1);
    gSizer1->Add(lblTestResultsFile, 1, wxALIGN_CENTER_VERTICAL, 5);

    fgSizer195->Add(gSizer1, 1, wxEXPAND, 5);

    this->SetSizer(fgSizer195);
    this->Layout();
    fgSizer195->Fit(this);

    // Connect Events
    Button_LOADHEX->Connect(
        wxEVT_COMMAND_BUTTON_CLICKED, wxCommandEventHandler(lms7002_pnlMCU_BD_view::OnButton_LOADHexClick), nullptr, this);
    chkReset->Connect(
        wxEVT_COMMAND_CHECKBOX_CLICKED, wxCommandEventHandler(lms7002_pnlMCU_BD_view::OnchkResetClick), nullptr, this);
    btnStartProgramming->Connect(
        wxEVT_COMMAND_BUTTON_CLICKED, wxCommandEventHandler(lms7002_pnlMCU_BD_view::OnbtnStartProgrammingClick), nullptr, this);
    btnRunTest->Connect(
        wxEVT_COMMAND_BUTTON_CLICKED, wxCommandEventHandler(lms7002_pnlMCU_BD_view::OnbtnRunTestClick), nullptr, this);
    btnRunProductionTest->Connect(
        wxEVT_COMMAND_BUTTON_CLICKED, wxCommandEventHandler(lms7002_pnlMCU_BD_view::OnbtnRunProductionTestClicked), nullptr, this);
    DebugMode->Connect(
        wxEVT_COMMAND_CHECKBOX_CLICKED, wxCommandEventHandler(lms7002_pnlMCU_BD_view::OnDebugModeClick), nullptr, this);
    RunInstr->Connect(wxEVT_COMMAND_BUTTON_CLICKED, wxCommandEventHandler(lms7002_pnlMCU_BD_view::OnRunInstruction), nullptr, this);
    ResetPC->Connect(wxEVT_COMMAND_BUTTON_CLICKED, wxCommandEventHandler(lms7002_pnlMCU_BD_view::OnResetPCClick), nullptr, this);
    ViewSFRs->Connect(wxEVT_COMMAND_BUTTON_CLICKED, wxCommandEventHandler(lms7002_pnlMCU_BD_view::OnViewSFRsClick), nullptr, this);
    ViewIRAM->Connect(wxEVT_COMMAND_BUTTON_CLICKED, wxCommandEventHandler(lms7002_pnlMCU_BD_view::OnViewIRAMClick), nullptr, this);
    EraseIRAM->Connect(
        wxEVT_COMMAND_BUTTON_CLICKED, wxCommandEventHandler(lms7002_pnlMCU_BD_view::OnEraseIRAMClick), nullptr, this);
    SelDiv->Connect(wxEVT_COMMAND_CHOICE_SELECTED, wxCommandEventHandler(lms7002_pnlMCU_BD_view::OnSelDivSelect), nullptr, this);
    m_cCtrlBaseband->Connect(
        wxEVT_COMMAND_RADIOBUTTON_SELECTED, wxCommandEventHandler(lms7002_pnlMCU_BD_view::Onm_cCtrlBasebandSelect), nullptr, this);
    m_cCtrlMCU_BD->Connect(
        wxEVT_COMMAND_RADIOBUTTON_SELECTED, wxCommandEventHandler(lms7002_pnlMCU_BD_view::Onm_cCtrlMCU_BDSelect), nullptr, this);
    btnRdWr->Connect(wxEVT_COMMAND_BUTTON_CLICKED, wxCommandEventHandler(lms7002_pnlMCU_BD_view::OnRegWriteRead), nullptr, this);

    mThreadWorking = false;
    progressPooler = new wxTimer(this, wxNewId());

    m_iTestNo = 0;
    m_bLoadedDebug = 0;
    m_bLoadedProd = 0;

    m_iDebug = 0;
    m_iPCvalue = 0;
    m_iTestNo = 1;
    m_iInstrNo = 1;
    m_iMode0 = 0;
    m_iMode1 = 0;

    RunInstr->Enable(false);
    ResetPC->Enable(false);
    InstrNo->Enable(false);
    ViewSFRs->Enable(false);
    ViewIRAM->Enable(false);
    EraseIRAM->Enable(false);
    SelDiv->Enable(false);
    SelDiv->SetSelection(0);
    cmbRegAddr->SetSelection(1);

    PCValue->SetLabel(wxString::Format(_("0x%04X"), m_iPCvalue));

    InstrNo->SetLabel(_("1"));
    m_sTestNo->SetLabel(_("1"));
    chkReset->SetValue(true);

    obj_ptr = this;
}

void lms7002_pnlMCU_BD_view::Initialize(lime::LMS7002M* pControl)
{
    lmsControl = pControl;

    mcu = lmsControl->GetMCUControls();
    mcu->SetCallback(&lms7002_pnlMCU_BD_view::OnProgrammingCallback);
}

lms7002_pnlMCU_BD_view::~lms7002_pnlMCU_BD_view()
{
    if (mThreadWorking)
    {
        mWorkerThread.join();
    }

    if (progressPooler != nullptr)
    {
        delete progressPooler;
        progressPooler = nullptr;
    }
}

void lms7002_pnlMCU_BD_view::OnButton_LOADHexClick(wxCommandEvent& event)
{
    wxFileDialog dlg(this,
        _("Open hex file"),
        _("hex"),
        _("*.hex"),
        _("HEX Files (*.hex)|*.hex|BIN Files (*.bin)|*.bin|All Files (*.*)|*.*||"),
        wxFD_OPEN | wxFD_FILE_MUST_EXIST);
    if (dlg.ShowModal() == wxID_CANCEL)
        return;

    wxString m_sHexFileName = dlg.GetPath();
    int status = 0;
    if (dlg.GetFilterIndex() == 0)
        status = mcu->GetProgramCode(m_sHexFileName.mb_str(), false);
    else
        status = mcu->GetProgramCode(m_sHexFileName.mb_str(), true);

    if (status != 0)
    {
        wxMessageBox(_("Failed to load Hex file"));
        return;
    }

    wxString temps;
    temps = _(".hex file: ");
    temps = temps << m_sHexFileName;
    lblProgCodeFile->SetLabel(temps);
}

void lms7002_pnlMCU_BD_view::OnchkResetClick(wxCommandEvent& event)
{
    assert(lmsControl != nullptr);
    if (!chkReset->IsChecked())
    {
        rgrMode->Enable(true);
        btnStartProgramming->Enable(true);
        return;
    }

    // MODE=0
    // RESET
    m_iMode0 = 0;
    m_iMode1 = 0;
    // TODO: LMS_Program(lmsControl, nullptr, 0, lime::program_mode::mcuReset, nullptr);
    rgrMode->Enable(false);
    btnStartProgramming->Enable(false);
    DebugMode->SetValue(false);

    m_iDebug = 0;
    RunInstr->Enable(false);
    ResetPC->Enable(false);
    InstrNo->Enable(false);
    ViewSFRs->Enable(false);
    ViewIRAM->Enable(false);
    EraseIRAM->Enable(false);
    SelDiv->Enable(false);
    // global variables
    m_bLoadedDebug = 0;
    m_bLoadedProd = 0;
}

void lms7002_pnlMCU_BD_view::OnbtnStartProgrammingClick(wxCommandEvent& event)
{
    progressBar->SetValue(0);
    DebugMode->SetValue(false);
    int mode = rgrMode->GetSelection() + 1;
    m_iMode0 = mode & 0x01;
    m_iMode1 = (mode >> 1) & 0x01;

    if (chkReset->IsChecked())
    {
        wxMessageBox(_("Turn off reset."));
        return;
    }

    if (mThreadWorking)
        return;
    Disable();
    progressBar->SetValue(0);
    progressPooler->Start(200);
<<<<<<< HEAD
    Connect(ID_PROGRAMING_FINISH_EVENT,
        wxEVT_THREAD,
        wxThreadEventHandler(lms7002_pnlMCU_BD_view::OnProgrammingfinished),
        nullptr,
        this);
    Connect(ID_PROGRAMING_STATUS_EVENT,
=======
    Connect(
        ID_PROGRAMMING_FINISH_EVENT, wxEVT_THREAD, wxThreadEventHandler(lms7002_pnlMCU_BD_view::OnProgrammingfinished), NULL, this);
    Connect(ID_PROGRAMMING_STATUS_EVENT,
>>>>>>> c4326f22
        wxEVT_COMMAND_THREAD,
        reinterpret_cast<wxObjectEventFunction>(&lms7002_pnlMCU_BD_view::OnProgrammingStatusUpdate));
    obj_ptr = this;
    mThreadWorking = true;
    mWorkerThread = std::thread(
        [](lms7002_pnlMCU_BD_view* pthis, char mode1, char mode0) {
            int retval = 0;

            // TODO:
            // if (mode0 == 1 && mode1 == 0)
            //     retval = LMS_Program(pthis->lmsControl, (const char*)pthis->byte_array, max_array_size, lime::program_mode::mcuEEPROM, OnProgrammingCallback);
            // else if (mode0 == 0 && mode1 == 1)
            //     retval = LMS_Program(pthis->lmsControl, (const char*)pthis->byte_array, max_array_size, lime::program_mode::mcuRAM, OnProgrammingCallback);
            // else
            //     retval = LMS_Program(pthis->lmsControl, (const char*)pthis->byte_array, max_array_size, lime::program_mode::mcuReset, OnProgrammingCallback);

            wxThreadEvent* evt = new wxThreadEvent();
            evt->SetInt(retval);
            evt->SetId(ID_PROGRAMMING_FINISH_EVENT);
            wxQueueEvent(pthis, evt);
        },
        this,
        m_iMode1,
        m_iMode0);
}

void lms7002_pnlMCU_BD_view::OnbtnLoadTestFileClick(wxCommandEvent& event)
{
    int test_code = 0;
    int address = 0;
    int value = 0;

    wxFileDialog dlg(this,
        _("Open txt file"),
        _("txt"),
        _("*.txt"),
        _("TXT Files (*.txt)|*.txt|TXT Files (*.txt)|*.txt |All Files (*.*)|*.*||"),
        wxFD_OPEN | wxFD_FILE_MUST_EXIST);
    if (dlg.ShowModal() == wxID_CANCEL)
        return;

    wxString m_sTxtFileName = dlg.GetPath();
    wxString temps;
    temps = _("Test results file: ");
    temps = temps + m_sTxtFileName;
    lblTestResultsFile->SetLabel(temps);

    std::ifstream inFile(std::string{ m_sTxtFileName });

    if (!inFile.is_open())
    {
        inFile.close();
        return;
    }

    inFile >> test_code;

    // Test reading the file?
    while (!inFile.eof() && !inFile.fail())
    {
        inFile >> address;
        inFile >> value;
        inFile >> test_code;
    }

    inFile.close();
}

void lms7002_pnlMCU_BD_view::OnbtnRunTestClick(wxCommandEvent& event)
{
    wxString m_sTxtFileName = _("lms7suite_mcu/TestResults.txt");
    lblTestResultsFile->SetLabel("Test results file: " + m_sTxtFileName);

    std::ifstream inFile(std::string{ m_sTxtFileName });

    if (!inFile.is_open())
    {
        wxMessageBox(_("lms7suite_mcu/TestResults.txt file not found"));
        return;
    }

    std::array<int, 256> TestResultArray_code{};
    std::array<int, 256> TestResultArray_address{};
    std::array<int, 256> TestResultArray_value{};

    for (int i = 0; i < 256; i++)
    {
        TestResultArray_code[i] = 0;
        TestResultArray_address[i] = 0;
        TestResultArray_value[i] = 0;
    }

    int m_iTestResultFileLine{ 0 };
    int test_code = 0;
    int address = 0;
    int value = 0;

    inFile >> test_code;
    while (!inFile.eof() && !inFile.fail())
    {
        inFile >> address;
        inFile >> value;
        TestResultArray_code[m_iTestResultFileLine] = static_cast<unsigned char>(test_code);
        TestResultArray_address[m_iTestResultFileLine] = static_cast<unsigned char>(address);
        TestResultArray_value[m_iTestResultFileLine] = static_cast<unsigned char>(value);

        m_iTestResultFileLine++;
        inFile >> test_code;
    }

    inFile.close();

    if ((m_iTestNo <= 0) || (m_iTestNo > 15))
    {
        m_iTestNo = 0;
        m_sTestNo->SetValue(_("0"));
    }
    else
    {
        mcu->RunTest_MCU(m_iMode1, m_iMode0, m_iTestNo, m_iDebug);
    }

    // check the results
    if (m_iDebug == 0)
        mcu->DebugModeSet_MCU(m_iMode1, m_iMode0);
    // Go to Debug mode

    wxString temps{ _("OK") };

    for (int i = 0; i < m_iTestResultFileLine; ++i)
    {
        if (TestResultArray_code[i] != m_iTestNo)
        {
            continue;
        }

        unsigned char tempc1, tempc2, tempc3 = 0x00;
        const int retval{ mcu->Three_byte_command(
            0x78, static_cast<unsigned char>(TestResultArray_address[i]), 0x00, &tempc1, &tempc2, &tempc3) };
        if ((retval == -1) || (tempc3 != TestResultArray_value[i]))
        {
            const wxString temps1{ wxString::Format(_("0x%02X"), TestResultArray_address[i]) };
            const wxString temps2{ wxString::Format(_("0x%02X"), TestResultArray_value[i]) };
            const wxString temps3{ wxString::Format(_("0x%02X"), tempc3) };

            temps = _("Test failed. No.:");
            temps = temps << TestResultArray_code[i];
            temps = temps << _(", at address ") << temps1;
            temps = temps << _(", should be ") << temps2;
            temps = temps << _(", but is read ") << temps3;
            break;
        }
    }
    //exit the debug mode
    mcu->DebugModeExit_MCU(m_iMode1, m_iMode0);

    wxMessageBox(temps);
    return;
}

void lms7002_pnlMCU_BD_view::OnDebugModeClick(wxCommandEvent& event)
{
    if (DebugMode->IsChecked())
    {
        RunInstr->Enable(true);
        ResetPC->Enable(true);
        InstrNo->Enable(true);
        ViewSFRs->Enable(true);
        ViewIRAM->Enable(true);
        EraseIRAM->Enable(true);
        SelDiv->Enable(true);

        m_iDebug = 1;
        mcu->DebugModeSet_MCU(m_iMode1, m_iMode0);
    }
    else
    {
        RunInstr->Enable(false);
        ResetPC->Enable(false);
        InstrNo->Enable(false);
        ViewSFRs->Enable(false);
        ViewIRAM->Enable(false);
        EraseIRAM->Enable(false);
        SelDiv->Enable(false);

        m_iDebug = 0;
        mcu->DebugModeExit_MCU(m_iMode1, m_iMode0);
    }
}

void lms7002_pnlMCU_BD_view::OnRunInstruction(wxCommandEvent& event)
{
    wxString m_sPCVal;
    unsigned int i = 0;
    int retval = 0;
    unsigned short m_iPC = 0;

    if ((m_iInstrNo < 1) || (m_iInstrNo > 100))
    {
        m_iInstrNo = 0; // default TestNo.
        InstrNo->SetValue(_("0"));
        wxMessageBox(_("Number of instructions must be in the range [1-100]!"));
    }
    else
    {
        for (i = 0; i < m_iInstrNo; i++)
        {
            retval = mcu->RunInstr_MCU(&m_iPC);
            if (retval == -1)
            {
                i = m_iInstrNo; // end loop
                m_iPCvalue = 0;
            }
            else
            {
                m_iPCvalue = m_iPC;
            }
        }
        m_sPCVal.Printf(_("0x%04X"), m_iPCvalue);
        PCValue->SetLabel(m_sPCVal);
    }
}

void lms7002_pnlMCU_BD_view::OnResetPCClick(wxCommandEvent& event)
{
    int retval = mcu->ResetPC_MCU();
    if (retval == -1)
        wxMessageBox(_("Unable to reset MCU's Program Counter"));
}

void lms7002_pnlMCU_BD_view::OnViewSFRsClick(wxCommandEvent& event)
{
    if (mThreadWorking)
        return;
    Disable();
    progressBar->SetValue(0);
    progressPooler->Start(200);

    Connect(ID_PROGRAMMING_STATUS_EVENT,
        wxEVT_COMMAND_THREAD,
<<<<<<< HEAD
        reinterpret_cast<wxObjectEventFunction>(&lms7002_pnlMCU_BD_view::OnProgramingStatusUpdate));
    Connect(
        ID_PROGRAMING_FINISH_EVENT, wxEVT_THREAD, wxThreadEventHandler(lms7002_pnlMCU_BD_view::OnReadSFRfinished), nullptr, this);
=======
        reinterpret_cast<wxObjectEventFunction>(&lms7002_pnlMCU_BD_view::OnProgrammingStatusUpdate));
    Connect(ID_PROGRAMMING_FINISH_EVENT, wxEVT_THREAD, wxThreadEventHandler(lms7002_pnlMCU_BD_view::OnReadSFRfinished), NULL, this);
>>>>>>> c4326f22

    mThreadWorking = true;
    mWorkerThread = std::thread(
        [](lms7002_pnlMCU_BD_view* pthis) {
            int retval = pthis->mcu->Read_SFR();
            wxThreadEvent* evt = new wxThreadEvent();
            evt->SetInt(retval);
            evt->SetId(ID_PROGRAMMING_FINISH_EVENT);
            wxQueueEvent(pthis, evt);
        },
        this);
}

void lms7002_pnlMCU_BD_view::OnViewIRAMClick(wxCommandEvent& event)
{
    if (mThreadWorking)
        return;
    Disable();
    progressBar->SetValue(0);
    progressPooler->Start(200);
    Connect(
<<<<<<< HEAD
        ID_PROGRAMING_FINISH_EVENT, wxEVT_THREAD, wxThreadEventHandler(lms7002_pnlMCU_BD_view::OnReadIRAMfinished), nullptr, this);
    Connect(ID_PROGRAMING_STATUS_EVENT,
=======
        ID_PROGRAMMING_FINISH_EVENT, wxEVT_THREAD, wxThreadEventHandler(lms7002_pnlMCU_BD_view::OnReadIRAMfinished), NULL, this);
    Connect(ID_PROGRAMMING_STATUS_EVENT,
>>>>>>> c4326f22
        wxEVT_COMMAND_THREAD,
        reinterpret_cast<wxObjectEventFunction>(&lms7002_pnlMCU_BD_view::OnProgrammingStatusUpdate));

    mThreadWorking = true;
    mWorkerThread = std::thread(
        [](lms7002_pnlMCU_BD_view* pthis) {
            int retval = pthis->mcu->Read_IRAM();
            wxThreadEvent* evt = new wxThreadEvent();
            evt->SetInt(retval);
            evt->SetId(ID_PROGRAMMING_FINISH_EVENT);
            wxQueueEvent(pthis, evt);
        },
        this);
}

void lms7002_pnlMCU_BD_view::OnEraseIRAMClick(wxCommandEvent& event)
{
    if (mThreadWorking)
        return;
    Disable();
    progressBar->SetValue(0);
    progressPooler->Start(200);
    Connect(ID_PROGRAMMING_STATUS_EVENT,
        wxEVT_COMMAND_THREAD,
        reinterpret_cast<wxObjectEventFunction>(&lms7002_pnlMCU_BD_view::OnProgrammingStatusUpdate));
    Connect(
<<<<<<< HEAD
        ID_PROGRAMING_FINISH_EVENT, wxEVT_THREAD, wxThreadEventHandler(lms7002_pnlMCU_BD_view::OnEraseIRAMfinished), nullptr, this);
=======
        ID_PROGRAMMING_FINISH_EVENT, wxEVT_THREAD, wxThreadEventHandler(lms7002_pnlMCU_BD_view::OnEraseIRAMfinished), NULL, this);
>>>>>>> c4326f22

    mThreadWorking = true;
    mWorkerThread = std::thread(
        [](lms7002_pnlMCU_BD_view* pthis) {
            int retval = pthis->mcu->Erase_IRAM();
            wxThreadEvent* evt = new wxThreadEvent();
            evt->SetInt(retval);
            evt->SetId(ID_PROGRAMMING_FINISH_EVENT);
            wxQueueEvent(pthis, evt);
        },
        this);
}

void lms7002_pnlMCU_BD_view::OnSelDivSelect(wxCommandEvent& event)
{
    int retval = 0;
    int tempi = 0;

    tempi = SelDiv->GetSelection();
    retval = mcu->Change_MCUFrequency(tempi);
    if (retval == -1)
        wxMessageBox(_("Cannot set the MCU's frequency"));
    else
        wxMessageBox(wxString::Format(_("Current selection: %s"), SelDiv->GetString(tempi)));
}

void lms7002_pnlMCU_BD_view::Onm_cCtrlBasebandSelect(wxCommandEvent& event)
{
    WriteLMSReg(0x0006, 0x0000);
}

void lms7002_pnlMCU_BD_view::Onm_cCtrlMCU_BDSelect(wxCommandEvent& event)
{
    WriteLMSReg(0x0006, 0x0001); // REG6 write
}

void lms7002_pnlMCU_BD_view::OnRegWriteRead(wxCommandEvent& event)
{
    unsigned short addr = cmbRegAddr->GetSelection();
    long data;
    txtRegValueWr->GetValue().ToLong(&data);
    if (data < 0 || data > 255)
        data = 0;

    if (rbtnRegWrite->GetValue() == 1)
        WriteLMSReg(0x8000 + addr, data); //REG write
    else
    {
        unsigned short retval{ ReadLMSReg(addr) }; //REG read
        ReadResult->SetLabel(wxString::Format("Result is: 0x%02X", retval));
    }
}

lms7002_pnlMCU_BD_view* lms7002_pnlMCU_BD_view::obj_ptr = nullptr;
bool lms7002_pnlMCU_BD_view::OnProgrammingCallback(std::size_t bsent, std::size_t btotal, const std::string& progressMsg)
{
    wxCommandEvent evt;
    evt.SetEventObject(obj_ptr);
    evt.SetInt(100.0 * bsent / btotal); //round to int
    evt.SetString(progressMsg);
    evt.SetEventType(wxEVT_COMMAND_THREAD);
    evt.SetId(ID_PROGRAMMING_STATUS_EVENT);
    wxPostEvent(obj_ptr, evt);
    return false;
}

void lms7002_pnlMCU_BD_view::OnProgrammingStatusUpdate(wxCommandEvent& event)
{
    progressBar->SetValue(event.GetInt());
}

void lms7002_pnlMCU_BD_view::OnReadIRAMfinished(wxThreadEvent& event)
{
    if (mThreadWorking)
        mWorkerThread.join();
    mThreadWorking = false;
    progressPooler->Stop();
    Disconnect(ID_PROGRAMMING_STATUS_EVENT,
        wxEVT_THREAD,
        reinterpret_cast<wxObjectEventFunction>(&lms7002_pnlMCU_BD_view::OnProgrammingStatusUpdate));
    Disconnect(
<<<<<<< HEAD
        ID_PROGRAMING_FINISH_EVENT, wxEVT_THREAD, wxThreadEventHandler(lms7002_pnlMCU_BD_view::OnReadIRAMfinished), nullptr, this);
=======
        ID_PROGRAMMING_FINISH_EVENT, wxEVT_THREAD, wxThreadEventHandler(lms7002_pnlMCU_BD_view::OnReadIRAMfinished), NULL, this);
>>>>>>> c4326f22
    progressBar->SetValue(100);
    Enable();
    if (event.GetInt() == -1)
    {
        wxMessageBox(_("Unable to read IRAM"));
        return;
    }
    dlgViewIRAM dlg(this);
    dlg.InitGridData(mcu->m_IRAM);
    dlg.ShowModal();
}

void lms7002_pnlMCU_BD_view::OnEraseIRAMfinished(wxThreadEvent& event)
{
    if (mThreadWorking)
        mWorkerThread.join();
    mThreadWorking = false;
    progressPooler->Stop();
    Disconnect(ID_PROGRAMMING_STATUS_EVENT,
        wxEVT_THREAD,
        reinterpret_cast<wxObjectEventFunction>(&lms7002_pnlMCU_BD_view::OnProgrammingStatusUpdate));
    Disconnect(
<<<<<<< HEAD
        ID_PROGRAMING_FINISH_EVENT, wxEVT_THREAD, wxThreadEventHandler(lms7002_pnlMCU_BD_view::OnEraseIRAMfinished), nullptr, this);
=======
        ID_PROGRAMMING_FINISH_EVENT, wxEVT_THREAD, wxThreadEventHandler(lms7002_pnlMCU_BD_view::OnEraseIRAMfinished), NULL, this);
>>>>>>> c4326f22
    progressBar->SetValue(100);
    Enable();
    if (event.GetInt() == -1)
        wxMessageBox(_("Unable to erase IRAM"));
}

void lms7002_pnlMCU_BD_view::OnReadSFRfinished(wxThreadEvent& event)
{
    if (mThreadWorking)
        mWorkerThread.join();
    mThreadWorking = false;
    progressPooler->Stop();
    Disconnect(ID_PROGRAMMING_STATUS_EVENT,
        wxEVT_THREAD,
        reinterpret_cast<wxObjectEventFunction>(&lms7002_pnlMCU_BD_view::OnProgrammingStatusUpdate));
    Disconnect(
<<<<<<< HEAD
        ID_PROGRAMING_FINISH_EVENT, wxEVT_THREAD, wxThreadEventHandler(lms7002_pnlMCU_BD_view::OnReadSFRfinished), nullptr, this);
=======
        ID_PROGRAMMING_FINISH_EVENT, wxEVT_THREAD, wxThreadEventHandler(lms7002_pnlMCU_BD_view::OnReadSFRfinished), NULL, this);
>>>>>>> c4326f22
    progressBar->SetValue(100);
    Enable();
    if (event.GetInt() == -1)
    {
        wxMessageBox(_("Unable to read SFR"));
        return;
    }
    // TODO: dlgViewSFR dlg(this);
    // dlg.InitGridData(m_SFR);
    // dlg.ShowModal();
}

void lms7002_pnlMCU_BD_view::OnProgrammingfinished(wxThreadEvent& event)
{
    if (mThreadWorking)
        mWorkerThread.join();
    mThreadWorking = false;
    progressPooler->Stop();
    Disconnect(ID_PROGRAMMING_STATUS_EVENT,
        wxEVT_THREAD,
<<<<<<< HEAD
        reinterpret_cast<wxObjectEventFunction>(&lms7002_pnlMCU_BD_view::OnProgramingStatusUpdate));
    Disconnect(ID_PROGRAMING_FINISH_EVENT,
        wxEVT_THREAD,
        wxThreadEventHandler(lms7002_pnlMCU_BD_view::OnProgrammingfinished),
        nullptr,
        this);
=======
        reinterpret_cast<wxObjectEventFunction>(&lms7002_pnlMCU_BD_view::OnProgrammingStatusUpdate));
    Disconnect(
        ID_PROGRAMMING_FINISH_EVENT, wxEVT_THREAD, wxThreadEventHandler(lms7002_pnlMCU_BD_view::OnProgrammingfinished), NULL, this);
>>>>>>> c4326f22
    progressBar->SetValue(100);
    Enable();
    if (event.GetInt() == -1)
    {
        wxMessageBox(_("Unable to program the MCU"));
        return;
    }
    else
    {
        rgrMode->Enable();
        btnStartProgramming->Enable();
    }
}

void lms7002_pnlMCU_BD_view::OnbtnRunProductionTestClicked(wxCommandEvent& event)
{
    //TODO MCU testing
    wxMessageBox(_("Not implemented in API"));
    /*int status = mcuControl->RunProductionTest_MCU();
    lblProgCodeFile->SetLabel("Program code file: " + mLoadedProgramFilename);
    if (status == 0)
        wxMessageBox(_("Test passed"));
    else
        wxMessageBox(_("Test FAILED"));*/
}<|MERGE_RESOLUTION|>--- conflicted
+++ resolved
@@ -516,18 +516,12 @@
     Disable();
     progressBar->SetValue(0);
     progressPooler->Start(200);
-<<<<<<< HEAD
-    Connect(ID_PROGRAMING_FINISH_EVENT,
+    Connect(ID_PROGRAMMING_FINISH_EVENT,
         wxEVT_THREAD,
         wxThreadEventHandler(lms7002_pnlMCU_BD_view::OnProgrammingfinished),
         nullptr,
         this);
-    Connect(ID_PROGRAMING_STATUS_EVENT,
-=======
-    Connect(
-        ID_PROGRAMMING_FINISH_EVENT, wxEVT_THREAD, wxThreadEventHandler(lms7002_pnlMCU_BD_view::OnProgrammingfinished), NULL, this);
     Connect(ID_PROGRAMMING_STATUS_EVENT,
->>>>>>> c4326f22
         wxEVT_COMMAND_THREAD,
         reinterpret_cast<wxObjectEventFunction>(&lms7002_pnlMCU_BD_view::OnProgrammingStatusUpdate));
     obj_ptr = this;
@@ -768,14 +762,9 @@
 
     Connect(ID_PROGRAMMING_STATUS_EVENT,
         wxEVT_COMMAND_THREAD,
-<<<<<<< HEAD
-        reinterpret_cast<wxObjectEventFunction>(&lms7002_pnlMCU_BD_view::OnProgramingStatusUpdate));
+        reinterpret_cast<wxObjectEventFunction>(&lms7002_pnlMCU_BD_view::OnProgrammingStatusUpdate));
     Connect(
-        ID_PROGRAMING_FINISH_EVENT, wxEVT_THREAD, wxThreadEventHandler(lms7002_pnlMCU_BD_view::OnReadSFRfinished), nullptr, this);
-=======
-        reinterpret_cast<wxObjectEventFunction>(&lms7002_pnlMCU_BD_view::OnProgrammingStatusUpdate));
-    Connect(ID_PROGRAMMING_FINISH_EVENT, wxEVT_THREAD, wxThreadEventHandler(lms7002_pnlMCU_BD_view::OnReadSFRfinished), NULL, this);
->>>>>>> c4326f22
+        ID_PROGRAMMING_FINISH_EVENT, wxEVT_THREAD, wxThreadEventHandler(lms7002_pnlMCU_BD_view::OnReadSFRfinished), nullptr, this);
 
     mThreadWorking = true;
     mWorkerThread = std::thread(
@@ -797,13 +786,8 @@
     progressBar->SetValue(0);
     progressPooler->Start(200);
     Connect(
-<<<<<<< HEAD
-        ID_PROGRAMING_FINISH_EVENT, wxEVT_THREAD, wxThreadEventHandler(lms7002_pnlMCU_BD_view::OnReadIRAMfinished), nullptr, this);
-    Connect(ID_PROGRAMING_STATUS_EVENT,
-=======
-        ID_PROGRAMMING_FINISH_EVENT, wxEVT_THREAD, wxThreadEventHandler(lms7002_pnlMCU_BD_view::OnReadIRAMfinished), NULL, this);
+        ID_PROGRAMMING_FINISH_EVENT, wxEVT_THREAD, wxThreadEventHandler(lms7002_pnlMCU_BD_view::OnReadIRAMfinished), nullptr, this);
     Connect(ID_PROGRAMMING_STATUS_EVENT,
->>>>>>> c4326f22
         wxEVT_COMMAND_THREAD,
         reinterpret_cast<wxObjectEventFunction>(&lms7002_pnlMCU_BD_view::OnProgrammingStatusUpdate));
 
@@ -829,12 +813,11 @@
     Connect(ID_PROGRAMMING_STATUS_EVENT,
         wxEVT_COMMAND_THREAD,
         reinterpret_cast<wxObjectEventFunction>(&lms7002_pnlMCU_BD_view::OnProgrammingStatusUpdate));
-    Connect(
-<<<<<<< HEAD
-        ID_PROGRAMING_FINISH_EVENT, wxEVT_THREAD, wxThreadEventHandler(lms7002_pnlMCU_BD_view::OnEraseIRAMfinished), nullptr, this);
-=======
-        ID_PROGRAMMING_FINISH_EVENT, wxEVT_THREAD, wxThreadEventHandler(lms7002_pnlMCU_BD_view::OnEraseIRAMfinished), NULL, this);
->>>>>>> c4326f22
+    Connect(ID_PROGRAMMING_FINISH_EVENT,
+        wxEVT_THREAD,
+        wxThreadEventHandler(lms7002_pnlMCU_BD_view::OnEraseIRAMfinished),
+        nullptr,
+        this);
 
     mThreadWorking = true;
     mWorkerThread = std::thread(
@@ -916,11 +899,7 @@
         wxEVT_THREAD,
         reinterpret_cast<wxObjectEventFunction>(&lms7002_pnlMCU_BD_view::OnProgrammingStatusUpdate));
     Disconnect(
-<<<<<<< HEAD
-        ID_PROGRAMING_FINISH_EVENT, wxEVT_THREAD, wxThreadEventHandler(lms7002_pnlMCU_BD_view::OnReadIRAMfinished), nullptr, this);
-=======
-        ID_PROGRAMMING_FINISH_EVENT, wxEVT_THREAD, wxThreadEventHandler(lms7002_pnlMCU_BD_view::OnReadIRAMfinished), NULL, this);
->>>>>>> c4326f22
+        ID_PROGRAMMING_FINISH_EVENT, wxEVT_THREAD, wxThreadEventHandler(lms7002_pnlMCU_BD_view::OnReadIRAMfinished), nullptr, this);
     progressBar->SetValue(100);
     Enable();
     if (event.GetInt() == -1)
@@ -934,6 +913,26 @@
 }
 
 void lms7002_pnlMCU_BD_view::OnEraseIRAMfinished(wxThreadEvent& event)
+{
+    if (mThreadWorking)
+        mWorkerThread.join();
+    mThreadWorking = false;
+    progressPooler->Stop();
+    Disconnect(ID_PROGRAMMING_STATUS_EVENT,
+        wxEVT_THREAD,
+        reinterpret_cast<wxObjectEventFunction>(&lms7002_pnlMCU_BD_view::OnProgrammingStatusUpdate));
+    Disconnect(ID_PROGRAMMING_FINISH_EVENT,
+        wxEVT_THREAD,
+        wxThreadEventHandler(lms7002_pnlMCU_BD_view::OnEraseIRAMfinished),
+        nullptr,
+        this);
+    progressBar->SetValue(100);
+    Enable();
+    if (event.GetInt() == -1)
+        wxMessageBox(_("Unable to erase IRAM"));
+}
+
+void lms7002_pnlMCU_BD_view::OnReadSFRfinished(wxThreadEvent& event)
 {
     if (mThreadWorking)
         mWorkerThread.join();
@@ -943,18 +942,20 @@
         wxEVT_THREAD,
         reinterpret_cast<wxObjectEventFunction>(&lms7002_pnlMCU_BD_view::OnProgrammingStatusUpdate));
     Disconnect(
-<<<<<<< HEAD
-        ID_PROGRAMING_FINISH_EVENT, wxEVT_THREAD, wxThreadEventHandler(lms7002_pnlMCU_BD_view::OnEraseIRAMfinished), nullptr, this);
-=======
-        ID_PROGRAMMING_FINISH_EVENT, wxEVT_THREAD, wxThreadEventHandler(lms7002_pnlMCU_BD_view::OnEraseIRAMfinished), NULL, this);
->>>>>>> c4326f22
+        ID_PROGRAMMING_FINISH_EVENT, wxEVT_THREAD, wxThreadEventHandler(lms7002_pnlMCU_BD_view::OnReadSFRfinished), nullptr, this);
     progressBar->SetValue(100);
     Enable();
     if (event.GetInt() == -1)
-        wxMessageBox(_("Unable to erase IRAM"));
-}
-
-void lms7002_pnlMCU_BD_view::OnReadSFRfinished(wxThreadEvent& event)
+    {
+        wxMessageBox(_("Unable to read SFR"));
+        return;
+    }
+    // TODO: dlgViewSFR dlg(this);
+    // dlg.InitGridData(m_SFR);
+    // dlg.ShowModal();
+}
+
+void lms7002_pnlMCU_BD_view::OnProgrammingfinished(wxThreadEvent& event)
 {
     if (mThreadWorking)
         mWorkerThread.join();
@@ -963,44 +964,11 @@
     Disconnect(ID_PROGRAMMING_STATUS_EVENT,
         wxEVT_THREAD,
         reinterpret_cast<wxObjectEventFunction>(&lms7002_pnlMCU_BD_view::OnProgrammingStatusUpdate));
-    Disconnect(
-<<<<<<< HEAD
-        ID_PROGRAMING_FINISH_EVENT, wxEVT_THREAD, wxThreadEventHandler(lms7002_pnlMCU_BD_view::OnReadSFRfinished), nullptr, this);
-=======
-        ID_PROGRAMMING_FINISH_EVENT, wxEVT_THREAD, wxThreadEventHandler(lms7002_pnlMCU_BD_view::OnReadSFRfinished), NULL, this);
->>>>>>> c4326f22
-    progressBar->SetValue(100);
-    Enable();
-    if (event.GetInt() == -1)
-    {
-        wxMessageBox(_("Unable to read SFR"));
-        return;
-    }
-    // TODO: dlgViewSFR dlg(this);
-    // dlg.InitGridData(m_SFR);
-    // dlg.ShowModal();
-}
-
-void lms7002_pnlMCU_BD_view::OnProgrammingfinished(wxThreadEvent& event)
-{
-    if (mThreadWorking)
-        mWorkerThread.join();
-    mThreadWorking = false;
-    progressPooler->Stop();
-    Disconnect(ID_PROGRAMMING_STATUS_EVENT,
-        wxEVT_THREAD,
-<<<<<<< HEAD
-        reinterpret_cast<wxObjectEventFunction>(&lms7002_pnlMCU_BD_view::OnProgramingStatusUpdate));
-    Disconnect(ID_PROGRAMING_FINISH_EVENT,
+    Disconnect(ID_PROGRAMMING_FINISH_EVENT,
         wxEVT_THREAD,
         wxThreadEventHandler(lms7002_pnlMCU_BD_view::OnProgrammingfinished),
         nullptr,
         this);
-=======
-        reinterpret_cast<wxObjectEventFunction>(&lms7002_pnlMCU_BD_view::OnProgrammingStatusUpdate));
-    Disconnect(
-        ID_PROGRAMMING_FINISH_EVENT, wxEVT_THREAD, wxThreadEventHandler(lms7002_pnlMCU_BD_view::OnProgrammingfinished), NULL, this);
->>>>>>> c4326f22
     progressBar->SetValue(100);
     Enable();
     if (event.GetInt() == -1)
