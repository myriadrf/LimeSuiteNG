--- conflicted
+++ resolved
@@ -124,17 +124,10 @@
     ID_STATICTEXT1->Wrap(-1);
     fgSizer58->Add(ID_STATICTEXT1, 0, wxALIGN_LEFT | wxALIGN_CENTER_VERTICAL, 0);
 
-<<<<<<< HEAD
     cmbLOOPB_TBB = new wxComboBox(this, ID_LOOPB_TBB, wxEmptyString, wxDefaultPosition, wxSize(197, -1), 0, nullptr, 0);
-    cmbLOOPB_TBB->SetToolTip(
-        wxT("This controls which signal is connected to the loopback output pins. Note: when both the lowpass ladder and real pole "
-            "are powered down, the output of the active highband biquad is routed to the loopb output"));
-=======
-    cmbLOOPB_TBB = new wxComboBox(this, ID_LOOPB_TBB, wxEmptyString, wxDefaultPosition, wxSize(197, -1), 0, NULL, 0);
     cmbLOOPB_TBB->SetToolTip(wxT(
         "This controls which signal is connected to the loopback output pins. Note: when both the low-pass ladder and real pole "
         "are powered down, the output of the active high-band biquad is routed to the loopb output"));
->>>>>>> 6d93bc06
 
     fgSizer58->Add(cmbLOOPB_TBB, 0, wxEXPAND, 0);
 
@@ -296,15 +289,9 @@
     fgSizer60->Add(ID_STATICTEXT10, 0, wxALIGN_LEFT | wxALIGN_CENTER_VERTICAL, 0);
 
     cmbICT_LPFLAD_F_TBB = new wxComboBox(
-<<<<<<< HEAD
         sbSizerOpamp->GetStaticBox(), ID_ICT_LPFLAD_F_TBB, wxEmptyString, wxDefaultPosition, wxDefaultSize, 0, nullptr, 0);
-    cmbICT_LPFLAD_F_TBB->SetToolTip(wxT("This controls the operational amplfiers' output stages bias referene current of the low "
-                                        "band ladder filter of the transmisster's baseband"));
-=======
-        sbSizerOpamp->GetStaticBox(), ID_ICT_LPFLAD_F_TBB, wxEmptyString, wxDefaultPosition, wxDefaultSize, 0, NULL, 0);
     cmbICT_LPFLAD_F_TBB->SetToolTip(wxT("This controls the operational amplifiers' output stages bias reference current of the low "
                                         "band ladder filter of the transmitter's baseband"));
->>>>>>> 6d93bc06
 
     fgSizer60->Add(cmbICT_LPFLAD_F_TBB, 0, wxEXPAND, 0);
 
@@ -318,13 +305,8 @@
     fgSizer60->Add(ID_STATICTEXT11, 0, wxALIGN_LEFT | wxALIGN_CENTER_VERTICAL, 0);
 
     cmbICT_LPFLAD_PT_TBB = new wxComboBox(
-<<<<<<< HEAD
         sbSizerOpamp->GetStaticBox(), ID_ICT_LPFLAD_PT_TBB, wxEmptyString, wxDefaultPosition, wxDefaultSize, 0, nullptr, 0);
-    cmbICT_LPFLAD_PT_TBB->SetToolTip(wxT("This controls the operational amplifers' input stages bias reference current of the low "
-=======
-        sbSizerOpamp->GetStaticBox(), ID_ICT_LPFLAD_PT_TBB, wxEmptyString, wxDefaultPosition, wxDefaultSize, 0, NULL, 0);
     cmbICT_LPFLAD_PT_TBB->SetToolTip(wxT("This controls the operational amplifiers' input stages bias reference current of the low "
->>>>>>> 6d93bc06
                                          "band ladder filter of the transmitter's baseband"));
 
     fgSizer60->Add(cmbICT_LPFLAD_PT_TBB, 0, wxEXPAND, 0);
