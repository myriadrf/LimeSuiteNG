/**
@file 	OpenGLGraph.cpp
@author Lime Microsystems
@brief	OpenGL based basic chart drawing
*/

#include "GL/glew.h" // must be first to be included before gl.h

#include "OpenGLGraph.h"
#include <cmath>
#include <iostream>
#include "GLFont.h"
#include "StaticFontHeader.h"
#include "dlgMarkers.h"
#include <wx/msgdlg.h>
#include <wx/timer.h>
using namespace std;

constexpr bool OGL_REDRAW_ENABLED{ true };
constexpr bool OGL_INVERT_MOUSE_Y{ true };

const unsigned int OpenGLGraph::mMarkerColors[] = {
    0x000000FF, 0x0000FFFF, 0xFF0000FF, 0xFF7F00FF, 0x007FFFFF, 0xFF00FFFF, 0x007F00FF, 0x00007FFF, 0x7F0000FF, 0x00FF00FF
};
const long markers_timer_id = wxNewId();

const int OpenGLGraph::GLCanvasAttributes[8] = {
    WX_GL_RGBA, WX_GL_DOUBLEBUFFER, WX_GL_DEPTH_SIZE, 16, WX_GL_STENCIL_SIZE, 0, 0, 0
};

bool OpenGLGraph::hasNotRecentEnoughOpenGLVersionWarningBeenThrownYet = false;

static bool IsGlew1_5()
{
#ifdef __GNUC__
    #pragma GCC diagnostic push
    #pragma GCC diagnostic ignored "-Wold-style-cast"
#endif
    return GLEW_VERSION_1_5;
#ifdef __GNUC__
    #pragma GCC diagnostic pop
#endif
}

GLG_settings::GLG_settings()
    : title(""s)
    , titleXaxis(""s)
    , titleYaxis(""s)
    , xUnits(""s)
    , yUnits(""s)
    , drawGridX(true)
    , drawGridY(true)
    , drawTitle(true)
    , drawTitleX(true)
    , drawTitleY(true)
    , windowWidth(100)
    , windowHeight(100)
    , dataViewWidth(95)
    , dataViewHeight(95)
    , marginTop(0)
    , marginBottom(10)
    , marginLeft(10)
    , marginRight(0)
    , useVBO(true)
    , backgroundColor(0xffffffff)
    , titlesColor(0x000000ff)
    , dataViewBackgroundColor(0xfdfdfdff)
    , dataViewPerimeterColor(0x00ff00ff)
    , gridColor(0xD0D0D0ff)
    , graphType(GLG_LINE)
    , visibleArea(-100, 100, -100, 100)
    , gridXstart(0)
    , gridYstart(0)
    , gridXspacing(1)
    , gridYspacing(1)
    , gridXlines(4)
    , gridYlines(4)
    , gridXprec(0)
    , gridYprec(0)
    , gridValuesHeight(14)
    , pointsSize(3)
    , fontSize(1)
    , staticGrid(false)
    , lock_aspect(false)
    , markersEnabled(false)
    , gridXoffset(0)
{
}

OpenGLGraph::OpenGLGraph(wxWindow* parent,
    wxWindowID id = -1,
    const wxPoint& pos = wxDefaultPosition,
    const wxSize& size = wxDefaultSize,
    long style = 0,
    const wxString& name,
    const int* args)
    : wxGLCanvas(parent, id, args, pos, size, wxNO_FULL_REPAINT_ON_RESIZE)
    , oglOk(true)
    , m_actionState(OGLG_IDLE)
    , initialized(false)
    , initialDisplayArea(-100, 100, -100, 100)
    , m_MouseCoord(0, 0, 0, 0)
    , m_font(nullptr)
    , m_selectedMarker(-1)
    , m_maxMarkers(10)
    , m_glContext(new wxGLContext(this))
{
    SetBackgroundStyle(wxBG_STYLE_CUSTOM);
    int w, h;
    GetSize(&w, &h);
    setupViewport(w, h);

    //Initialize(w, h);
    m_popmenu.Append(OGLG_SHOW_MARKERS_MENU, _("Markers menu.."), _("Shows markers settings"));
    m_popmenu.Append(OGLG_SEARCH_PEAK, _("Add marker on peak value"), _("Adds marker to peak value"));
    m_popmenu.Append(OGLG_ADD_MARK, _("Add marker"), _("Adds measuring marker"));
    m_popmenu.Append(OGLG_REMOVE_MARKER, _("Remove marker"), _("Removes measuring marker"));
    m_popmenu.Append(OGLG_FIT, _("Fit"), _("Set plot view to show all items"));
    m_popmenu.Append(OGLG_RESET, _("Reset"), _("Resets view to initial state"));
    m_popmenu.AppendCheckItem(OGLG_LOCKASPECT, _("Lock aspect"), _("Lock horizontal and vertical zoom aspect."));
    wxMenuItem* chkbox = m_popmenu.FindItem(OGLG_LOCKASPECT);
    chkbox->Check(settings.lock_aspect);
    m_popmenu.Append(OGLG_HELP_MOUSE, _("Show mouse commands..."), _("Show help about the mouse commands."));
    for (size_t i = 0; i < m_maxMarkers; ++i)
    {
        markers.push_back(OGLMarker());
        markers[i].color = mMarkerColors[i];
        markers[i].id = i;
    }

    mMarkersDlg = new dlgMarkers(this);
    mMarkersDlg->parent_graph = this;
    for (size_t i = 0; i < m_maxMarkers; ++i)
        mMarkersDlg->AddMarker(i);
    mMarkersDlg->AddDeltas();

    for (int i = 0; i < 3; ++i)
    {
        info_msg.push_back(""s);
        info_msg_toDisplay.push_back(""s);
    }

    m_timer = new wxTimer(this, markers_timer_id);
    m_timer->Start(500);
}

OpenGLGraph::~OpenGLGraph()
{
    if (m_timer->IsRunning())
    {
        m_timer->Stop();
    }
    if (m_font)
    {
        delete m_font;
    }
    if (m_glContext)
    {
        delete m_glContext;
    }
    if (m_timer)
    {
        delete m_timer;
    }

    for (auto serie : series)
    {
        if (serie != nullptr)
        {
            delete serie;
        }
    }
}

bool OpenGLGraph::Initialize(int width, int height)
{
    GLenum err = glewInit();
    if (GLEW_OK != err)
    {
        cout << "GLEW ERROR "sv << glewGetErrorString(err) << endl;
    }

    char userOGLversion[255];
    strcpy(userOGLversion, reinterpret_cast<const char*>(glGetString(GL_VERSION)));

    oglOk = glewIsSupported("GL_VERSION_2_0");

    if (!oglOk)
    {
        if (!hasNotRecentEnoughOpenGLVersionWarningBeenThrownYet)
        {
            hasNotRecentEnoughOpenGLVersionWarningBeenThrownYet = true;
            wxMessageBox(
                wxString::Format(
                    "Your OpenGL version is %s, required version is 2.0\nPlease update your graphics card drivers", userOGLversion),
                _("WARNING"),
                wxOK,
                this);
        }

        return false;
    }

    glEnable(GL_TEXTURE_2D);
    glAlphaFunc(GL_GEQUAL, 0.3);
    glEnable(GL_ALPHA_TEST);
    glEnable(GL_BLEND);
    glBlendFunc(GL_SRC_ALPHA, GL_ONE_MINUS_SRC_ALPHA);

    glClearColor(settings.backgroundColor.red,
        settings.backgroundColor.green,
        settings.backgroundColor.blue,
        settings.backgroundColor.alpha);
    glClear(GL_COLOR_BUFFER_BIT);

    Resize(width, height);
    settings.fontSize = 10;

    viewChanged = true;
    initialized = true;

    m_font = new GLFont();
    m_font->loadFromArray(reinterpret_cast<const char*>(standardStaticFont), sizeof(standardStaticFont));
    return true;
}

/**
	@brief Changes graph view size.
	@param w window width
	@param h window height
*/
void OpenGLGraph::Resize(int w, int h)
{
    if (w <= 0 || h <= 0)
        return;
    settings.windowWidth = w * GetContentScaleFactor();
    settings.windowHeight = h * GetContentScaleFactor();
    settings.dataViewHeight = settings.windowHeight - settings.marginTop - settings.marginBottom;
    if (settings.dataViewHeight <= 0)
        settings.dataViewHeight = 1;
    settings.dataViewWidth = settings.windowWidth - settings.marginLeft - settings.marginRight;
    if (settings.dataViewWidth <= 0)
        settings.dataViewWidth = 1;
    SettingsChanged();
}

/**
	@brief Adds data serie to graph
*/
void OpenGLGraph::AddSerie(cDataSerie* serie)
{
    if (serie != nullptr)
        series.push_back(serie);
}

/**
	@brief Removes data serie from graph
	@param i index of data serie
*/
void OpenGLGraph::RemoveSeries(unsigned int i)
{
    if (i < series.size())
        series.erase(series.begin() + i);
}

/**
	@brief Sets initially displayed data area, when resetting zoom it will be reset to this area
	@param minx minimal x value
	@param maxx maximum x value
	@param miny minimum y value
	@param maxy maximum y value
*/
void OpenGLGraph::SetInitialDisplayArea(float minx, float maxx, float miny, float maxy)
{
    initialDisplayArea.set(minx, maxx, miny, maxy);
    SetDisplayArea(minx, maxx, miny, maxy);
}

/**
	@brief Sets visible area
	@param minx minimal x value
	@param maxx maximum x value
	@param miny minimum y value
	@param maxy maximum y value
*/
void OpenGLGraph::SetDisplayArea(float minx, float maxx, float miny, float maxy)
{
    if ((minx == maxx) || (miny == maxy))
        return;
    settings.visibleArea.set(minx, maxx, miny, maxy);
    SettingsChanged();
    if constexpr (OGL_REDRAW_ENABLED)
    {
        Refresh();
    }
}

/**
	@brief Changes Y axis center and span values
	@param centerY Y axis value that will be in the center of the window
	@param spanY Y axis span around center value
*/
void OpenGLGraph::ZoomY(float centerY, float spanY)
{
    SetDisplayArea(settings.visibleArea.x1, settings.visibleArea.x2, centerY - spanY / 2, centerY + spanY / 2);
    if constexpr (OGL_REDRAW_ENABLED)
    {
        Refresh();
    }
}

/**
	@brief Changes X axis center and span values
	@param centerX X axis value that will be in the center of the window
	@param spanX X axis span around center value
*/
void OpenGLGraph::ZoomX(float centerX, float spanX)
{
    SetDisplayArea(centerX - spanX / 2, centerX + spanX / 2, settings.visibleArea.y1, settings.visibleArea.y2);
    if constexpr (OGL_REDRAW_ENABLED)
    {
        Refresh();
    }
}

/**
	@brief Changes X and Y axis center and span values
	@param centerX X axis value that will be in the center of the window
	@param centerY Y axis value that will be in the center of the window
	@param spanX X axis span around center value
	@param spanY Y axis span around center value
*/
void OpenGLGraph::Zoom(float centerX, float centerY, float spanX, float spanY)
{
    if (spanX > 1E-03 && spanY > 1E-03)
    {
        if (settings.lock_aspect)
        {
            if (spanX < spanY)
                spanX = spanY;
            else
                spanY = spanX;
        }
        SetDisplayArea(centerX - spanX / 2, centerX + spanX / 2, centerY - spanY / 2, centerY + spanY / 2);
    }
    if constexpr (OGL_REDRAW_ENABLED)
    {
        Refresh();
    }
}

/**
	@brief Zooms in area selected by window pixels
	@param x1 first corner x pixel coordinate
	@param x2 second corner x pixel coordinate
	@param y1 first corner y pixel coordinate
	@param y2 second corner y pixel coordinate

	Coordinates (0;0) are at the lower left corner
*/
void OpenGLGraph::ZoomRect(int x1, int x2, int y1, int y2)
{
    float minx, maxx, miny, maxy;
    float temp;
    dataViewPixelToValue(x1 - settings.marginLeft, y1 - settings.marginBottom, minx, miny);
    dataViewPixelToValue(x2 - settings.marginLeft, y2 - settings.marginBottom, maxx, maxy);
    if (minx > maxx)
    {
        temp = maxx;
        maxx = minx;
        minx = temp;
    }
    if (miny > maxy)
    {
        temp = maxy;
        maxy = miny;
        miny = temp;
    }
    if (maxx - minx > 1E-03 && maxy - miny > 1E-03)
    {
        SetDisplayArea(minx, maxx, miny, maxy);
    }

    if constexpr (OGL_REDRAW_ENABLED)
    {
        Refresh();
    }
}

/**
	@brief Moves visible data area by set amount of pixels
	@param dx number of pixels to move on the x axis
	@param dy number of pixels to move on the y axis
*/
void OpenGLGraph::Pan(float dx, float dy)
{
    float deltaX = dx * (settings.visibleArea.x2 - settings.visibleArea.x1) / settings.dataViewWidth;
    float deltaY = dy * (settings.visibleArea.y2 - settings.visibleArea.y1) / settings.dataViewHeight;
    SetDisplayArea(settings.visibleArea.x1 + deltaX,
        settings.visibleArea.x2 + deltaX,
        settings.visibleArea.y1 + deltaY,
        settings.visibleArea.y2 + deltaY);
    if constexpr (OGL_REDRAW_ENABLED)
    {
        Refresh();
    }
}

/**
	@brief Sets drawing mode ( GLG_POINTS, GLG_LINE )
*/
void OpenGLGraph::SetDrawingMode(eDrawingMode mode)
{
    settings.graphType = mode;
}

/**
	@brief Draw static elements (background colors, titles, grid)
*/
void OpenGLGraph::DrawStaticElements()
{
    switchToWindowView();
    //draw data view background
    glBegin(GL_QUADS);
    glColor4f(settings.dataViewBackgroundColor.red,
        settings.dataViewBackgroundColor.green,
        settings.dataViewBackgroundColor.blue,
        settings.dataViewBackgroundColor.alpha);
    glVertex3f(0, 0, -5);
    glVertex3f(settings.windowWidth, 0, -5);
    glVertex3f(settings.windowWidth, settings.windowHeight, -5);
    glVertex3f(0, settings.windowHeight, -5);
    glEnd();
    glFlush();

    //draw title
    int tw = 0, th = 0;
    float fheight = 32;

    glColor4f(settings.titlesColor.red, settings.titlesColor.green, settings.titlesColor.blue, settings.titlesColor.alpha);
    m_font->getTextSize(settings.title.c_str(), tw, th, fheight);
    glRenderText(settings.windowWidth / 2 + settings.marginLeft - tw / 2,
        settings.windowHeight - th - 1,
        0,
        fheight,
        0,
        "%s",
        settings.title.c_str());

    //draw axis titles and units
    glColor4f(settings.titlesColor.red, settings.titlesColor.green, settings.titlesColor.blue, settings.titlesColor.alpha);
    m_font->getTextSize(settings.titleXaxis.c_str(), tw, th, fheight);
    glRenderText(settings.windowWidth - tw - settings.marginRight - 1,
        settings.marginBottom + 1,
        0,
        fheight,
        0,
        settings.titleXaxis.c_str());
    m_font->getTextSize(settings.titleYaxis.c_str(), tw, th, fheight);
    glRenderText(settings.marginLeft + 1, settings.windowHeight - th - 1, 0, fheight, 0, settings.titleYaxis.c_str());

    double pixelXvalue = 0;
    double pixelYvalue = 0;
    pixelXvalue = (settings.visibleArea.x2 - settings.visibleArea.x1) / settings.dataViewWidth;
    pixelYvalue = (settings.visibleArea.y2 - settings.visibleArea.y1) / settings.dataViewHeight;

    if (viewChanged)
    {
        CalculateGrid();
        viewChanged = false;
    }

    char text[32];
    //draw axis lines
    glBegin(GL_LINES);
    glColor3f(0.0, 0.0, 0.0);
    glVertex2d(settings.marginLeft, settings.windowHeight);
    glVertex2d(settings.marginLeft, 0);
    glVertex2d(0, settings.marginBottom);
    glVertex2d(settings.windowWidth, settings.marginBottom);
    glEnd();

    //print X axis
    int posX = 0;
    int posY = 0;
    double value = 0;
    double gridXstart = settings.gridXstart;

    char format[10];
    if (settings.staticGrid)
        std::snprintf(format, sizeof(format), "%%.3f %%s");
    else
        std::snprintf(format, sizeof(format), "%%.%if %%s", settings.gridXprec);

    float numbersH = 16;
    // X axis grid lines
    posY = settings.marginBottom;
    posX = 0;
    float gridpx = gridXstart;

    for (int i = 0; i < settings.windowWidth && posX < settings.windowWidth - settings.marginRight; ++i)
    {
        posX = settings.marginLeft + ((gridpx - settings.visibleArea.x1) / pixelXvalue);
        if (posX > settings.marginLeft && posX < settings.windowWidth - settings.marginRight)
        {
            if (settings.staticGrid)
                value = gridpx / 1000000.0 + settings.gridXoffset;
            else
                value = gridpx + settings.gridXoffset;
            std::snprintf(text, sizeof(text), format, value, settings.xUnits.c_str());
            m_font->getTextSize(text, tw, th, numbersH);
            glRenderText(posX - tw / 2, posY - th - 2, 0, numbersH, 0, "%s", text);
        }
        gridpx += settings.gridXspacing;
    }

    //Y axis grid
    //print Y axis
    posX = 0;
    posY = 0;
    value = 0;
    double gridYstart = settings.gridYstart;

    std::snprintf(format, sizeof(format), "%%.%if %%s", settings.gridYprec);

    // Y axis grid lines
    posY = settings.marginBottom;
    posX = settings.marginLeft;
    float gridpy = gridYstart;

    for (int i = 0; i < settings.windowHeight && posY < settings.windowHeight - settings.marginTop; ++i)
    {
        posY = settings.marginBottom + ((gridpy - settings.visibleArea.y1) / pixelYvalue);
        if (posY > settings.marginBottom && posY < settings.windowHeight - settings.marginTop)
        {
            value = gridpy;
            std::snprintf(text, sizeof(text), format, value, settings.yUnits.c_str());
            m_font->getTextSize(text, tw, th, numbersH);
            glRenderText(posX - tw - 2, posY - th / 2, 0, numbersH, 0, "%s", text);
        }
        gridpy += settings.gridYspacing;
    }

    //change to data view and start drawing grid
    switchToDataView();

    glBegin(GL_LINES);
    glColor4f(settings.gridColor.red, settings.gridColor.green, settings.gridColor.blue, settings.gridColor.alpha);

    //draw x grid lines
    for (float linePos = settings.gridXstart; linePos <= settings.visibleArea.x2; linePos += settings.gridXspacing)
    {
        glVertex3d(linePos, settings.visibleArea.y1, -2);
        glVertex3d(linePos, settings.visibleArea.y2, -2);
    }

    //draw y grid lines
    for (float linePos = settings.gridYstart; linePos <= settings.visibleArea.y2; linePos += settings.gridYspacing)
    {
        glVertex3d(settings.visibleArea.x1, linePos, -2);
        glVertex3d(settings.visibleArea.x2, linePos, -2);
    }

    glEnd();
    glFlush();
}

/**
	@brief Calculates grid position and spacing values
*/
void OpenGLGraph::CalculateGrid()
{
    if (settings.staticGrid)
    {
        settings.gridXlines = 10;
        settings.gridYlines = 10;
        //settings.gridXprec = 1;
        //settings.gridYprec = 1;
        settings.gridXstart = settings.visibleArea.x1;
        settings.gridXspacing = (settings.visibleArea.x2 - settings.visibleArea.x1) / settings.gridXlines;
        settings.gridYstart = settings.visibleArea.y1;
        settings.gridYspacing = (settings.visibleArea.y2 - settings.visibleArea.y1) / settings.gridYlines;

        return;
    }
    const int mult[11] = { 1, 1, 2, 2, 4, 5, 5, 5, 5, 5, 5 };

    float interval = settings.visibleArea.x2 - settings.visibleArea.x1; // span of x axis
    if (settings.gridXlines > 0)
    {
        //estimate text width
        const float cWidth = 15; //~double actual width
        float absx1 = std::fabs(settings.visibleArea.x1);
        float absx2 = std::fabs(settings.visibleArea.x2);
        int valLen =
            3 + std::fabs(std::log10(
                    absx1 > absx2 ? absx2 : absx2)); //some extra spacing for separation between values, and for decimal point
        int tmpLines = 1 + settings.dataViewWidth / (valLen * cWidth);
        float divisor = 1; // current grid spacing
        int xlines = settings.gridXlines > tmpLines ? tmpLines : settings.gridXlines;
        settings.gridXprec = 0;
        //determine if grid spacing needs to be decreased
        while (interval / divisor < xlines)
        {
            divisor /= 10;
            settings.gridXprec++;
            tmpLines = settings.dataViewWidth / (++valLen * cWidth);
            xlines = xlines > tmpLines ? tmpLines : xlines;
        }
        while (interval / divisor > 10 * xlines)
            divisor *= 10;
        settings.gridXspacing = divisor * mult[static_cast<int>(0.5f + interval / xlines / divisor)];
        settings.gridXstart = static_cast<int>(settings.visibleArea.x1 / settings.gridXspacing) * settings.gridXspacing;
    }
    else
        settings.gridXspacing = interval;

    interval = settings.visibleArea.y2 - settings.visibleArea.y1; // span of y axis
    if (settings.gridYlines > 0)
    {
        int tmpLines = 1 + settings.dataViewHeight / (2 * settings.gridValuesHeight); //2x to be safe in double scaling steps
        float divisor = 1; // current grid spacing
        int ylines = settings.gridYlines > tmpLines ? tmpLines : settings.gridYlines;
        settings.gridYprec = 0;
        while (interval / divisor < ylines)
        {
            divisor /= 10;
            settings.gridYprec++;
        }
        while (interval / divisor > 10 * ylines)
            divisor *= 10;
        settings.gridYspacing = divisor * mult[static_cast<int>(0.5f + interval / ylines / divisor)];
        settings.gridYstart = static_cast<int>(settings.visibleArea.y1 / settings.gridYspacing) * settings.gridYspacing;
    }
    else
        settings.gridYspacing = interval;
    SettingsChanged();
}

/**
	@brief Draw graph data series
*/
void OpenGLGraph::Draw()
{
    if (!IsShownOnScreen())
    {
        return;
    }
    SetCurrent(*m_glContext);
    int w, h;
    if (oglOk == false)
    {
        GetSize(&w, &h);
        setupViewport(w, h);
        glClearColor(settings.backgroundColor.red,
            settings.backgroundColor.green,
            settings.backgroundColor.blue,
            settings.backgroundColor.alpha);
        glClear(GL_COLOR_BUFFER_BIT | GL_DEPTH_BUFFER_BIT);
        SwapBuffers();
        return;
    }
    if (!initialized)
    {
        int w, h;
        GetSize(&w, &h);
        if (Initialize(w, h) == false)
            return;
    }
    GetSize(&w, &h);
    setupViewport(w, h);
    glLoadIdentity();

    switchToWindowView();
    glLoadIdentity();
    glClearColor(settings.backgroundColor.red,
        settings.backgroundColor.green,
        settings.backgroundColor.blue,
        settings.backgroundColor.alpha);
    glClear(GL_COLOR_BUFFER_BIT | GL_DEPTH_BUFFER_BIT);

    //draw static view elements
    DrawStaticElements();
    switchToWindowView();
    //while zomming in draw selection rectangle
    if (m_actionState == OGLG_ZOOMIN)
    {
        glColor3f(1.0, 0, 0);
        glBegin(GL_LINE_STRIP);
        glVertex2d(m_MouseCoord.x1, m_MouseCoord.y1);
        glVertex2d(m_MouseCoord.x2, m_MouseCoord.y1);
        glVertex2d(m_MouseCoord.x2, m_MouseCoord.y2);
        glVertex2d(m_MouseCoord.x1, m_MouseCoord.y2);
        glVertex2d(m_MouseCoord.x1, m_MouseCoord.y1);
        glEnd();
        glFlush();
    }
    //draw series data

    switchToDataView();

    if (settings.useVBO && IsGlew1_5())
    {
        for (std::size_t i = 0; i < series.size(); i++)
        {
            glColor3f(series[i]->color.red, series[i]->color.green, series[i]->color.blue);
            if (!series[i]->values.empty() && series[i]->visible)
            {
                if (series[i]->vboIndex == 0) //check if data series buffer is initialized
                {
                    glGenBuffersARB(1, &series[i]->vboIndex);
                }
                //bind buffer for filling
                glBindBufferARB(GL_ARRAY_BUFFER_ARB, series[i]->vboIndex);
                if (series[i]->modified) //check if buffer needs to be modified
                {
<<<<<<< HEAD
                    glBufferDataARB(GL_ARRAY_BUFFER_ARB, sizeof(float) * series[i]->size * 2, nullptr, GL_DYNAMIC_DRAW_ARB);
=======
>>>>>>> 6d93bc06
                    glBufferDataARB(
                        GL_ARRAY_BUFFER_ARB, sizeof(cDataSerie::Coordinates) * series[i]->values.size(), NULL, GL_DYNAMIC_DRAW_ARB);
                    glBufferDataARB(GL_ARRAY_BUFFER_ARB,
                        sizeof(cDataSerie::Coordinates) * series[i]->values.size(),
                        series[i]->values.data(),
                        GL_DYNAMIC_DRAW_ARB);
                    series[i]->modified = false;
                }
                glEnableClientState(GL_VERTEX_ARRAY);
                glEnableClientState(GL_COLOR);
                glVertexPointer(2, GL_FLOAT, 0, nullptr);
                if (settings.graphType == GLG_POINTS)
                {
                    glPointSize(settings.pointsSize);
                    glDrawArrays(GL_POINTS, 0, series[i]->values.size());
                }
                else
                {
                    glPointSize(1);
                    glDrawArrays(GL_LINE_STRIP, 0, series[i]->values.size());
                }
                glDisableClientState(GL_VERTEX_ARRAY);
                glDisableClientState(GL_COLOR);
                glBindBufferARB(GL_ARRAY_BUFFER, 0);
            }
        }
    }
    else //backup case if VBO is not supported
    {
        for (unsigned int i = 0; i < series.size(); i++)
        {
            glColor3f(series[i]->color.red, series[i]->color.green, series[i]->color.blue);
            if (!series[i]->values.empty() && series[i]->visible)
            {
                if (settings.graphType == GLG_POINTS)
                {
                    glPointSize(settings.pointsSize);
                    glBegin(GL_POINTS);
                }
                else
                {
                    glPointSize(1);
                    glBegin(GL_LINE_STRIP);
                }
                for (std::size_t j = 0; j < series[i]->values.size(); j++)
                {
                    glVertex3f(series[i]->values[j].x, series[i]->values[j].y, 1.0);
                }
                glEnd();
            }
        }
        glFlush();
    }
    //draw measuring markers
    DrawMarkers();
    switchToWindowView();
    int fontSz = 16;
    unsigned int clrs[]{ 0xFF000000, 0x0000FF00, 0x00FF0000 };
    for (size_t i = 0; i < info_msg_toDisplay.size(); ++i)
    {
        glRenderText(
            settings.marginLeft, settings.marginBottom + i * 20 + fontSz, 0, fontSz, clrs[i], "%s", info_msg_toDisplay[i].c_str());
    }
    SwapBuffers();
}

bool OpenGLGraph::SaveConfig(char* file)
{
    return false;
}
bool OpenGLGraph::LoadConfig(char* file)
{
    return false;
}

/**
	@brief Signals that settings have changed and needs to be reevaluated
*/
void OpenGLGraph::SettingsChanged()
{
    viewChanged = true;
}

/**
	@brief Changes Opengl viewport area to whole window
*/
void OpenGLGraph::switchToWindowView()
{
    glViewport(0, 0, settings.windowWidth, settings.windowHeight);
    glMatrixMode(GL_PROJECTION); // add perspective to scene
    glLoadIdentity(); // restore matrix to original state
    glOrtho(0, settings.windowWidth, 0, settings.windowHeight, -100, 100);
    glMatrixMode(GL_MODELVIEW);
}

/**
	@brief changes Opengl viewport area to data view region and changes scale
*/
void OpenGLGraph::switchToDataView()
{

    glViewport(settings.marginLeft,
        settings.marginBottom,
        settings.windowWidth - settings.marginRight - settings.marginLeft,
        settings.windowHeight - settings.marginTop - settings.marginBottom);

    glMatrixMode(GL_PROJECTION);
    glLoadIdentity(); // restore matrix to original state
    glOrtho(settings.visibleArea.x1, settings.visibleArea.x2, settings.visibleArea.y1, settings.visibleArea.y2, -100, 100);
    glMatrixMode(GL_MODELVIEW);
}

/**
	@brief Prints text in defined position
	@param posx x position of text lower left corner
	@param posy y position of text lower left corner
	@param angle angle in degrees counterclockwise to rotate text
	@param scale font scaling
    @param rgba rgba value
	@param fmt text format and parameters
*/
GLvoid OpenGLGraph::glRenderText(float posx, float posy, float angle, float scale, unsigned int rgba, const char* fmt, ...)
{
    char text[256]; // Holds our string
    va_list ap; // Pointer to list of arguments

    if (fmt == nullptr) // If there's no text
        return; // Do nothing

    va_start(ap, fmt); // Parses the string for variables
    std::vsnprintf(text, sizeof(text), fmt, ap); // And converts symbols to actual numbers
    va_end(ap); // Results are stored in text

    glPushMatrix();
    glTranslatef(posx, posy, 0);
    glRotatef(angle, 0, 0, 1);

    //if font has been loaded
    glEnable(GL_TEXTURE_2D);
    if (m_font != nullptr)
        m_font->render_textWorldSpace(text, 0, 0, scale, rgba);

    glPopMatrix();
    glDisable(GL_TEXTURE_2D);
}

/**
	@brief Resets displayed area to initial area.
*/
void OpenGLGraph::ResetView()
{
    SetDisplayArea(initialDisplayArea.x1, initialDisplayArea.x2, initialDisplayArea.y1, initialDisplayArea.y2);
    if constexpr (OGL_REDRAW_ENABLED)
    {
        Refresh();
    }
}

void OpenGLGraph::Fit()
{
    float minx = -1, maxx = 1, miny = -1, maxy = 1;
    float valx, valy;
    for (unsigned i = 0; i < series.size() && series[i]->visible; ++i) //set boundary limits to first value
    {
        if (!series[i]->values.empty())
        {
            minx = maxx = series[i]->values[0].x;
            miny = maxy = series[i]->values[0].y;
            break;
        }
    }
    for (unsigned i = 0; i < series.size(); ++i)
    {
        for (std::size_t j = 0; j < series[i]->values.size() && series[i]->visible; ++j)
        {
            valx = series[i]->values[j].x;
            valy = series[i]->values[j].y;
            if (valx < minx)
                minx = valx;
            else if (valx > maxx)
                maxx = valx;
            if (valy < miny)
                miny = valy;
            else if (valy > maxy)
                maxy = valy;
        }
    }
    SetDisplayArea(minx, maxx, miny, maxy);
}

/**
	@brief Handles mouse button pressing events
	@param mouseButton mouse button code
	@param X x coordinate of mouse pointer inside graph window
	@param Y y coordinate of mouse pointer inside graph window

	Given mouse coordinates (0,0) are at top left corner of window
*/
void OpenGLGraph::OnMouseDown(int mouseButton, int X, int Y)
{
    if constexpr (OGL_INVERT_MOUSE_Y)
    {
        Y = settings.windowHeight - Y;
    }
    m_MouseCoord.x1 = X;
    m_MouseCoord.y1 = Y;

    switch (mouseButton)
    {
    case OGLG_LEFT:
        //move markers
        if ((m_selectedMarker = clickedOnMarker(X, Y)) >= 0)
        {
            m_actionState = OGLG_MOVE_MARKER;
        }
        else //start zooming in
        {
            m_actionState = OGLG_ZOOMIN;
            m_MouseCoord.x2 = X;
            m_MouseCoord.y2 = Y;
        }
        break;
    case OGLG_MIDDLE: // change axis span
        m_actionState = OGLG_SCALE;
        m_lastSpanX = settings.visibleArea.x2 - settings.visibleArea.x1;
        m_lastSpanY = settings.visibleArea.y2 - settings.visibleArea.y1;
        m_MouseCoord.x2 = X;
        m_MouseCoord.y2 = Y;
        break;

    case OGLG_RIGHT: // move display area
        m_actionState = OGLG_PAN;
        m_MouseCoord.x2 = X;
        m_MouseCoord.y2 = Y;
        m_MouseCoord.x1 = X;
        m_MouseCoord.y1 = Y;
        break;
    }
}

/**
	@brief Handles mouse button releasing events
	@param mouseButton mouse button code
	@param X x coordinate of mouse pointer inside graph window
	@param Y y coordinate of mouse pointer inside graph window

	Given mouse coordinates (0,0) are at top left corner of window
*/
void OpenGLGraph::OnMouseUp(int mouseButton, int X, int Y)
{
    switch (mouseButton)
    {
    case OGLG_LEFT:
        if (m_actionState == OGLG_ZOOMIN)
        {
            m_actionState = OGLG_IDLE;
            if (isInsideDataView(X, Y)) //finish zooming in
            {
                ZoomRect(m_MouseCoord.x1, m_MouseCoord.x2, m_MouseCoord.y1, m_MouseCoord.y2);
                if constexpr (OGL_REDRAW_ENABLED)
                {
                    Refresh();
                }
            }
            else // if zoomed outside data view border, then reset to initial view
            {
                ResetView();
                if constexpr (OGL_REDRAW_ENABLED)
                {
                    Refresh();
                }
            }
        }
        break;
    case OGLG_MIDDLE:

        break;

    case OGLG_RIGHT:
        if ((m_MouseCoord.x2 == m_MouseCoord.x1) && (m_MouseCoord.y2 == m_MouseCoord.y1))
            ShowMenu(X, Y);
        break;
    }
    m_actionState = OGLG_IDLE;
}

/**
	@brief Handles mouse moving events
	@param X x coordinate of mouse pointer inside graph window
	@param Y y coordinate of mouse pointer inside graph window

	Given mouse coordinates (0,0) are at top left corner of window
*/
void OpenGLGraph::OnMouseMove(int X, int Y)
{
    float spanx, spany, sx, sy;
    if constexpr (OGL_INVERT_MOUSE_Y)
    {
        Y = settings.windowHeight - Y;
    }
    switch (m_actionState)
    {
    case OGLG_IDLE:

        break;
    case OGLG_MOVE_MARKER:
        MoveMarker(m_selectedMarker, X);
        break;
    case OGLG_PAN:
        //if mouse leaves data view, stop panning
        if (!isInsideDataView(X, Y))
        {
            m_actionState = OGLG_IDLE;
            break;
        }
        m_MouseCoord.x2 = m_MouseCoord.x1 - X;
        m_MouseCoord.y2 = m_MouseCoord.y1 - Y;
        Pan(m_MouseCoord.x2, m_MouseCoord.y2);
        m_MouseCoord.x1 = X;
        m_MouseCoord.y1 = Y;
        break;
    case OGLG_ZOOMIN:
        //update coordinates for zoom in rectangle drawing
        m_MouseCoord.x2 = X;
        m_MouseCoord.y2 = Y;
        if constexpr (OGL_REDRAW_ENABLED)
        {
            Refresh();
        }
        break;
    case OGLG_SCALE:
        //change axis span while mouse is inside data view
        if (!isInsideDataView(X, Y))
        {
            m_actionState = OGLG_IDLE;
            break;
        }
        m_MouseCoord.x2 = X;
        m_MouseCoord.y2 = Y;
        spanx = settings.visibleArea.x2 - settings.visibleArea.x1;
        spany = settings.visibleArea.y2 - settings.visibleArea.y1;
        sx = 1 + static_cast<float>(m_MouseCoord.x1 - m_MouseCoord.x2) / settings.dataViewWidth;
        sy = 1 + static_cast<float>(m_MouseCoord.y1 - m_MouseCoord.y2) / settings.dataViewHeight;
        Zoom(settings.visibleArea.x1 + spanx / 2, settings.visibleArea.y1 + spany / 2, m_lastSpanX * sx, m_lastSpanY * sy);
        break;
    default:
        m_MouseCoord.x2 = X;
        m_MouseCoord.y2 = Y;
        break;
    }
}

/**
	@brief Calculates value pointed by pixel in data view
	@param x x coordinate of mouse pointer
	@param y y coordinate of mouse pointer
	@param &valX x axis data value pointed by mouse
	@param &valY y axis data value pointed by mouse

	x and y coordinate (0, 0) are at the data view lower left corner
*/
void OpenGLGraph::dataViewPixelToValue(int x, int y, float& valX, float& valY)
{
    float deltaX = (settings.visibleArea.x2 - settings.visibleArea.x1) / settings.dataViewWidth;
    float deltaY = (settings.visibleArea.y2 - settings.visibleArea.y1) / settings.dataViewHeight;

    valX = settings.visibleArea.x1 + deltaX * x;
    valY = settings.visibleArea.y1 + deltaY * y;
}

/**
	@brief Checks if pixel is inside data view
	@param X mouse x coordinate
	@param Y mouse y coordinate
	@returns
		- false : pixel is outside data view
		- true : pixel is inside data view
*/
bool OpenGLGraph::isInsideDataView(int X, int Y)
{
    if (X > settings.marginLeft && X < (settings.windowWidth - settings.marginRight))
    {
        if (Y > settings.marginTop && Y < (settings.windowHeight - settings.marginBottom))
            return true;
    }
    return false;
}

/**
	@brief Returns text string width in pixels
	@param *str pointer to char array
*/
int OpenGLGraph::TextWidthInPixels(const char* str)
{
    return m_font->string_width(str);
}

/**
	@brief Returns number text width in pixels
	@param num number
	@param prec number of decimal digits
*/
int OpenGLGraph::NumberWidthInPixels(float num, unsigned int prec)
{
    char format[20];
    std::snprintf(format, sizeof(format), "%%.%if", prec);
    char ctemp[20];
    std::snprintf(ctemp, sizeof(ctemp), format, num);
    return TextWidthInPixels(ctemp);
}

/**
    @brief Returns line height in pixels
*/
int OpenGLGraph::LineHeight()
{
    return m_font->lineHeight();
}

/**
	@brief Add marker at selected pixel
	@param posX mouse x coordinate in graph window
	@return marker id
*/
int OpenGLGraph::AddMarker(int posX)
{
    bool found = false;
    //check if allowed to add more markers
    //check if series have any data to mark
    if (!series[0]->values.empty())
    {
        OGLMarker* mark = nullptr;
        for (size_t i = 0; i < markers.size(); ++i)
            if (markers[i].used == false)
            {
                mark = &markers[i];
                break;
            }
        if (mark == nullptr)
            return -1;
        //calculate marker position in data view
        float pixelXvalue = (settings.visibleArea.x2 - settings.visibleArea.x1) / settings.dataViewWidth;
        mark->posX = settings.visibleArea.x1 + (posX - settings.marginLeft) * pixelXvalue;

        //find closest data point index
        for (std::size_t i = 1; i < series[0]->values.size(); ++i)
        {
            if (series[0]->values[i].x > mark->posX)
            {
                float toLeft = mark->posX - series[0]->values[i - 1].x;
                float toRight = series[0]->values[i].x - mark->posX;
                if (toRight < toLeft)
                {
                    mark->dataValueIndex = i;
                }
                else
                {
                    mark->dataValueIndex = i - 1;
                }
                found = true;
                break;
            }
        }
        if (!found) //if no closest point found, add marker to middle point
        {
            mark->dataValueIndex = series[0]->values.size() / 2;
        }
        mark->used = true;
        mark->show = true;
        mark->posX = series[0]->values[mark->dataValueIndex].x;
        mark->posY = series[0]->values[mark->dataValueIndex].y;
        mark->color = mMarkerColors[markers.size()];
        return mark->id;
    }
    return -1;
}

/**
	@brief Add marker at selected data x value
	@return marker id
*/
int OpenGLGraph::AddMarkerAtValue(float xValue)
{
    bool found = false;
    //check if series have any data to mark
    if (!series[0]->values.empty())
    {
        OGLMarker* mark = nullptr;
        for (size_t i = 0; i < markers.size(); ++i)
            if (markers[i].used == false)
            {
                mark = &markers[i];
                break;
            }
        if (mark == nullptr)
            return -1;
        mark->posX = xValue;

        //find closest data point index
        for (std::size_t i = 0; i < series[0]->values.size(); ++i)
        {
            if (series[0]->values[i].x >= mark->posX)
            {
                float toLeft = mark->posX - series[0]->values[i - 1].x;
                float toRight = series[0]->values[i].x - mark->posX;
                if (toRight < toLeft)
                {
                    mark->dataValueIndex = i;
                }
                else
                {
                    mark->dataValueIndex = i - 1;
                }
                found = true;
                break;
            }
        }
        if (!found) //if no closest point found, add marker to middle point
        {
            mark->dataValueIndex = series[0]->values.size() / 2;
        }
        mark->used = true;
        mark->posX = series[0]->values[mark->dataValueIndex].x;
        mark->posY = series[0]->values[mark->dataValueIndex].y;
        mark->color = mMarkerColors[markers.size()];
        mMarkersDlg->refreshMarkFreq = true;
        return mark->id;
    }
    return -1;
}

/**
	@brief Removes last added marker
*/
void OpenGLGraph::RemoveMarker()
{
    for (int i = markers.size() - 1; i >= 0; --i)
        if (markers[i].used == true)
        {
            markers[i].used = false;
            break;
        }
    Refresh();
}

void OpenGLGraph::RemoveMarker(int id)
{
    for (size_t i = 0; i < markers.size(); ++i)
    {
        if (markers[i].id == id)
        {
            markers[i].used = false;
            break;
        }
    }
    Refresh();
}

/**
	@brief Draw data markers
*/
void OpenGLGraph::DrawMarkers()
{
    if (series.empty() || !settings.markersEnabled || series[0] == nullptr || series[0]->values.empty())
    {
        return;
    }

    switchToWindowView();

    float pixelXvalue = (settings.visibleArea.x2 - settings.visibleArea.x1) / settings.dataViewWidth;
    float pixelYvalue = (settings.visibleArea.y2 - settings.visibleArea.y1) / settings.dataViewHeight;

    glBegin(GL_TRIANGLES);
    int posX, posY;
    for (unsigned i = 0; i < markers.size(); ++i)
    {
        if (markers[i].used == false)
            continue;
        for (unsigned int j = 0; j < series.size(); j++)
        {
            if (series[j]->values.empty() || !series[j]->visible)
            {
                continue;
            }

            markers[i].posY = series[j]->values[markers[i].dataValueIndex].y;
            // X axis grid lines
            posY =
                settings.marginBottom + ((series[j]->values[markers[i].dataValueIndex].y - settings.visibleArea.y1) / pixelYvalue);
            posX = settings.marginLeft + ((markers[i].posX - settings.visibleArea.x1) / pixelXvalue);
            markers[i].iposX = posX;
            markers[i].iposY = posY;
            markers[i].size = 10;

            if (posX < settings.marginLeft || posX > settings.windowWidth - settings.marginRight)
            {
                continue;
            }

            markers[i].color = mMarkerColors[i];
            glColor4f(markers[i].color.red, markers[i].color.green, markers[i].color.blue, markers[i].color.alpha);
            if (posY >= settings.marginBottom && posY <= settings.windowHeight - settings.marginTop)
            {
                glVertex3f(posX, posY, 10);
                glVertex3f(posX + markers[i].size, posY + markers[i].size, 10);
                glVertex3f(posX - markers[i].size, posY + markers[i].size, 10);
            }
            glVertex3f(posX, settings.marginBottom + markers[i].size, 10);
            glVertex3f(posX - markers[i].size, settings.marginBottom, 10);
            glVertex3f(posX + markers[i].size, settings.marginBottom, 10);
        }
    }
    glEnd();
    glFlush();

    //draw marker data at the right upper corner of data view
    char text[256];
    float textScale = 1;
    int hpos = textScale * m_font->lineHeight() * 2.5;
    for (unsigned i = 0; i < markers.size(); ++i)
    {
        if (markers[i].used == false)
            continue;
        glColor4f(markers[i].color.red, markers[i].color.green, markers[i].color.blue, markers[i].color.alpha);
        int cnt = std::snprintf(text, sizeof(text), "M%i: % .3f MHz ", i, series[0]->values[markers[i].dataValueIndex].x / 1000000);

        for (unsigned int j = 0; j < series.size(); j++)
            if (!series[j]->values.empty() && series[j]->visible)
                cnt += std::snprintf(text + cnt,
                    std::max<int>(sizeof(text) - cnt, 0),
                    "/ Ch %c: %#+3.1f dBFS ",
                    65 + j,
                    series[j]->values[markers[i].dataValueIndex].y);

        markers[i].posY = series[0]->values[markers[i].dataValueIndex].y;
        posX = settings.marginLeft;
        posY = settings.windowHeight - settings.marginTop - hpos;
        //glPrint(posX, posY, 0, textScale, "%s", text);
        if (markers[i].show == false)
            continue;
        hpos += textScale * m_font->lineHeight();
        glRenderText(posX, posY, 0, textScale * m_font->lineHeight(), markers[i].color.getColor4b(), "%s", text);
    }
}

/**
	@brief Checks if mouse clicked on marker
	@param X mouse x coorindate
	@param Y mouse y coorindate
	@returns clicked marker index
*/
int OpenGLGraph::clickedOnMarker(int X, int Y)
{
    for (unsigned i = 0; i < markers.size(); ++i)
    {
        if (markers[i].used == false || X <= markers[i].iposX - markers[i].size || X >= markers[i].iposX + markers[i].size)
        {
            continue;
        }

        if (Y > settings.marginBottom && Y < settings.marginBottom + markers[i].size)
        {
            printf("selected %i marker\n", i);
            return i;
        }

        for (unsigned int j = 0; j < series.size(); j++)
        {
            if (series[j]->values.empty() || !series[j]->visible)
            {
                continue;
            }

            float pixelYvalue = (settings.visibleArea.y2 - settings.visibleArea.y1) / settings.dataViewHeight;
            int posY =
                settings.marginBottom + ((series[j]->values[markers[i].dataValueIndex].y - settings.visibleArea.y1) / pixelYvalue);
            if (Y > posY && Y < posY + markers[i].size)
            {
                printf("selected %i marker\n", i);
                return i;
            }
        }
    }
    return -1;
}

/**
	@brief change marker position
	@param markerID index of marker to be moved
	@param posX mouse x coordinate in graph window
*/
void OpenGLGraph::MoveMarker(int markerID, int posX)
{
    if (series[0]->values.empty() || markerID < 0)
    {
        mMarkersDlg->refreshMarkFreq = true;
        if constexpr (OGL_REDRAW_ENABLED)
        {
            Refresh();
        }
        return;
    }

    if (markers[markerID].used == false)
        return;

    float tempY = 0;
    dataViewPixelToValue(posX - settings.marginLeft, 0, markers[markerID].posX, tempY);

    //determine which way marker was moved, search for closest data point
    if (posX < markers[markerID].iposX)
    {
        for (int i = markers[markerID].dataValueIndex; i > 0; --i)
        {
            if (series[0]->values[i].x > markers[markerID].posX)
            {
                continue;
            }

            float toLeft = markers[markerID].posX - series[0]->values[i - 1].x;
            float toRight = series[0]->values[i].x - markers[markerID].posX;
            if (toRight < toLeft)
            {
                markers[markerID].dataValueIndex = i;
            }
            else
            {
                markers[markerID].dataValueIndex = i - 2;
            }
            break;
        }
    }
    else
    {
        for (std::size_t i = markers[markerID].dataValueIndex; i < series[0]->values.size(); ++i)
        {
            if (series[0]->values[i].x < markers[markerID].posX)
            {
                continue;
            }

            float toLeft = markers[markerID].posX - series[0]->values[i - 1].x;
            float toRight = series[0]->values[i].x - markers[markerID].posX;
            if (toRight < toLeft)
            {
                markers[markerID].dataValueIndex = i;
            }
            else
            {
                markers[markerID].dataValueIndex = i - 2;
            }
            break;
        }
    }
    float pixelXvalue = (settings.visibleArea.x2 - settings.visibleArea.x1) / settings.dataViewWidth;
    float pixelYvalue = (settings.visibleArea.y2 - settings.visibleArea.y1) / settings.dataViewHeight;
    markers[markerID].posX = series[0]->values[markers[markerID].dataValueIndex].x;
    markers[markerID].posY = series[0]->values[markers[markerID].dataValueIndex].y;
    int posY =
        settings.marginBottom + ((series[0]->values[markers[markerID].dataValueIndex].y - settings.visibleArea.y1) / pixelYvalue);
    int newPosX = settings.marginLeft + ((markers[markerID].posX - settings.visibleArea.x1) / pixelXvalue);
    markers[markerID].iposX = newPosX;
    markers[markerID].iposY = posY;

    mMarkersDlg->refreshMarkFreq = true;
    if constexpr (OGL_REDRAW_ENABLED)
    {
        Refresh();
    }
}

/**
	@brief change marker position
	@param markerID index of marker to be moved
	@param xValue mouse x coordinate in graph window
*/
void OpenGLGraph::ChangeMarker(int markerID, float xValue)
{
    if (series[0]->values.empty() || markerID < 0)
    {
        Refresh();
        if constexpr (OGL_REDRAW_ENABLED)
        {
            Refresh();
        }
        return;
    }

    OGLMarker* mark = nullptr;
    for (size_t i = 0; i < markers.size(); ++i)
        if (markers[i].id == markerID)
            mark = &markers[i];
    if (mark == nullptr)
        return;

    mark->posX = xValue;
    bool found = false;
    //find closest data point index
    for (std::size_t i = 1; i < series[0]->values.size(); ++i)
    {
        if (series[0]->values[i].x < mark->posX)
        {
            continue;
        }

        float toLeft = mark->posX - series[0]->values[i - 1].x;
        float toRight = series[0]->values[i].x - mark->posX;
        if (toRight < toLeft)
        {
            mark->dataValueIndex = i;
        }
        else
        {
            mark->dataValueIndex = i - 1;
        }
        found = true;
        break;
    }
    if (!found) //if no closest point found, add marker to middle point
    {
        mark->dataValueIndex = series[0]->values.size() / 2;
    }
    mark->posX = series[0]->values[mark->dataValueIndex].x;
    mark->posY = series[0]->values[mark->dataValueIndex].y;

    Refresh();
    if constexpr (OGL_REDRAW_ENABLED)
    {
        Refresh();
    }
}

void OpenGLGraph::setupViewport(int w, int h)
{
    glClearColor(0.0f, 0.0f, 0.0f, 1.0f); // Black Background
    glEnable(GL_DEPTH_TEST);

    glViewport(0, 0, w, h);
    glMatrixMode(GL_PROJECTION);
    glLoadIdentity();

    glOrtho(0, w, h, 0, -1, 1);
    glMatrixMode(GL_MODELVIEW);
    glLoadIdentity();
}

void OpenGLGraph::render(wxPaintEvent& evt)
{
    Draw();
}

void OpenGLGraph::resized(wxSizeEvent& evt)
{
    wxSize wh;
    wh = evt.GetSize();
    Resize(wh.GetWidth(), wh.GetHeight());
    Refresh();
}

void OpenGLGraph::mouseMoved(wxMouseEvent& event)
{
    OnMouseMove(event.GetX(), event.GetY());
}

void OpenGLGraph::mouseWheelMoved(wxMouseEvent& event)
{
}

void OpenGLGraph::mouseReleased(wxMouseEvent& event)
{
    if (event.LeftUp())
        OnMouseUp(OGLG_LEFT, event.GetX(), event.GetY());
    else if (event.RightUp())
        OnMouseUp(OGLG_RIGHT, event.GetX(), event.GetY());
    else if (event.MiddleUp())
        OnMouseUp(OGLG_MIDDLE, event.GetX(), event.GetY());
}
void OpenGLGraph::rightClick(wxMouseEvent& event)
{
    OnMouseDown(OGLG_RIGHT, event.GetX(), event.GetY());
}
void OpenGLGraph::leftClick(wxMouseEvent& event)
{
    OnMouseDown(OGLG_LEFT, event.GetX(), event.GetY());
}
void OpenGLGraph::middleClick(wxMouseEvent& event)
{
    OnMouseDown(OGLG_MIDDLE, event.GetX(), event.GetY());
}
void OpenGLGraph::mouseLeftWindow(wxMouseEvent& event)
{
}
void OpenGLGraph::keyPressed(wxKeyEvent& event)
{
}
void OpenGLGraph::keyReleased(wxKeyEvent& event)
{
}

void OpenGLGraph::onFit(wxCommandEvent& event)
{
    Fit();
}

void OpenGLGraph::onMouseHelp(wxCommandEvent& event)
{
    wxMessageBox(_("Supported Mouse commands:\n \
        - Left button down + Mark area: Rectangular zoom\n \
        - Right button down + Move: Pan (Move)\n \
        - Wheel button down + Move: vertical & horizontal zooming\n"),
        _("plot controls"),
        wxOK,
        this);
}

void OpenGLGraph::onAddMarker(wxCommandEvent& event)
{
    AddMarker(m_MouseCoord.x2);
    Refresh();
}
void OpenGLGraph::onRemoveMarker(wxCommandEvent& event)
{
    RemoveMarker();
    Refresh();
}

void OpenGLGraph::onShowMarkersMenu(wxCommandEvent& event)
{
    if (m_timer->IsRunning() == false)
        m_timer->Start(500);
    mMarkersDlg->Show();
    mMarkersDlg->refreshMarkFreq = true;
}

void OpenGLGraph::onLockAspect(wxCommandEvent& event)
{
    settings.lock_aspect = event.GetInt();
}

void OpenGLGraph::ShowMenu(int x, int y)
{
    //modify menu
    wxMenuItem* item = nullptr;
    if (settings.markersEnabled == false)
    {
        item = m_popmenu.FindItem(OGLG_ADD_MARK);
        item->Enable(false);
        item = m_popmenu.FindItem(OGLG_REMOVE_MARKER);
        item->Enable(false);
        item = m_popmenu.FindItem(OGLG_SEARCH_PEAK);
        item->Enable(false);
        item = m_popmenu.FindItem(OGLG_SHOW_MARKERS_MENU);
        item->Enable(false);
    }
    PopupMenu(&m_popmenu, x, y);
}

void OpenGLGraph::onSearchPeak(wxCommandEvent& event)
{
    SearchPeak();
    Refresh();
    mMarkersDlg->refreshMarkFreq = true;
}

void OpenGLGraph::onReset(wxCommandEvent& event)
{
    ResetView();
    Refresh();
}

bool OpenGLGraph::SearchPeak()
{
    float maxValue{ std::numeric_limits<float>::lowest() };
    float maxX{ 0 };

    //Find max position
    for (const auto* const serie : series)
    {
        if (!serie->values.empty() && serie->visible)
        {
            for (const auto& value : serie->values)
            {
                if (maxValue < value.y)
                {
                    maxX = value.x;
                    maxValue = value.y;
                }
            }
        }
    }

    //Mark max position
    for (const auto* const serie : series)
    {
        if (!serie->values.empty() && serie->visible)
        {
            AddMarkerAtValue(maxX);
            return true;
        }
    }
    return false;
}

void OpenGLGraph::SetMarker(int id, float xValue, bool enabled, bool show)
{
    if (id >= 0 && id < static_cast<int>(markers.size()))
    {
        ChangeMarker(id, xValue);
        markers[id].used = enabled;
        markers[id].show = show;
    }
}

void OpenGLGraph::GetMarker(int id, float& xValue, float& yValue, bool& enabled, bool& show)
{
    if (id >= 0 && id < static_cast<int>(markers.size()))
    {
        xValue = markers[id].posX;
        yValue = markers[id].posY;
        enabled = markers[id].used;
        show = markers[id].show;
    }
}

void OpenGLGraph::OnTimer(wxTimerEvent& event)
{
    mMarkersDlg->UpdateValues();
    UpdateInfoDisplay();
}

void OpenGLGraph::UpdateInfoDisplay()
{
    for (size_t i = 0; i < info_msg.size(); ++i)
    {
        info_msg_toDisplay[i] = info_msg[i];
    }
}

void OpenGLGraph::SetInfoMessage(const char* msg, unsigned int index)
{
    if (index < info_msg.size())
        info_msg[index] = msg;
}

BEGIN_EVENT_TABLE(OpenGLGraph, wxGLCanvas)
EVT_MOTION(OpenGLGraph::mouseMoved)
EVT_RIGHT_DOWN(OpenGLGraph::rightClick)
EVT_RIGHT_UP(OpenGLGraph::mouseReleased)
EVT_LEFT_DOWN(OpenGLGraph::leftClick)
EVT_LEFT_UP(OpenGLGraph::mouseReleased)
EVT_MIDDLE_UP(OpenGLGraph::mouseReleased)
EVT_MIDDLE_DOWN(OpenGLGraph::middleClick)
EVT_LEAVE_WINDOW(OpenGLGraph::mouseLeftWindow)
EVT_SIZE(OpenGLGraph::resized)
EVT_MOUSEWHEEL(OpenGLGraph::mouseWheelMoved)
EVT_PAINT(OpenGLGraph::render)
EVT_TIMER(wxID_ANY, OpenGLGraph::OnTimer)

EVT_MENU(OGLG_FIT, OpenGLGraph::onFit)
EVT_MENU(OGLG_HELP_MOUSE, OpenGLGraph::onMouseHelp)
EVT_MENU(OGLG_ADD_MARK, OpenGLGraph::onAddMarker)
EVT_MENU(OGLG_REMOVE_MARKER, OpenGLGraph::onRemoveMarker)
EVT_MENU(OGLG_SHOW_MARKERS_MENU, OpenGLGraph::onShowMarkersMenu)
EVT_MENU(OGLG_LOCKASPECT, OpenGLGraph::onLockAspect)
EVT_MENU(OGLG_SEARCH_PEAK, OpenGLGraph::onSearchPeak)
EVT_MENU(OGLG_RESET, OpenGLGraph::onReset)
END_EVENT_TABLE()<|MERGE_RESOLUTION|>--- conflicted
+++ resolved
@@ -714,12 +714,10 @@
                 glBindBufferARB(GL_ARRAY_BUFFER_ARB, series[i]->vboIndex);
                 if (series[i]->modified) //check if buffer needs to be modified
                 {
-<<<<<<< HEAD
-                    glBufferDataARB(GL_ARRAY_BUFFER_ARB, sizeof(float) * series[i]->size * 2, nullptr, GL_DYNAMIC_DRAW_ARB);
-=======
->>>>>>> 6d93bc06
-                    glBufferDataARB(
-                        GL_ARRAY_BUFFER_ARB, sizeof(cDataSerie::Coordinates) * series[i]->values.size(), NULL, GL_DYNAMIC_DRAW_ARB);
+                    glBufferDataARB(GL_ARRAY_BUFFER_ARB,
+                        sizeof(cDataSerie::Coordinates) * series[i]->values.size(),
+                        nullptr,
+                        GL_DYNAMIC_DRAW_ARB);
                     glBufferDataARB(GL_ARRAY_BUFFER_ARB,
                         sizeof(cDataSerie::Coordinates) * series[i]->values.size(),
                         series[i]->values.data(),
