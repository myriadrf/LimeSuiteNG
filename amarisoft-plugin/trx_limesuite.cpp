/*
 * LimeMicroSystem transceiver driver
 * Copyright (C) 2015-2018 Amarisoft/LimeMicroSystems
 */

#include "common.h"

#include <stdarg.h>

typedef lime::SDRDevice::LogLevel LogLevel;

extern "C" {
#include "trx_driver.h"
}

using namespace std;
using namespace lime;

class AmarisoftParamProvider : public LimeSettingsProvider
{
  public:
    AmarisoftParamProvider()
        : state(nullptr)
        , blockAccess(false)
    {
    }

    void Init(TRXState* s) { state = s; }

    void Block() { blockAccess = true; }

    virtual bool GetString(std::string& dest, const char* varname) override
    {
        if (blockAccess)
        {

            return false;
        }
        char* ctemp = trx_get_param_string(state, varname);
        if (!ctemp)
            return false;

        dest = std::string(ctemp);
        free(ctemp);
        return true;
    }

    virtual bool GetDouble(double& dest, const char* varname) override
    {
        if (blockAccess)
        {
            return false;
        }
        return trx_get_param_double(state, &dest, varname) == 0 ? true : false;
    }

  private:
    TRXState* state;
    bool blockAccess;
};

static lime::SDRDevice::LogLevel logVerbosity = lime::SDRDevice::LogLevel::DEBUG;
static void Log(SDRDevice::LogLevel lvl, const char* format, ...)
{
    if (lvl > logVerbosity)
        return;
    va_list args;
    va_start(args, format);
    vprintf(format, args);
    va_end(args);
    printf("\n");
}

static void LogCallback(SDRDevice::LogLevel lvl, const char* msg)
{
    if (lvl > logVerbosity)
        return;
    printf("%s\n", msg);
}

//static TRXStatistics trxstats;
static int trx_lms7002m_get_stats(TRXState* s, TRXStatistics* m)
{
    //LimePluginContext* lime = (LimePluginContext*)s->opaque;
    // TODO:
    // for (long p = 0; p < lime->deviceCount; ++p)
    // {
    //     StreamStatus& stats = portStreamStates[p];
    //     trxstats.rx_overflow_count = stats.rx.overrun + stats.rx.loss;
    //     trxstats.tx_underflow_count = stats.tx.late + stats.tx.underrun;
    // }
    // memcpy(m, &trxstats, sizeof(TRXStatistics));
    return 0;
}

/* Callback must allocate info buffer that will be displayed */
static void trx_lms7002m_dump_info(TRXState* s, trx_printf_cb cb, void* opaque)
{
    // LimePluginContext* lime = (LimePluginContext*)s->opaque;
    // std::stringstream ss;
    /*    for (long p = 0; p < lime->deviceCount; ++p)
    {
        SDRDevice* dev = lime->device[p];
        StreamStatus& stats = portStreamStates[p];

        SDRDevice::StreamStats rx;
        SDRDevice::StreamStats tx;
        dev->StreamStatus(lime->chipIndex[p], &rx, &tx);
        stats.rx.dataRate_Bps = rx.dataRate_Bps;
        stats.tx.dataRate_Bps = tx.dataRate_Bps;

        ss << "\nPort" << p << " [Rx| Loss: " << stats.rx.loss << " overrun: " << stats.rx.overrun
           << " rate: " << stats.rx.dataRate_Bps / 1e6 << " MB/s]"
           << "[Tx| Late: " << stats.tx.late << " underrun: " << stats.tx.underrun << " rate: " << stats.tx.dataRate_Bps / 1e6
           << " MB/s]"
           << " linkFormat: " << (lime->linkFormat[p] == SDRDevice::StreamConfig::DataFormat::I16 ? "I16" : "I12") << std::endl;
        // TODO: read FIFO usage
    }*/
    // const int len = ss.str().length();
    // char* buffer = (char*)malloc(len + 1);
    // cb(buffer, "%s\n", ss.str().c_str());
}

// count - can be configured by 'trx_get_tx_samples_per_packet_func' callback
// if samples==NULL, Tx has to be disabled
// samples are ranged [-1.0 : +1.0]
static void trx_lms7002m_write(
    TRXState* s, trx_timestamp_t timestamp, const void** samples, int count, int port, TRXWriteMetadata* md)
{
    if (!samples) // Nothing to transmit
        return;

    SDRDevice::StreamMeta meta;
    meta.timestamp = timestamp;
    meta.waitForTimestamp = true;
    meta.flushPartialPacket = (md->flags & TRX_WRITE_MD_FLAG_END_OF_BURST);

    // samples format conversion is done internally
    LimePluginContext* lime = static_cast<LimePluginContext*>(s->opaque);
    LimePlugin_Write_complex32f(lime, reinterpret_cast<const lime::complex32f_t* const*>(samples), count, port, meta);
}

// Read has to block until at least 1 sample is available and must return at most 'count' samples
// 'count' argument value depends on sample rate and is at most 4096 samples.
// timestamp is samples counter
// return number of samples produced
static int trx_lms7002m_read(TRXState* s, trx_timestamp_t* ptimestamp, void** samples, int count, int port, TRXReadMetadata* md)
{
    SDRDevice::StreamMeta meta;
<<<<<<< HEAD
    meta.waitForTimestamp = false;
    meta.flushPartialPacket = false;

=======
    meta.useTimestamp = false;
    meta.flush = false;
>>>>>>> 47a75e40
    md->flags = 0;

    LimePluginContext* lime = static_cast<LimePluginContext*>(s->opaque);
    int samplesGot = LimePlugin_Read_complex32f(lime, reinterpret_cast<lime::complex32f_t**>(samples), count, port, meta);
    *ptimestamp = meta.timestamp; // if timestamp is not updated, amarisoft will freeze
    return samplesGot;
}

// Return in *psample_rate the sample rate supported by the device
// corresponding to a LTE bandwidth of 'bandwidth' Hz. Also return
// in n=*psample_rate_num the wanted sample rate before the
// interpolator as 'n * 1.92' MHz. 'n' must currently be of the
// form 2^n1*3^n2*5^n3.
// Return 0 if OK, -1 if none.
static int trx_lms7002m_get_sample_rate(TRXState* s1, TRXFraction* psample_rate, int* psample_rate_num, int bandwidth)
{
    LimePluginContext* s = static_cast<LimePluginContext*>(s1->opaque);
    // multipliers that can be made using 2^n1*3^n2*5^n3, n1 >= 1
    const uint8_t multipliers[] = { 2,
        4,
        6,
        8,
        10,
        12,
        16,
        18,
        20,
        24,
        //30, 32, 36, 40, 48, 50, 54, 60, 64
        // 8, 10, 12, 16, 24,
        32,
        40,
        48,
        50,
        64 };

    // trx_lms7002m_get_sample_rate seems to be called for each Port, but the API does not provide index.
    // workaround here assume that they are being configured in order 0,1,2...
    static int whichPort = 0;
    int p = whichPort;
    DevNode* node = s->ports[p].nodes[0];
    if (!node || !node->device)
        return -1;
    double& rate = node->config.channel[0].rx.sampleRate;
    whichPort = (whichPort + 1); // mod, just in case.

    const float desiredSamplingRate = bandwidth * 1.536;
    //printf ("Required bandwidth:[%u], current sample_rate [%u]", bandwidth, s->sample_rate);
    if (rate <= 0) // sample rate not specified, align on 1.92Mhz
    {
        Log(LogLevel::VERBOSE,
            "Port[%i] Trying sample rates which are bandwidth(%u) * 1.536 = %f",
            p,
            bandwidth,
            desiredSamplingRate);
        for (uint32_t i = 0; i < sizeof(multipliers) / sizeof(uint8_t); ++i)
        {
            int n = multipliers[i];
            if (n * 1920000 > 122.88e6)
                break;
            Log(LogLevel::DEBUG, "\tPort[%i] Trying sample rate : bandwidth(%u) sample_rate(%u)", p, bandwidth, n * 1920000);
            if (desiredSamplingRate <= n * 1920000)
            {
                *psample_rate_num = n;
                psample_rate->num = n * 1920000;
                psample_rate->den = 1;
                rate = psample_rate->num;
                Log(LogLevel::INFO, "Port[%i] Automatic sample rate: %g MSps, n = [%u] * 1.92e6", p, rate / 1e6, n);
                return 0;
            }
        }
        Log(LogLevel::VERBOSE, "Port[%i] Trying sample rates which are close to bandwidth(%u)", p, bandwidth);
        for (uint32_t i = 0; i < sizeof(multipliers) / sizeof(uint8_t); ++i)
        {
            int n = multipliers[i];
            Log(LogLevel::DEBUG, "\tPort[%i] Trying sample rate : bandwidth(%u) sample_rate(%u)", p, bandwidth, n * 1920000);
            if (bandwidth <= n * 1920000)
            {
                *psample_rate_num = n;
                psample_rate->num = n * 1920000;
                psample_rate->den = 1;
                rate = psample_rate->num;
                Log(LogLevel::INFO, "Port[%i] Automatic sample rate: %g MSps, n = [%u] * 1.92e6", p, rate / 1e6, n);
                return 0;
            }
        }
        Log(LogLevel::ERROR, "Port[%i] Could not find suitable sampling rate for %i bandwidth", p, bandwidth);
    }
    else
    {
        if (rate < bandwidth)
        {
            Log(LogLevel::ERROR, "Port[%i] Manually specified sample rate %i is less than LTE bandwidth %i", p, rate, bandwidth);
            return -1;
        }
        Log(LogLevel::INFO, "Port[%i] Manually specified sample rate: %f MSps", p, rate / 1e6);
        psample_rate->num = rate;
        psample_rate->den = 1;
        *psample_rate_num = rate / 1920000;
        return 0;
    }
    return -1;
}

// return expected number of samples in Tx packet
// !!! sometimes trx_lms7002m_write gets calls with samples count more than returned here
static int trx_lms7002m_get_tx_samples_per_packet_func(TRXState* s1)
{
<<<<<<< HEAD
    LimeState* lime = static_cast<LimeState*>(s1->opaque);
    int txExpectedSamples = lime->samplesInPacket[0];
    if (lime->streamCfg[0].extraConfig.tx.samplesInPacket > 0)
    {
        txExpectedSamples = lime->streamCfg[0].extraConfig.tx.samplesInPacket;
    }
    Log(LogLevel::DEBUG, "Hardware expected samples count in Tx packet : %i\n", txExpectedSamples);
=======
    // LimePluginContext* lime = static_cast<LimePluginContext*>(s1->opaque);
    int txExpectedSamples = 256; //lime->samplesInPacket[0];
    // if (lime->streamExtras[0] && lime->streamExtras[0]->txSamplesInPacket > 0)
    // {
    //     txExpectedSamples = lime->streamExtras[0]->txSamplesInPacket;
    // }
    // Log(LogLevel::DEBUG, "Hardware expected samples count in Tx packet : %i", txExpectedSamples);
>>>>>>> 47a75e40
    return txExpectedSamples;
}

static int trx_lms7002m_get_abs_rx_power_func(TRXState* s1, float* presult, int channel_num)
{
    LimePluginContext* lime = static_cast<LimePluginContext*>(s1->opaque);
    if (lime->rxChannels[channel_num].parent->rxSettings.powerAvailable)
    {
        *presult = lime->rxChannels[channel_num].parent->rxSettings.power_dBm;
        return 0;
    }
    else
        return -1;
}

static int trx_lms7002m_get_abs_tx_power_func(TRXState* s1, float* presult, int channel_num)
{
    LimePluginContext* lime = static_cast<LimePluginContext*>(s1->opaque);
    if (lime->txChannels[channel_num].parent->txSettings.powerAvailable)
    {
        *presult = lime->txChannels[channel_num].parent->txSettings.power_dBm;
        return 0;
    }
    else
        return -1;
}

//min gain 0
//max gain ~70-76 (higher will probably degrade signal quality to much)
static void trx_lms7002m_set_tx_gain_func(TRXState* s1, double gain, int channel_num)
{
    LimePluginContext* lime = static_cast<LimePluginContext*>(s1->opaque);
    LimePlugin_SetTxGain(lime, gain, channel_num);
}

static void trx_lms7002m_set_rx_gain_func(TRXState* s1, double gain, int channel_num)
{
    LimePluginContext* lime = static_cast<LimePluginContext*>(s1->opaque);
    LimePlugin_SetRxGain(lime, gain, channel_num);
}

static int trx_lms7002m_start(TRXState* s1, const TRXDriverParams* params)
{
    LimePluginContext* lime = static_cast<LimePluginContext*>(s1->opaque);
    LimeRuntimeParameters state;

    int rxCount = params->rx_channel_count;
    int txCount = params->tx_channel_count;

    CopyCArrayToVector(state.rx.freq, params->rx_freq, rxCount);
    CopyCArrayToVector(state.tx.freq, params->tx_freq, txCount);

    CopyCArrayToVector(state.rx.gain, params->rx_gain, rxCount);
    CopyCArrayToVector(state.tx.gain, params->tx_gain, txCount);

    CopyCArrayToVector(state.rx.bandwidth, params->rx_bandwidth, rxCount);
    CopyCArrayToVector(state.tx.bandwidth, params->tx_bandwidth, txCount);

    for (int i = 0; i < params->rf_port_count; ++i)
    {
        double sample_rate = static_cast<double>(params->sample_rate[i].num) / params->sample_rate[i].den;
        state.rf_ports.push_back({ sample_rate, params->rx_port_channel_count[i], params->tx_port_channel_count[i] });
    }

    int status = LimePlugin_Setup(lime, &state);
    if (status != 0)
        return status;
    return LimePlugin_Start(lime);
}

static void trx_lms7002m_end(TRXState* s1)
{
    LimePluginContext* lime = static_cast<LimePluginContext*>(s1->opaque);
    LimePlugin_Destroy(lime);
    delete lime;
}

AmarisoftParamProvider configProvider;

// Driver initialization called at eNB startup
int __attribute__((visibility("default"))) trx_driver_init(TRXState* hostState)
{
    if (hostState->trx_api_version != TRX_API_VERSION)
    {
        fprintf(stderr,
            "ABI compatibility mismatch between LTEENB and TRX driver (LTEENB ABI version=%d, TRX driver ABI version=%d)\n",
            hostState->trx_api_version,
            TRX_API_VERSION);
        return -1;
    }

    LimePluginContext* lime = new LimePluginContext();
    lime->currentWorkingDirectory = std::string(hostState->path);
    lime->samplesFormat = SDRDevice::StreamConfig::DataFormat::F32;
    configProvider.Init(hostState);

<<<<<<< HEAD
        // load power settings
        for (int p = 0; p < TRX_MAX_RF_PORT; ++p)
        {
            char varname[128];
            sprintf(varname, "port%i_rx_lo_override", p);
            s->rx_LO_override[p] = 0;
            if (trx_get_param_double(hostState, &s->rx_LO_override[p], varname) == 0)
                Log(LogLevel::INFO, "%s %.2f\n", varname, s->rx_LO_override[p]);

            sprintf(varname, "port%i_tx_lo_override", p);
            s->tx_LO_override[p] = 0;
            if (trx_get_param_double(hostState, &s->tx_LO_override[p], varname) == 0)
                Log(LogLevel::INFO, "%s %.2f\n", varname, s->tx_LO_override[p]);

            sprintf(varname, "port%i_rx_gainNormalized", p); // provided value should be [0:1]
            s->rxGainNorm[p] = -1; //nanf("");
            if (trx_get_param_double(hostState, &val, varname) == 0)
            {
                if (val < 0 || val > 1)
                {
                    val = std::min(std::max(0.0, val), 1.0);
                    Log(LogLevel::WARNING, "%s out of range, clamping to %g", varname, val);
                }
                s->rxGainNorm[p] = val;
                Log(LogLevel::INFO, "%s %.2f\n", varname, s->rxGainNorm[p]);
            }
            sprintf(varname, "port%i_tx_gainNormalized", p);
            s->txGainNorm[p] = -1; //nanf("");
            if (trx_get_param_double(hostState, &val, varname) == 0)
            {
                if (val < 0 || val > 1)
                {
                    val = std::min(std::max(0.0, val), 1.0);
                    Log(LogLevel::WARNING, "%s out of range, clamping to %g", varname, val);
                }
                s->txGainNorm[p] = val;
                Log(LogLevel::INFO, "%s %.2f\n", varname, s->txGainNorm[p]);
            }

            s->glna[p] = -1;
            s->gpga[p] = -1;
            s->iamp[p] = -1;
            s->lossmain[p] = -1;
            sprintf(varname, "port%i_G_LNA_RFE", p);
            if (trx_get_param_double(hostState, &val, varname) == 0)
                s->glna[p] = val;
            sprintf(varname, "port%i_G_PGA_RBB", p);
            if (trx_get_param_double(hostState, &val, varname) == 0)
                s->gpga[p] = val;
            sprintf(varname, "port%i_CG_IAMP_TBB", p);
            if (trx_get_param_double(hostState, &val, varname) == 0)
                s->iamp[p] = val;
            sprintf(varname, "port%i_LOSS_MAIN_TXPAD_TRF", p);
            if (trx_get_param_double(hostState, &val, varname) == 0)
                s->lossmain[p] = val;

            sprintf(varname, "port%i_rx_oversample", p);
            if (trx_get_param_double(hostState, &val, varname) == 0)
                s->rxOversample[p] = val;

            sprintf(varname, "port%i_tx_oversample", p);
            if (trx_get_param_double(hostState, &val, varname) == 0)
                s->txOversample[p] = val;

            // calibrations setup
            for (int p = 0; p < s->deviceCount; ++p)
                s->device[p]->EnableCache(false);
            s->calibrate[p] = CalibrateFlag::Filter; // by default calibrate only filters
            sprintf(varname, "port%i_calibration", p);
            char* calibration = trx_get_param_string(hostState, varname);
            if (calibration)
            {
                if (!strcasecmp(calibration, "none"))
                    s->calibrate[p] = 0;
                else if ((!strcasecmp(calibration, "force")) || (!strcasecmp(calibration, "all")))
                    s->calibrate[p] = CalibrateFlag::Filter | CalibrateFlag::DCIQ;
                else if (!strcasecmp(calibration, "filter"))
                    s->calibrate[p] = CalibrateFlag::Filter;
                else if (!strcasecmp(calibration, "dciq"))
                    s->calibrate[p] = CalibrateFlag::DCIQ;
                free(calibration);
            }

            sprintf(varname, "port%i_linkFormat", p);
            char* linkFormat = trx_get_param_string(hostState, varname);
            if (linkFormat)
            {
                if (strcasecmp(linkFormat, "I16") == 0)
                    s->linkFormat[p] = lime::SDRDevice::StreamConfig::DataFormat::I16;
                else if (strcasecmp(linkFormat, "I12") == 0)
                    s->linkFormat[p] = lime::SDRDevice::StreamConfig::DataFormat::I12;
                else
                {
                    Log(LogLevel::WARNING, "Port[%i} Invalid link format (%s): falling back to I12\n", p, linkFormat);
                    s->linkFormat[p] = lime::SDRDevice::StreamConfig::DataFormat::I12;
                }
                free(linkFormat);
            }
            else
                s->linkFormat[p] = lime::SDRDevice::StreamConfig::DataFormat::I12;

            // absolute gain info
            for (int ch = 0; ch < TRX_MAX_CHANNELS; ++ch)
            {
                sprintf(varname, "port%i_ch%i_rxPower_dBm", p, ch);
                double power_dBm;
                if (trx_get_param_double(hostState, &power_dBm, varname) == 0)
                {
                    s->rxPowerAvailable[p][ch] = true;
                    s->rxPower_dBm[p][ch] = power_dBm;
                }
                sprintf(varname, "port%i_ch%i_txPower_dBm", p, ch);
                if (trx_get_param_double(hostState, &power_dBm, varname) == 0)
                {
                    s->txPowerAvailable[p][ch] = true;
                    s->txPower_dBm[p][ch] = power_dBm;
                }

                double dac = 0;
                sprintf(varname, "port%i_ch%i_pa_dac", p, ch);
                if (trx_get_param_double(hostState, &dac, varname) == 0)
                {
                    // TODO: this is board specific, need general API
                    int32_t paramId = 2 + ch;
                    std::string units = "";
                    s->device[p]->CustomParameterWrite({ { paramId, dac, units } });
                }
            }

            sprintf(varname, "port%i_rx_gfir_enable", p);
            if (trx_get_param_double(hostState, &val, varname) == 0)
                s->rx_gfir_enable[p] = (val != 0);

            sprintf(varname, "port%i_rx_gfir_bandwidth", p);
            if (trx_get_param_double(hostState, &val, varname) == 0)
                s->rx_gfir_bandwidth[p] = val;

            sprintf(varname, "port%i_tx_gfir_enable", p);
            if (trx_get_param_double(hostState, &val, varname) == 0)
                s->tx_gfir_enable[p] = (val != 0);

            sprintf(varname, "port%i_tx_gfir_bandwidth", p);
            if (trx_get_param_double(hostState, &val, varname) == 0)
                s->tx_gfir_bandwidth[p] = val;

            sprintf(varname, "port%i_writeRegisters", p);
            char* writeRegisters = trx_get_param_string(hostState, varname);
            if (writeRegisters)
            {
                char* token = strtok(writeRegisters, ";");
                while (token)
                {
                    uint32_t spiVal = 0;
                    sscanf(token, "%X", &spiVal);
                    s->writeRegisters[p].push_back(spiVal | (1 << 31)); // adding spi write bit for convenience
                    token = strtok(NULL, ";");
                }
                free(writeRegisters);
            }

            SDRDevice::StreamConfig::Extras extra;

            sprintf(varname, "port%i_syncPPS", p);
            if (trx_get_param_double(hostState, &val, varname) == 0)
            {
                extra.waitPPS = val != 0;
            }
            sprintf(varname, "port%i_usePoll", p);
            if (trx_get_param_double(hostState, &val, varname) == 0)
            {
                extra.usePoll = val != 0;
            }
            sprintf(varname, "port%i_rxSamplesInPacket", p);
            if (trx_get_param_double(hostState, &val, varname) == 0)
            {
                extra.rx.samplesInPacket = val;
            }
            sprintf(varname, "port%i_rxPacketsInBatch", p);
            if (trx_get_param_double(hostState, &val, varname) == 0)
            {
                extra.rx.packetsInBatch = val;
            }
            sprintf(varname, "port%i_txMaxPacketsInBatch", p);
            if (trx_get_param_double(hostState, &val, varname) == 0)
            {
                extra.tx.packetsInBatch = val;
            }
            sprintf(varname, "port%i_txSamplesInPacket", p);
            if (trx_get_param_double(hostState, &val, varname) == 0)
            {
                extra.tx.samplesInPacket = val;
            }
            sprintf(varname, "port%i_double_freq_conversion_to_lower_side", p);
            if (trx_get_param_double(hostState, &val, varname) == 0)
            {
                extra.negateQ = val;
            }
            s->streamCfg->extraConfig = extra;
        }

        // TODO: right now no need to specify samples format, as only floating point is supported by Amarisoft
        // char* samplesFormat = trx_get_param_string(hostState, "samplesFormat");
        // if (samplesFormat)
        // {
        //     printf("Config format: %s\n", samplesFormat);
        //     if (strcasecmp(samplesFormat, "I16")  == 0)
        //         s->samplesFormat = lime::SDRDevice::StreamConfig::I16;
        //     else if (strcasecmp(samplesFormat, "F32")  == 0)
        //         s->samplesFormat = lime::SDRDevice::StreamConfig::F32;
        //     else
        //     {
        //         printf("Invalid samples format (%s): falling back to F32\n", samplesFormat);
        //         s->samplesFormat = lime::SDRDevice::StreamConfig::F32;
        //     }
        //     free(samplesFormat);
        // }
        // else
        s->samplesFormat = lime::SDRDevice::StreamConfig::DataFormat::F32;

    } catch (std::logic_error& e)
    {
        fprintf(stderr, "Logic error: %s\n", e.what());
        return -1;
    } catch (std::runtime_error& e)
    {
        fprintf(stderr, "Runtime error: %s\n", e.what());
=======
    if (LimePlugin_Init(lime, LogCallback, &configProvider) != 0)
>>>>>>> 47a75e40
        return -1;

    // Set callbacks
    hostState->opaque = lime;
    hostState->trx_end_func = trx_lms7002m_end;
    // hostState->trx_write_func = // Deprecated
    // hostState->trx_read_func = // Deprecated
    hostState->trx_write_func2 = trx_lms7002m_write;
    hostState->trx_read_func2 = trx_lms7002m_read;
    hostState->trx_start_func = trx_lms7002m_start;
    hostState->trx_get_sample_rate_func = trx_lms7002m_get_sample_rate;
    hostState->trx_get_tx_samples_per_packet_func = trx_lms7002m_get_tx_samples_per_packet_func;
    hostState->trx_get_abs_rx_power_func = trx_lms7002m_get_abs_rx_power_func;
    hostState->trx_get_abs_tx_power_func = trx_lms7002m_get_abs_tx_power_func;
    hostState->trx_set_tx_gain_func = trx_lms7002m_set_tx_gain_func;
    hostState->trx_set_rx_gain_func = trx_lms7002m_set_rx_gain_func;
    hostState->trx_get_stats = trx_lms7002m_get_stats;
    hostState->trx_dump_info = trx_lms7002m_dump_info;

    configProvider.Block(); // config parameters access is only allow within trx_driver_init
    return 0;
}<|MERGE_RESOLUTION|>--- conflicted
+++ resolved
@@ -2,7 +2,6 @@
  * LimeMicroSystem transceiver driver
  * Copyright (C) 2015-2018 Amarisoft/LimeMicroSystems
  */
-
 #include "common.h"
 
 #include <stdarg.h>
@@ -147,14 +146,8 @@
 static int trx_lms7002m_read(TRXState* s, trx_timestamp_t* ptimestamp, void** samples, int count, int port, TRXReadMetadata* md)
 {
     SDRDevice::StreamMeta meta;
-<<<<<<< HEAD
     meta.waitForTimestamp = false;
     meta.flushPartialPacket = false;
-
-=======
-    meta.useTimestamp = false;
-    meta.flush = false;
->>>>>>> 47a75e40
     md->flags = 0;
 
     LimePluginContext* lime = static_cast<LimePluginContext*>(s->opaque);
@@ -263,23 +256,13 @@
 // !!! sometimes trx_lms7002m_write gets calls with samples count more than returned here
 static int trx_lms7002m_get_tx_samples_per_packet_func(TRXState* s1)
 {
-<<<<<<< HEAD
-    LimeState* lime = static_cast<LimeState*>(s1->opaque);
-    int txExpectedSamples = lime->samplesInPacket[0];
-    if (lime->streamCfg[0].extraConfig.tx.samplesInPacket > 0)
-    {
-        txExpectedSamples = lime->streamCfg[0].extraConfig.tx.samplesInPacket;
-    }
-    Log(LogLevel::DEBUG, "Hardware expected samples count in Tx packet : %i\n", txExpectedSamples);
-=======
     // LimePluginContext* lime = static_cast<LimePluginContext*>(s1->opaque);
     int txExpectedSamples = 256; //lime->samplesInPacket[0];
-    // if (lime->streamExtras[0] && lime->streamExtras[0]->txSamplesInPacket > 0)
+    // if (lime->streamExtras[0] && lime->streamExtras[0]->tx.samplesInPacket > 0)
     // {
-    //     txExpectedSamples = lime->streamExtras[0]->txSamplesInPacket;
+    //     txExpectedSamples = lime->streamExtras[0]->tx.samplesInPacket;
     // }
     // Log(LogLevel::DEBUG, "Hardware expected samples count in Tx packet : %i", txExpectedSamples);
->>>>>>> 47a75e40
     return txExpectedSamples;
 }
 
@@ -376,236 +359,7 @@
     lime->samplesFormat = SDRDevice::StreamConfig::DataFormat::F32;
     configProvider.Init(hostState);
 
-<<<<<<< HEAD
-        // load power settings
-        for (int p = 0; p < TRX_MAX_RF_PORT; ++p)
-        {
-            char varname[128];
-            sprintf(varname, "port%i_rx_lo_override", p);
-            s->rx_LO_override[p] = 0;
-            if (trx_get_param_double(hostState, &s->rx_LO_override[p], varname) == 0)
-                Log(LogLevel::INFO, "%s %.2f\n", varname, s->rx_LO_override[p]);
-
-            sprintf(varname, "port%i_tx_lo_override", p);
-            s->tx_LO_override[p] = 0;
-            if (trx_get_param_double(hostState, &s->tx_LO_override[p], varname) == 0)
-                Log(LogLevel::INFO, "%s %.2f\n", varname, s->tx_LO_override[p]);
-
-            sprintf(varname, "port%i_rx_gainNormalized", p); // provided value should be [0:1]
-            s->rxGainNorm[p] = -1; //nanf("");
-            if (trx_get_param_double(hostState, &val, varname) == 0)
-            {
-                if (val < 0 || val > 1)
-                {
-                    val = std::min(std::max(0.0, val), 1.0);
-                    Log(LogLevel::WARNING, "%s out of range, clamping to %g", varname, val);
-                }
-                s->rxGainNorm[p] = val;
-                Log(LogLevel::INFO, "%s %.2f\n", varname, s->rxGainNorm[p]);
-            }
-            sprintf(varname, "port%i_tx_gainNormalized", p);
-            s->txGainNorm[p] = -1; //nanf("");
-            if (trx_get_param_double(hostState, &val, varname) == 0)
-            {
-                if (val < 0 || val > 1)
-                {
-                    val = std::min(std::max(0.0, val), 1.0);
-                    Log(LogLevel::WARNING, "%s out of range, clamping to %g", varname, val);
-                }
-                s->txGainNorm[p] = val;
-                Log(LogLevel::INFO, "%s %.2f\n", varname, s->txGainNorm[p]);
-            }
-
-            s->glna[p] = -1;
-            s->gpga[p] = -1;
-            s->iamp[p] = -1;
-            s->lossmain[p] = -1;
-            sprintf(varname, "port%i_G_LNA_RFE", p);
-            if (trx_get_param_double(hostState, &val, varname) == 0)
-                s->glna[p] = val;
-            sprintf(varname, "port%i_G_PGA_RBB", p);
-            if (trx_get_param_double(hostState, &val, varname) == 0)
-                s->gpga[p] = val;
-            sprintf(varname, "port%i_CG_IAMP_TBB", p);
-            if (trx_get_param_double(hostState, &val, varname) == 0)
-                s->iamp[p] = val;
-            sprintf(varname, "port%i_LOSS_MAIN_TXPAD_TRF", p);
-            if (trx_get_param_double(hostState, &val, varname) == 0)
-                s->lossmain[p] = val;
-
-            sprintf(varname, "port%i_rx_oversample", p);
-            if (trx_get_param_double(hostState, &val, varname) == 0)
-                s->rxOversample[p] = val;
-
-            sprintf(varname, "port%i_tx_oversample", p);
-            if (trx_get_param_double(hostState, &val, varname) == 0)
-                s->txOversample[p] = val;
-
-            // calibrations setup
-            for (int p = 0; p < s->deviceCount; ++p)
-                s->device[p]->EnableCache(false);
-            s->calibrate[p] = CalibrateFlag::Filter; // by default calibrate only filters
-            sprintf(varname, "port%i_calibration", p);
-            char* calibration = trx_get_param_string(hostState, varname);
-            if (calibration)
-            {
-                if (!strcasecmp(calibration, "none"))
-                    s->calibrate[p] = 0;
-                else if ((!strcasecmp(calibration, "force")) || (!strcasecmp(calibration, "all")))
-                    s->calibrate[p] = CalibrateFlag::Filter | CalibrateFlag::DCIQ;
-                else if (!strcasecmp(calibration, "filter"))
-                    s->calibrate[p] = CalibrateFlag::Filter;
-                else if (!strcasecmp(calibration, "dciq"))
-                    s->calibrate[p] = CalibrateFlag::DCIQ;
-                free(calibration);
-            }
-
-            sprintf(varname, "port%i_linkFormat", p);
-            char* linkFormat = trx_get_param_string(hostState, varname);
-            if (linkFormat)
-            {
-                if (strcasecmp(linkFormat, "I16") == 0)
-                    s->linkFormat[p] = lime::SDRDevice::StreamConfig::DataFormat::I16;
-                else if (strcasecmp(linkFormat, "I12") == 0)
-                    s->linkFormat[p] = lime::SDRDevice::StreamConfig::DataFormat::I12;
-                else
-                {
-                    Log(LogLevel::WARNING, "Port[%i} Invalid link format (%s): falling back to I12\n", p, linkFormat);
-                    s->linkFormat[p] = lime::SDRDevice::StreamConfig::DataFormat::I12;
-                }
-                free(linkFormat);
-            }
-            else
-                s->linkFormat[p] = lime::SDRDevice::StreamConfig::DataFormat::I12;
-
-            // absolute gain info
-            for (int ch = 0; ch < TRX_MAX_CHANNELS; ++ch)
-            {
-                sprintf(varname, "port%i_ch%i_rxPower_dBm", p, ch);
-                double power_dBm;
-                if (trx_get_param_double(hostState, &power_dBm, varname) == 0)
-                {
-                    s->rxPowerAvailable[p][ch] = true;
-                    s->rxPower_dBm[p][ch] = power_dBm;
-                }
-                sprintf(varname, "port%i_ch%i_txPower_dBm", p, ch);
-                if (trx_get_param_double(hostState, &power_dBm, varname) == 0)
-                {
-                    s->txPowerAvailable[p][ch] = true;
-                    s->txPower_dBm[p][ch] = power_dBm;
-                }
-
-                double dac = 0;
-                sprintf(varname, "port%i_ch%i_pa_dac", p, ch);
-                if (trx_get_param_double(hostState, &dac, varname) == 0)
-                {
-                    // TODO: this is board specific, need general API
-                    int32_t paramId = 2 + ch;
-                    std::string units = "";
-                    s->device[p]->CustomParameterWrite({ { paramId, dac, units } });
-                }
-            }
-
-            sprintf(varname, "port%i_rx_gfir_enable", p);
-            if (trx_get_param_double(hostState, &val, varname) == 0)
-                s->rx_gfir_enable[p] = (val != 0);
-
-            sprintf(varname, "port%i_rx_gfir_bandwidth", p);
-            if (trx_get_param_double(hostState, &val, varname) == 0)
-                s->rx_gfir_bandwidth[p] = val;
-
-            sprintf(varname, "port%i_tx_gfir_enable", p);
-            if (trx_get_param_double(hostState, &val, varname) == 0)
-                s->tx_gfir_enable[p] = (val != 0);
-
-            sprintf(varname, "port%i_tx_gfir_bandwidth", p);
-            if (trx_get_param_double(hostState, &val, varname) == 0)
-                s->tx_gfir_bandwidth[p] = val;
-
-            sprintf(varname, "port%i_writeRegisters", p);
-            char* writeRegisters = trx_get_param_string(hostState, varname);
-            if (writeRegisters)
-            {
-                char* token = strtok(writeRegisters, ";");
-                while (token)
-                {
-                    uint32_t spiVal = 0;
-                    sscanf(token, "%X", &spiVal);
-                    s->writeRegisters[p].push_back(spiVal | (1 << 31)); // adding spi write bit for convenience
-                    token = strtok(NULL, ";");
-                }
-                free(writeRegisters);
-            }
-
-            SDRDevice::StreamConfig::Extras extra;
-
-            sprintf(varname, "port%i_syncPPS", p);
-            if (trx_get_param_double(hostState, &val, varname) == 0)
-            {
-                extra.waitPPS = val != 0;
-            }
-            sprintf(varname, "port%i_usePoll", p);
-            if (trx_get_param_double(hostState, &val, varname) == 0)
-            {
-                extra.usePoll = val != 0;
-            }
-            sprintf(varname, "port%i_rxSamplesInPacket", p);
-            if (trx_get_param_double(hostState, &val, varname) == 0)
-            {
-                extra.rx.samplesInPacket = val;
-            }
-            sprintf(varname, "port%i_rxPacketsInBatch", p);
-            if (trx_get_param_double(hostState, &val, varname) == 0)
-            {
-                extra.rx.packetsInBatch = val;
-            }
-            sprintf(varname, "port%i_txMaxPacketsInBatch", p);
-            if (trx_get_param_double(hostState, &val, varname) == 0)
-            {
-                extra.tx.packetsInBatch = val;
-            }
-            sprintf(varname, "port%i_txSamplesInPacket", p);
-            if (trx_get_param_double(hostState, &val, varname) == 0)
-            {
-                extra.tx.samplesInPacket = val;
-            }
-            sprintf(varname, "port%i_double_freq_conversion_to_lower_side", p);
-            if (trx_get_param_double(hostState, &val, varname) == 0)
-            {
-                extra.negateQ = val;
-            }
-            s->streamCfg->extraConfig = extra;
-        }
-
-        // TODO: right now no need to specify samples format, as only floating point is supported by Amarisoft
-        // char* samplesFormat = trx_get_param_string(hostState, "samplesFormat");
-        // if (samplesFormat)
-        // {
-        //     printf("Config format: %s\n", samplesFormat);
-        //     if (strcasecmp(samplesFormat, "I16")  == 0)
-        //         s->samplesFormat = lime::SDRDevice::StreamConfig::I16;
-        //     else if (strcasecmp(samplesFormat, "F32")  == 0)
-        //         s->samplesFormat = lime::SDRDevice::StreamConfig::F32;
-        //     else
-        //     {
-        //         printf("Invalid samples format (%s): falling back to F32\n", samplesFormat);
-        //         s->samplesFormat = lime::SDRDevice::StreamConfig::F32;
-        //     }
-        //     free(samplesFormat);
-        // }
-        // else
-        s->samplesFormat = lime::SDRDevice::StreamConfig::DataFormat::F32;
-
-    } catch (std::logic_error& e)
-    {
-        fprintf(stderr, "Logic error: %s\n", e.what());
-        return -1;
-    } catch (std::runtime_error& e)
-    {
-        fprintf(stderr, "Runtime error: %s\n", e.what());
-=======
     if (LimePlugin_Init(lime, LogCallback, &configProvider) != 0)
->>>>>>> 47a75e40
         return -1;
 
     // Set callbacks
